--- conflicted
+++ resolved
@@ -454,17 +454,11 @@
 
 #
 # File: usr/share/ashyterm/terminal/tabs.py, line: 531
-<<<<<<< HEAD
-msgid   "Duplicate Tab"
-msgstr  ""
-
-#
-# File: usr/share/ashyterm/terminal/tabs.py, line: 532
 msgid   "Detach Tab"
 msgstr  ""
 
 #
-# File: usr/share/ashyterm/terminal/tabs.py, line: 1122
+# File: usr/share/ashyterm/terminal/tabs.py, line: 1041
 msgid   "This is the only pane in the tab."
 msgstr  ""
 
@@ -482,30 +476,6 @@
 msgstr  ""
 
 #
-=======
-msgid   "Detach Tab"
-msgstr  ""
-
-#
-# File: usr/share/ashyterm/terminal/tabs.py, line: 1041
-msgid   "This is the only pane in the tab."
-msgstr  ""
-
-#
-# File: usr/share/ashyterm/main.py, line: 29
-#, python-brace-format
-msgid   "\n"
-        "Received signal {}, shutting down gracefully..."
-msgstr  ""
-
-#
-# File: usr/share/ashyterm/main.py, line: 48
-#, python-brace-format
-msgid   "Warning: Could not set up signal handlers: {}"
-msgstr  ""
-
-#
->>>>>>> aa677b20
 # File: usr/share/ashyterm/main.py, line: 84
 msgid   "Ashy Terminal - A modern terminal emulator with session management"
 msgstr  ""
@@ -513,8 +483,6 @@
 #
 # File: usr/share/ashyterm/main.py, line: 86
 msgid   "For more information, visit: https://communitybig.org/"
-<<<<<<< HEAD
-=======
 msgstr  ""
 
 #
@@ -628,84 +596,10 @@
 #
 # File: usr/share/ashyterm/ui/window_ui.py, line: 352
 msgid   "Main Menu"
->>>>>>> aa677b20
-msgstr  ""
-
-#
-# File: usr/share/ashyterm/main.py, line: 92
-msgid   "Enable debug mode"
-msgstr  ""
-
-#
-# File: usr/share/ashyterm/main.py, line: 97
-msgid   "Set logging level"
-msgstr  ""
-
-#
-# File: usr/share/ashyterm/main.py, line: 103
-msgid   "Set the working directory for the initial terminal"
-msgstr  ""
-
-#
-# File: usr/share/ashyterm/main.py, line: 109
-msgid   "Working directory (positional argument)"
-msgstr  ""
-
-#
-# File: usr/share/ashyterm/main.py, line: 116
-msgid   "Execute command in the terminal"
-msgstr  ""
-
-#
-# File: usr/share/ashyterm/main.py, line: 121
-msgid   "Close terminal after executing command (only with --execute)"
-msgstr  ""
-
-#
-# File: usr/share/ashyterm/main.py, line: 126
-msgid   "Connect to SSH host with optional user, port, and remote path"
-msgstr  ""
-
-#
-# File: usr/share/ashyterm/main.py, line: 129
-msgid   "Convert KIO/GVFS URI path to SSH format"
-msgstr  ""
-
-#
-# File: usr/share/ashyterm/main.py, line: 133
-msgid   "Force opening a new window"
-msgstr  ""
-
-#
-# File: usr/share/ashyterm/ui/window_ui.py, line: 254
-msgid   "Type your command here and press ENTER..."
-msgstr  ""
-
-#
-# File: usr/share/ashyterm/ui/window_ui.py, line: 265
-msgid   "Current occurrence"
-msgstr  ""
-
-#
-# File: usr/share/ashyterm/ui/window_ui.py, line: 269
-msgid   "Case sensitive search"
-msgstr  ""
-
-#
-# File: usr/share/ashyterm/ui/window_ui.py, line: 271
-msgid   "Case sensitive"
-msgstr  ""
-
-#
-# File: usr/share/ashyterm/ui/window_ui.py, line: 277
-msgid   "Use regular expressions"
-msgstr  ""
-
-#
-# File: usr/share/ashyterm/ui/window_ui.py, line: 279
-msgid   "Regex"
-msgstr  ""
-
+msgstr  ""
+
+#
+# #-#-#-#-#  ashyterm.pot (ashyterm)  #-#-#-#-#
 #
 # File: usr/share/ashyterm/ui/window_ui.py, line: 360
 # File: usr/share/ashyterm/ui/dialogs/shortcuts_dialog.py, line: 18
@@ -715,49 +609,8 @@
 #
 # #-#-#-#-#  ashyterm.pot (ashyterm)  #-#-#-#-#
 #
-# File: usr/share/ashyterm/ui/window_ui.py, line: 318
-# File: usr/share/ashyterm/ui/dialogs/shortcuts_dialog.py, line: 52
-msgid   "Toggle Sidebar"
-msgstr  ""
-
-#
-# File: usr/share/ashyterm/ui/window_ui.py, line: 323
-msgid   "File Manager"
-msgstr  ""
-
-#
-# File: usr/share/ashyterm/ui/window_ui.py, line: 328
-msgid   "Command Guide (Ctrl+Shift+P)"
-msgstr  ""
-
-#
-# File: usr/share/ashyterm/ui/window_ui.py, line: 334
-msgid   "Search in Terminal"
-msgstr  ""
-
-#
-# File: usr/share/ashyterm/ui/window_ui.py, line: 340
-msgid   "Send Command to All Tabs"
-msgstr  ""
-
-#
-# File: usr/share/ashyterm/ui/window_ui.py, line: 344
-msgid   "Manage Temporary Files"
-msgstr  ""
-
-#
-# File: usr/share/ashyterm/ui/window_ui.py, line: 352
-msgid   "Main Menu"
-msgstr  ""
-
-#
-# #-#-#-#-#  ashyterm.pot (ashyterm)  #-#-#-#-#
-#
-<<<<<<< HEAD
-# File: usr/share/ashyterm/ui/window_ui.py, line: 360
-# File: usr/share/ashyterm/ui/dialogs/shortcuts_dialog.py, line: 18
-msgid   "New Tab"
-=======
+# #-#-#-#-#  ashyterm.pot (ashyterm)  #-#-#-#-#
+#
 # File: usr/share/ashyterm/ui/window_ui.py, line: 419
 # File: usr/share/ashyterm/filemanager/manager.py, line: 2156
 # File: usr/share/ashyterm/filemanager/manager.py, line: 2289
@@ -766,449 +619,24 @@
 # File: usr/share/ashyterm/window.py, line: 1279
 # File: usr/share/ashyterm/window.py, line: 1282
 msgid   "Ashy Terminal"
->>>>>>> aa677b20
-msgstr  ""
-
-#
-# #-#-#-#-#  ashyterm.pot (ashyterm)  #-#-#-#-#
-#
-# #-#-#-#-#  ashyterm.pot (ashyterm)  #-#-#-#-#
-#
-<<<<<<< HEAD
-# File: usr/share/ashyterm/ui/window_ui.py, line: 419
-# File: usr/share/ashyterm/filemanager/manager.py, line: 2156
-# File: usr/share/ashyterm/filemanager/manager.py, line: 2289
-# File: usr/share/ashyterm/window.py, line: 72
-# File: usr/share/ashyterm/window.py, line: 1267
-# File: usr/share/ashyterm/window.py, line: 1279
-# File: usr/share/ashyterm/window.py, line: 1282
-msgid   "Ashy Terminal"
-=======
+msgstr  ""
+
+#
+# #-#-#-#-#  ashyterm.pot (ashyterm)  #-#-#-#-#
+#
+# #-#-#-#-#  ashyterm.pot (ashyterm)  #-#-#-#-#
+#
 # File: usr/share/ashyterm/ui/window_ui.py, line: 494
 # File: usr/share/ashyterm/ui/menus.py, line: 251
 # File: usr/share/ashyterm/ui/dialogs/session_edit_dialog.py, line: 38
 msgid   "Add Session"
->>>>>>> aa677b20
-msgstr  ""
-
-#
-# #-#-#-#-#  ashyterm.pot (ashyterm)  #-#-#-#-#
-#
-# #-#-#-#-#  ashyterm.pot (ashyterm)  #-#-#-#-#
-#
-<<<<<<< HEAD
-# File: usr/share/ashyterm/ui/window_ui.py, line: 494
-# File: usr/share/ashyterm/ui/menus.py, line: 251
-# File: usr/share/ashyterm/ui/dialogs/session_edit_dialog.py, line: 38
-msgid   "Add Session"
-msgstr  ""
-
-#
-# #-#-#-#-#  ashyterm.pot (ashyterm)  #-#-#-#-#
-#
-# #-#-#-#-#  ashyterm.pot (ashyterm)  #-#-#-#-#
-#
-# File: usr/share/ashyterm/ui/window_ui.py, line: 498
-# File: usr/share/ashyterm/ui/menus.py, line: 252
-# File: usr/share/ashyterm/ui/dialogs/folder_edit_dialog.py, line: 27
-msgid   "Add Folder"
-msgstr  ""
-
-#
-# File: usr/share/ashyterm/ui/window_ui.py, line: 502
-msgid   "Edit Selected"
-msgstr  ""
-
-#
-# File: usr/share/ashyterm/ui/window_ui.py, line: 508
-msgid   "Save Current Layout"
-msgstr  ""
-
-#
-# File: usr/share/ashyterm/ui/window_ui.py, line: 512
-msgid   "Remove Selected"
-msgstr  ""
-
-#
-# File: usr/share/ashyterm/ui/window_ui.py, line: 528
-msgid   "Search sessions..."
-msgstr  ""
-
-#
-# File: usr/share/ashyterm/ui/color_scheme_dialog.py, line: 107
-msgid   "Edit Scheme"
-msgstr  ""
-
-#
-# File: usr/share/ashyterm/ui/color_scheme_dialog.py, line: 107
-msgid   "New Scheme"
-msgstr  ""
-
-#
-# File: usr/share/ashyterm/ui/color_scheme_dialog.py, line: 109
-msgid   "Scheme Name"
-msgstr  ""
-
-#
-# File: usr/share/ashyterm/ui/color_scheme_dialog.py, line: 112
-msgid   "Foreground"
-msgstr  ""
-
-#
-# File: usr/share/ashyterm/ui/color_scheme_dialog.py, line: 113
-msgid   "Background"
-msgstr  ""
-
-#
-# File: usr/share/ashyterm/ui/color_scheme_dialog.py, line: 114
-msgid   "Headerbar Background"
-msgstr  ""
-
-#
-# #-#-#-#-#  ashyterm.pot (ashyterm)  #-#-#-#-#
-#
-# File: usr/share/ashyterm/ui/color_scheme_dialog.py, line: 115
-# File: usr/share/ashyterm/ui/dialogs/preferences_dialog.py, line: 191
-msgid   "Cursor"
-msgstr  ""
-
-#
-# #-#-#-#-#  ashyterm.pot (ashyterm)  #-#-#-#-#
-#
-# #-#-#-#-#  ashyterm.pot (ashyterm)  #-#-#-#-#
-#
-# #-#-#-#-#  ashyterm.pot (ashyterm)  #-#-#-#-#
-#
-# #-#-#-#-#  ashyterm.pot (ashyterm)  #-#-#-#-#
-#
-# #-#-#-#-#  ashyterm.pot (ashyterm)  #-#-#-#-#
-#
-# #-#-#-#-#  ashyterm.pot (ashyterm)  #-#-#-#-#
-#
-# #-#-#-#-#  ashyterm.pot (ashyterm)  #-#-#-#-#
-#
-# #-#-#-#-#  ashyterm.pot (ashyterm)  #-#-#-#-#
-#
-# #-#-#-#-#  ashyterm.pot (ashyterm)  #-#-#-#-#
-#
-# #-#-#-#-#  ashyterm.pot (ashyterm)  #-#-#-#-#
-#
-# #-#-#-#-#  ashyterm.pot (ashyterm)  #-#-#-#-#
-#
-# #-#-#-#-#  ashyterm.pot (ashyterm)  #-#-#-#-#
-#
-# #-#-#-#-#  ashyterm.pot (ashyterm)  #-#-#-#-#
-#
-# File: usr/share/ashyterm/ui/color_scheme_dialog.py, line: 135
-# File: usr/share/ashyterm/ui/color_scheme_dialog.py, line: 599
-# File: usr/share/ashyterm/ui/actions.py, line: 391
-# File: usr/share/ashyterm/ui/actions.py, line: 468
-# File: usr/share/ashyterm/ui/dialogs/session_edit_dialog.py, line: 501
-# File: usr/share/ashyterm/ui/dialogs/session_edit_dialog.py, line: 684
-# File: usr/share/ashyterm/ui/dialogs/command_guide_dialog.py, line: 70
-# File: usr/share/ashyterm/ui/dialogs/command_guide_dialog.py, line: 734
-# File: usr/share/ashyterm/ui/dialogs/folder_edit_dialog.py, line: 134
-# File: usr/share/ashyterm/ui/dialogs/base_dialog.py, line: 76
-# File: usr/share/ashyterm/ui/dialogs/shortcuts_dialog.py, line: 269
-# File: usr/share/ashyterm/ui/dialogs/shortcuts_dialog.py, line: 310
-# File: usr/share/ashyterm/ui/dialogs/preferences_dialog.py, line: 724
-# File: usr/share/ashyterm/ui/dialogs/move_dialogs.py, line: 64
-# File: usr/share/ashyterm/filemanager/transfer_dialog.py, line: 366
-# File: usr/share/ashyterm/filemanager/manager.py, line: 1504
-# File: usr/share/ashyterm/filemanager/manager.py, line: 1607
-# File: usr/share/ashyterm/filemanager/manager.py, line: 1816
-# File: usr/share/ashyterm/filemanager/manager.py, line: 1882
-# File: usr/share/ashyterm/filemanager/manager.py, line: 2246
-# File: usr/share/ashyterm/filemanager/manager.py, line: 2347
-# File: usr/share/ashyterm/window.py, line: 794
-# File: usr/share/ashyterm/window.py, line: 1135
-# File: usr/share/ashyterm/window.py, line: 1172
-# File: usr/share/ashyterm/window.py, line: 1439
-# File: usr/share/ashyterm/app.py, line: 397
-# File: usr/share/ashyterm/app.py, line: 477
-# File: usr/share/ashyterm/app.py, line: 518
-# File: usr/share/ashyterm/app.py, line: 600
-# File: usr/share/ashyterm/state/window_state.py, line: 101
-# File: usr/share/ashyterm/state/window_state.py, line: 164
-# File: usr/share/ashyterm/state/window_state.py, line: 205
-msgid   "Cancel"
-msgstr  ""
-
-#
-# #-#-#-#-#  ashyterm.pot (ashyterm)  #-#-#-#-#
-#
-# #-#-#-#-#  ashyterm.pot (ashyterm)  #-#-#-#-#
-#
-# #-#-#-#-#  ashyterm.pot (ashyterm)  #-#-#-#-#
-#
-# #-#-#-#-#  ashyterm.pot (ashyterm)  #-#-#-#-#
-#
-# #-#-#-#-#  ashyterm.pot (ashyterm)  #-#-#-#-#
-#
-# File: usr/share/ashyterm/ui/color_scheme_dialog.py, line: 140
-# File: usr/share/ashyterm/ui/dialogs/session_edit_dialog.py, line: 503
-# File: usr/share/ashyterm/ui/dialogs/session_edit_dialog.py, line: 692
-# File: usr/share/ashyterm/ui/dialogs/command_guide_dialog.py, line: 74
-# File: usr/share/ashyterm/ui/dialogs/folder_edit_dialog.py, line: 138
-# File: usr/share/ashyterm/filemanager/manager.py, line: 2247
-# File: usr/share/ashyterm/state/window_state.py, line: 102
-msgid   "Save"
-msgstr  ""
-
-#
-# File: usr/share/ashyterm/ui/color_scheme_dialog.py, line: 147
-msgid   "Live Preview"
-msgstr  ""
-
-#
-# File: usr/share/ashyterm/ui/color_scheme_dialog.py, line: 155
-msgid   "General Colors"
-msgstr  ""
-
-#
-# File: usr/share/ashyterm/ui/color_scheme_dialog.py, line: 164
-msgid   "16-Color Palette"
-msgstr  ""
-
-#
-# #-#-#-#-#  ashyterm.pot (ashyterm)  #-#-#-#-#
-#
-# #-#-#-#-#  ashyterm.pot (ashyterm)  #-#-#-#-#
-#
-# #-#-#-#-#  ashyterm.pot (ashyterm)  #-#-#-#-#
-#
-# #-#-#-#-#  ashyterm.pot (ashyterm)  #-#-#-#-#
-#
-# #-#-#-#-#  ashyterm.pot (ashyterm)  #-#-#-#-#
-#
-# #-#-#-#-#  ashyterm.pot (ashyterm)  #-#-#-#-#
-#
-# File: usr/share/ashyterm/ui/color_scheme_dialog.py, line: 224
-# File: usr/share/ashyterm/ui/color_scheme_dialog.py, line: 582
-# File: usr/share/ashyterm/ui/dialogs/session_edit_dialog.py, line: 948
-# File: usr/share/ashyterm/ui/dialogs/base_dialog.py, line: 65
-# File: usr/share/ashyterm/ui/dialogs/preferences_dialog.py, line: 712
-# File: usr/share/ashyterm/ui/dialogs/preferences_dialog.py, line: 739
-# File: usr/share/ashyterm/ui/dialogs/preferences_dialog.py, line: 749
-# File: usr/share/ashyterm/filemanager/manager.py, line: 1050
-# File: usr/share/ashyterm/filemanager/manager.py, line: 2060
-# File: usr/share/ashyterm/window.py, line: 1304
-# File: usr/share/ashyterm/app.py, line: 566
-msgid   "OK"
-msgstr  ""
-
-#
-# File: usr/share/ashyterm/ui/color_scheme_dialog.py, line: 230
-msgid   "Name Error"
-msgstr  ""
-
-#
-# File: usr/share/ashyterm/ui/color_scheme_dialog.py, line: 230
-msgid   "Scheme name cannot be empty."
-msgstr  ""
-
-#
-# File: usr/share/ashyterm/ui/color_scheme_dialog.py, line: 244
-# File: usr/share/ashyterm/ui/color_scheme_dialog.py, line: 254
-msgid   "Name Conflict"
-msgstr  ""
-
-#
-# File: usr/share/ashyterm/ui/color_scheme_dialog.py, line: 246
-#, python-brace-format
-msgid   "A color scheme with the name '{name}' already exists. Please choose "
-        "a different name."
-msgstr  ""
-
-#
-# File: usr/share/ashyterm/ui/color_scheme_dialog.py, line: 256
-#, python-brace-format
-msgid   "A scheme with a similar internal name ('{key}') already exists. "
-        "Please choose a slightly different name."
-msgstr  ""
-
-#
-# File: usr/share/ashyterm/ui/color_scheme_dialog.py, line: 271
-msgid   "Invalid Color"
-msgstr  ""
-
-#
-# File: usr/share/ashyterm/ui/color_scheme_dialog.py, line: 272
-msgid   "One or more hex codes are invalid. Please correct them."
-msgstr  ""
-
-#
-# #-#-#-#-#  ashyterm.pot (ashyterm)  #-#-#-#-#
-#
-# File: usr/share/ashyterm/ui/color_scheme_dialog.py, line: 297
-# File: usr/share/ashyterm/ui/dialogs/command_guide_dialog.py, line: 189
-msgid   "Custom"
-msgstr  ""
-
-#
-# File: usr/share/ashyterm/ui/color_scheme_dialog.py, line: 297
-msgid   "Built-in"
-msgstr  ""
-
-#
-# File: usr/share/ashyterm/ui/color_scheme_dialog.py, line: 387
-msgid   "Color Schemes"
-msgstr  ""
-
-#
-# File: usr/share/ashyterm/ui/color_scheme_dialog.py, line: 413
-msgid   "Available Schemes"
-msgstr  ""
-
-#
-# File: usr/share/ashyterm/ui/color_scheme_dialog.py, line: 414
-msgid   "Select a scheme to apply it instantly."
-msgstr  ""
-
-#
-# File: usr/share/ashyterm/ui/color_scheme_dialog.py, line: 439
-msgid   "New"
-msgstr  ""
-
-#
-# #-#-#-#-#  ashyterm.pot (ashyterm)  #-#-#-#-#
-#
-# #-#-#-#-#  ashyterm.pot (ashyterm)  #-#-#-#-#
-#
-# File: usr/share/ashyterm/ui/color_scheme_dialog.py, line: 444
-# File: usr/share/ashyterm/ui/menus.py, line: 217
-# File: usr/share/ashyterm/ui/menus.py, line: 237
-# File: usr/share/ashyterm/ui/dialogs/shortcuts_dialog.py, line: 193
-msgid   "Edit"
-msgstr  ""
-
-#
-# #-#-#-#-#  ashyterm.pot (ashyterm)  #-#-#-#-#
-#
-# #-#-#-#-#  ashyterm.pot (ashyterm)  #-#-#-#-#
-#
-# #-#-#-#-#  ashyterm.pot (ashyterm)  #-#-#-#-#
-#
-# #-#-#-#-#  ashyterm.pot (ashyterm)  #-#-#-#-#
-#
-# #-#-#-#-#  ashyterm.pot (ashyterm)  #-#-#-#-#
-#
-# File: usr/share/ashyterm/ui/color_scheme_dialog.py, line: 449
-# File: usr/share/ashyterm/ui/color_scheme_dialog.py, line: 600
-# File: usr/share/ashyterm/ui/menus.py, line: 224
-# File: usr/share/ashyterm/ui/menus.py, line: 244
-# File: usr/share/ashyterm/ui/actions.py, line: 469
-# File: usr/share/ashyterm/ui/dialogs/command_guide_dialog.py, line: 735
-# File: usr/share/ashyterm/filemanager/manager.py, line: 1464
-# File: usr/share/ashyterm/filemanager/manager.py, line: 1505
-# File: usr/share/ashyterm/state/window_state.py, line: 206
-msgid   "Delete"
-msgstr  ""
-
-#
-# File: usr/share/ashyterm/ui/color_scheme_dialog.py, line: 577
-msgid   "Theme Saved"
-msgstr  ""
-
-#
-# File: usr/share/ashyterm/ui/color_scheme_dialog.py, line: 578
-#, python-brace-format
-msgid   "The theme '{name}' has been created and applied."
-msgstr  ""
-
-#
-# File: usr/share/ashyterm/ui/color_scheme_dialog.py, line: 592
-msgid   "Delete Scheme?"
-msgstr  ""
-
-#
-# File: usr/share/ashyterm/ui/color_scheme_dialog.py, line: 594
-#, python-brace-format
-msgid   "Are you sure you want to delete the scheme '{name}'? This cannot be "
-        "undone."
-msgstr  ""
-
-#
-# File: usr/share/ashyterm/ui/sidebar_manager.py, line: 280
-msgid   "Show Sessions"
-msgstr  ""
-
-#
-# File: usr/share/ashyterm/ui/sidebar_manager.py, line: 287
-msgid   "Hide Sidebar"
-msgstr  ""
-
-#
-# File: usr/share/ashyterm/ui/sidebar_manager.py, line: 287
-msgid   "Show Sidebar"
-msgstr  ""
-
-#
-# File: usr/share/ashyterm/ui/menus.py, line: 27
-msgid   "Follow System Style"
-msgstr  ""
-
-#
-# File: usr/share/ashyterm/ui/menus.py, line: 33
-msgid   "Light Style"
-msgstr  ""
-
-#
-# File: usr/share/ashyterm/ui/menus.py, line: 40
-msgid   "Dark Style"
-msgstr  ""
-
-#
-# File: usr/share/ashyterm/ui/menus.py, line: 47
-msgid   "Match Terminal Colors"
-msgstr  ""
-
-#
-# #-#-#-#-#  ashyterm.pot (ashyterm)  #-#-#-#-#
-#
-# File: usr/share/ashyterm/ui/menus.py, line: 163
-# File: usr/share/ashyterm/ui/dialogs/shortcuts_dialog.py, line: 54
-msgid   "New Window"
-msgstr  ""
-
-#
-# #-#-#-#-#  ashyterm.pot (ashyterm)  #-#-#-#-#
-#
-# #-#-#-#-#  ashyterm.pot (ashyterm)  #-#-#-#-#
-#
-# File: usr/share/ashyterm/ui/menus.py, line: 164
-# File: usr/share/ashyterm/ui/dialogs/shortcuts_dialog.py, line: 55
-# File: usr/share/ashyterm/ui/dialogs/preferences_dialog.py, line: 31
-msgid   "Preferences"
-msgstr  ""
-
-#
-# #-#-#-#-#  ashyterm.pot (ashyterm)  #-#-#-#-#
-#
-# File: usr/share/ashyterm/ui/menus.py, line: 165
-# File: usr/share/ashyterm/ui/dialogs/shortcuts_dialog.py, line: 74
-msgid   "Keyboard Shortcuts"
-msgstr  ""
-
-#
-# File: usr/share/ashyterm/ui/menus.py, line: 166
-msgid   "About"
-msgstr  ""
-
-#
-# File: usr/share/ashyterm/ui/menus.py, line: 168
-msgid   "Quit"
-msgstr  ""
-
-#
-# File: usr/share/ashyterm/ui/menus.py, line: 213
-msgid   "Connect with SFTP"
-msgstr  ""
-
-#
-# File: usr/share/ashyterm/ui/menus.py, line: 218
-msgid   "Duplicate"
-=======
+msgstr  ""
+
+#
+# #-#-#-#-#  ashyterm.pot (ashyterm)  #-#-#-#-#
+#
+# #-#-#-#-#  ashyterm.pot (ashyterm)  #-#-#-#-#
+#
 # File: usr/share/ashyterm/ui/window_ui.py, line: 498
 # File: usr/share/ashyterm/ui/menus.py, line: 252
 # File: usr/share/ashyterm/ui/dialogs/folder_edit_dialog.py, line: 27
@@ -1581,7 +1009,6 @@
 # File: usr/share/ashyterm/ui/dialogs/shortcuts_dialog.py, line: 55
 # File: usr/share/ashyterm/ui/dialogs/preferences_dialog.py, line: 31
 msgid   "Preferences"
->>>>>>> aa677b20
 msgstr  ""
 
 #
@@ -1593,7 +1020,30 @@
 msgstr  ""
 
 #
-<<<<<<< HEAD
+# File: usr/share/ashyterm/ui/menus.py, line: 166
+msgid   "About"
+msgstr  ""
+
+#
+# File: usr/share/ashyterm/ui/menus.py, line: 168
+msgid   "Quit"
+msgstr  ""
+
+#
+# File: usr/share/ashyterm/ui/menus.py, line: 213
+msgid   "Connect with SFTP"
+msgstr  ""
+
+#
+# File: usr/share/ashyterm/ui/menus.py, line: 218
+msgid   "Duplicate"
+msgstr  ""
+
+#
+# #-#-#-#-#  ashyterm.pot (ashyterm)  #-#-#-#-#
+#
+# #-#-#-#-#  ashyterm.pot (ashyterm)  #-#-#-#-#
+#
 # File: usr/share/ashyterm/ui/menus.py, line: 219
 # File: usr/share/ashyterm/ui/menus.py, line: 239
 # File: usr/share/ashyterm/ui/actions.py, line: 392
@@ -1614,30 +1064,10 @@
 #
 # File: usr/share/ashyterm/ui/menus.py, line: 238
 msgid   "Add Session Here"
-=======
-# File: usr/share/ashyterm/ui/menus.py, line: 166
-msgid   "About"
-msgstr  ""
-
-#
-# File: usr/share/ashyterm/ui/menus.py, line: 168
-msgid   "Quit"
-msgstr  ""
-
-#
-# File: usr/share/ashyterm/ui/menus.py, line: 213
-msgid   "Connect with SFTP"
-msgstr  ""
-
-#
-# File: usr/share/ashyterm/ui/menus.py, line: 218
-msgid   "Duplicate"
->>>>>>> aa677b20
-msgstr  ""
-
-#
-# #-#-#-#-#  ashyterm.pot (ashyterm)  #-#-#-#-#
-<<<<<<< HEAD
+msgstr  ""
+
+#
+# #-#-#-#-#  ashyterm.pot (ashyterm)  #-#-#-#-#
 #
 # File: usr/share/ashyterm/ui/menus.py, line: 242
 # File: usr/share/ashyterm/ui/menus.py, line: 287
@@ -1666,57 +1096,10 @@
 # File: usr/share/ashyterm/ui/menus.py, line: 286
 # File: usr/share/ashyterm/ui/dialogs/shortcuts_dialog.py, line: 35
 msgid   "Copy"
-=======
-#
-# #-#-#-#-#  ashyterm.pot (ashyterm)  #-#-#-#-#
-#
-# File: usr/share/ashyterm/ui/menus.py, line: 219
-# File: usr/share/ashyterm/ui/menus.py, line: 239
-# File: usr/share/ashyterm/ui/actions.py, line: 392
-# File: usr/share/ashyterm/filemanager/manager.py, line: 1454
-# File: usr/share/ashyterm/filemanager/manager.py, line: 2340
-# File: usr/share/ashyterm/filemanager/manager.py, line: 2348
-msgid   "Rename"
-msgstr  ""
-
-#
-# #-#-#-#-#  ashyterm.pot (ashyterm)  #-#-#-#-#
-#
-# File: usr/share/ashyterm/ui/menus.py, line: 222
-# File: usr/share/ashyterm/sessions/tree.py, line: 809
-msgid   "Move to Folder..."
-msgstr  ""
-
-#
-# File: usr/share/ashyterm/ui/menus.py, line: 238
-msgid   "Add Session Here"
-msgstr  ""
-
-#
-# #-#-#-#-#  ashyterm.pot (ashyterm)  #-#-#-#-#
-#
-# File: usr/share/ashyterm/ui/menus.py, line: 242
-# File: usr/share/ashyterm/ui/menus.py, line: 287
-# File: usr/share/ashyterm/ui/dialogs/shortcuts_dialog.py, line: 36
-msgid   "Paste"
-msgstr  ""
-
-#
-# File: usr/share/ashyterm/ui/menus.py, line: 255
-msgid   "Paste to Root"
-msgstr  ""
-
-#
-# File: usr/share/ashyterm/ui/menus.py, line: 281
-msgid   "Open Link"
->>>>>>> aa677b20
-msgstr  ""
-
-#
-# File: usr/share/ashyterm/ui/menus.py, line: 282
-msgid   "Copy Link"
-msgstr  ""
-
+msgstr  ""
+
+#
+# #-#-#-#-#  ashyterm.pot (ashyterm)  #-#-#-#-#
 #
 # File: usr/share/ashyterm/ui/menus.py, line: 288
 # File: usr/share/ashyterm/ui/dialogs/shortcuts_dialog.py, line: 37
@@ -1724,14 +1107,8 @@
 msgstr  ""
 
 #
-<<<<<<< HEAD
 # File: usr/share/ashyterm/ui/menus.py, line: 292
 msgid   "Split Left/Right"
-=======
-# File: usr/share/ashyterm/ui/menus.py, line: 286
-# File: usr/share/ashyterm/ui/dialogs/shortcuts_dialog.py, line: 35
-msgid   "Copy"
->>>>>>> aa677b20
 msgstr  ""
 
 #
@@ -1740,7 +1117,6 @@
 msgstr  ""
 
 #
-<<<<<<< HEAD
 # File: usr/share/ashyterm/ui/actions.py, line: 192
 msgid   "Please select an SSH session to connect with SFTP."
 msgstr  ""
@@ -1770,7 +1146,7 @@
 #
 # File: usr/share/ashyterm/ui/actions.py, line: 383
 # File: usr/share/ashyterm/ui/actions.py, line: 434
-# File: usr/share/ashyterm/ui/dialogs/session_edit_dialog.py, line: 165
+# File: usr/share/ashyterm/ui/dialogs/session_edit_dialog.py, line: 164
 msgid   "Folder"
 msgstr  ""
 
@@ -1794,71 +1170,11 @@
 #
 # File: usr/share/ashyterm/ui/actions.py, line: 428
 msgid   "Delete Items"
-=======
-# File: usr/share/ashyterm/ui/menus.py, line: 288
-# File: usr/share/ashyterm/ui/dialogs/shortcuts_dialog.py, line: 37
-msgid   "Select All"
-msgstr  ""
-
-#
-# File: usr/share/ashyterm/ui/menus.py, line: 292
-msgid   "Split Left/Right"
-msgstr  ""
-
-#
-# File: usr/share/ashyterm/ui/menus.py, line: 295
-msgid   "Split Top/Bottom"
-msgstr  ""
-
-#
-# File: usr/share/ashyterm/ui/actions.py, line: 192
-msgid   "Please select an SSH session to connect with SFTP."
-msgstr  ""
-
-#
-# File: usr/share/ashyterm/ui/actions.py, line: 258
-# File: usr/share/ashyterm/ui/actions.py, line: 280
-msgid   "New Session"
-msgstr  ""
-
-#
-# File: usr/share/ashyterm/ui/actions.py, line: 284
-msgid   "New Folder"
-msgstr  ""
-
-#
-# #-#-#-#-#  ashyterm.pot (ashyterm)  #-#-#-#-#
-#
-# File: usr/share/ashyterm/ui/actions.py, line: 383
-# File: usr/share/ashyterm/ui/actions.py, line: 432
-# File: usr/share/ashyterm/ui/dialogs/move_dialogs.py, line: 141
-msgid   "Session"
-msgstr  ""
-
-#
-# #-#-#-#-#  ashyterm.pot (ashyterm)  #-#-#-#-#
-#
-# File: usr/share/ashyterm/ui/actions.py, line: 383
-# File: usr/share/ashyterm/ui/actions.py, line: 434
-# File: usr/share/ashyterm/ui/dialogs/session_edit_dialog.py, line: 164
-msgid   "Folder"
-msgstr  ""
-
-#
-# File: usr/share/ashyterm/ui/actions.py, line: 386
-#, python-brace-format
-msgid   "Rename {type}"
->>>>>>> aa677b20
-msgstr  ""
-
-#
-# File: usr/share/ashyterm/ui/actions.py, line: 387
-#, python-brace-format
-msgid   "Enter new name for \"{name}\":"
-msgstr  ""
-
-#
-<<<<<<< HEAD
+msgstr  ""
+
+#
+# #-#-#-#-#  ashyterm.pot (ashyterm)  #-#-#-#-#
+#
 # File: usr/share/ashyterm/ui/actions.py, line: 436
 # File: usr/share/ashyterm/ui/dialogs/move_dialogs.py, line: 163
 msgid   "Layout"
@@ -1918,145 +1234,6 @@
 #
 # #-#-#-#-#  ashyterm.pot (ashyterm)  #-#-#-#-#
 #
-# File: usr/share/ashyterm/ui/dialogs/session_edit_dialog.py, line: 106
-# File: usr/share/ashyterm/ui/dialogs/folder_edit_dialog.py, line: 72
-msgid   "UI Error"
-msgstr  ""
-
-#
-# #-#-#-#-#  ashyterm.pot (ashyterm)  #-#-#-#-#
-#
-# File: usr/share/ashyterm/ui/dialogs/session_edit_dialog.py, line: 106
-# File: usr/share/ashyterm/ui/dialogs/folder_edit_dialog.py, line: 72
-msgid   "Failed to initialize dialog interface"
-msgstr  ""
-
-#
-# File: usr/share/ashyterm/ui/dialogs/session_edit_dialog.py, line: 111
-msgid   "Session Information"
-msgstr  ""
-
-#
-# File: usr/share/ashyterm/ui/dialogs/session_edit_dialog.py, line: 113
-msgid   "Session Name"
-msgstr  ""
-
-#
-# File: usr/share/ashyterm/ui/dialogs/session_edit_dialog.py, line: 113
-msgid   "A descriptive name for this session"
-msgstr  ""
-
-#
-# File: usr/share/ashyterm/ui/dialogs/session_edit_dialog.py, line: 117
-msgid   "Enter session name..."
-msgstr  ""
-
-#
-# #-#-#-#-#  ashyterm.pot (ashyterm)  #-#-#-#-#
-#
-# File: usr/share/ashyterm/ui/dialogs/session_edit_dialog.py, line: 128
-# File: usr/share/ashyterm/ui/dialogs/preferences_dialog.py, line: 49
-msgid   "Appearance"
-msgstr  ""
-
-#
-# File: usr/share/ashyterm/ui/dialogs/session_edit_dialog.py, line: 130
-msgid   "Tab Color"
-msgstr  ""
-
-#
-# File: usr/share/ashyterm/ui/dialogs/session_edit_dialog.py, line: 131
-msgid   "Choose a color to identify this session's tab"
-msgstr  ""
-
-#
-# File: usr/share/ashyterm/ui/dialogs/session_edit_dialog.py, line: 150
-msgid   "Clear Color"
-msgstr  ""
-
-#
-# #-#-#-#-#  ashyterm.pot (ashyterm)  #-#-#-#-#
-#
-# File: usr/share/ashyterm/ui/dialogs/session_edit_dialog.py, line: 163
-# File: usr/share/ashyterm/ui/dialogs/folder_edit_dialog.py, line: 84
-msgid   "Organization"
-msgstr  ""
-
-#
-# File: usr/share/ashyterm/ui/dialogs/session_edit_dialog.py, line: 165
-msgid   "Choose a folder to organize this session"
-=======
-# File: usr/share/ashyterm/ui/actions.py, line: 428
-msgid   "Delete Item"
-msgstr  ""
-
-#
-# File: usr/share/ashyterm/ui/actions.py, line: 428
-msgid   "Delete Items"
-msgstr  ""
-
-#
-# #-#-#-#-#  ashyterm.pot (ashyterm)  #-#-#-#-#
-#
-# File: usr/share/ashyterm/ui/actions.py, line: 436
-# File: usr/share/ashyterm/ui/dialogs/move_dialogs.py, line: 163
-msgid   "Layout"
-msgstr  ""
-
-#
-# File: usr/share/ashyterm/ui/actions.py, line: 439
-#, python-brace-format
-msgid   "Delete {type}"
-msgstr  ""
-
-#
-# File: usr/share/ashyterm/ui/actions.py, line: 445
-#, python-brace-format
-msgid   "The folder \"{name}\" is not empty. Are you sure you want to "
-        "permanently delete it and all its contents?"
-msgstr  ""
-
-#
-# File: usr/share/ashyterm/ui/actions.py, line: 448
-#, python-brace-format
-msgid   "Are you sure you want to delete \"{name}\"?"
-msgstr  ""
-
-#
-# File: usr/share/ashyterm/ui/actions.py, line: 454
-#, python-brace-format
-msgid   "Are you sure you want to permanently delete these {count} items?"
-msgstr  ""
-
-#
-# File: usr/share/ashyterm/ui/actions.py, line: 462
-msgid   "This will also delete all contents of any selected folders."
-msgstr  ""
-
-#
-# File: usr/share/ashyterm/ui/ssh_dialogs.py, line: 20
-msgid   "SSH Connection Failed"
-msgstr  ""
-
-#
-# File: usr/share/ashyterm/ui/ssh_dialogs.py, line: 21
-#, python-brace-format
-msgid   "Could not connect to session '{session_name}'."
-msgstr  ""
-
-#
-# File: usr/share/ashyterm/ui/ssh_dialogs.py, line: 43
-msgid   "Close"
-msgstr  ""
-
-#
-# File: usr/share/ashyterm/ui/dialogs/session_edit_dialog.py, line: 38
-msgid   "Edit Session"
-msgstr  ""
-
-#
-# #-#-#-#-#  ashyterm.pot (ashyterm)  #-#-#-#-#
-#
 # File: usr/share/ashyterm/ui/dialogs/session_edit_dialog.py, line: 105
 # File: usr/share/ashyterm/ui/dialogs/folder_edit_dialog.py, line: 72
 msgid   "UI Error"
@@ -2111,201 +1288,11 @@
 #
 # File: usr/share/ashyterm/ui/dialogs/session_edit_dialog.py, line: 149
 msgid   "Clear Color"
->>>>>>> aa677b20
-msgstr  ""
-
-#
-# #-#-#-#-#  ashyterm.pot (ashyterm)  #-#-#-#-#
-#
-<<<<<<< HEAD
-# #-#-#-#-#  ashyterm.pot (ashyterm)  #-#-#-#-#
-#
-# File: usr/share/ashyterm/ui/dialogs/session_edit_dialog.py, line: 168
-# File: usr/share/ashyterm/ui/dialogs/session_edit_dialog.py, line: 169
-# File: usr/share/ashyterm/ui/dialogs/folder_edit_dialog.py, line: 110
-# File: usr/share/ashyterm/ui/dialogs/folder_edit_dialog.py, line: 111
-# File: usr/share/ashyterm/ui/dialogs/move_dialogs.py, line: 80
-# File: usr/share/ashyterm/ui/dialogs/move_dialogs.py, line: 81
-msgid   "Root"
-msgstr  ""
-
-#
-# File: usr/share/ashyterm/ui/dialogs/session_edit_dialog.py, line: 194
-msgid   "Connection Type"
-msgstr  ""
-
-#
-# File: usr/share/ashyterm/ui/dialogs/session_edit_dialog.py, line: 196
-msgid   "Session Type"
-msgstr  ""
-
-#
-# File: usr/share/ashyterm/ui/dialogs/session_edit_dialog.py, line: 197
-msgid   "Choose between local terminal or SSH connection"
-msgstr  ""
-
-#
-# #-#-#-#-#  ashyterm.pot (ashyterm)  #-#-#-#-#
-#
-# File: usr/share/ashyterm/ui/dialogs/session_edit_dialog.py, line: 200
-# File: usr/share/ashyterm/sessions/models.py, line: 477
-msgid   "Local Terminal"
-msgstr  ""
-
-#
-# File: usr/share/ashyterm/ui/dialogs/session_edit_dialog.py, line: 200
-msgid   "SSH Connection"
-msgstr  ""
-
-#
-# File: usr/share/ashyterm/ui/dialogs/session_edit_dialog.py, line: 210
-msgid   "SSH Configuration"
-msgstr  ""
-
-#
-# File: usr/share/ashyterm/ui/dialogs/session_edit_dialog.py, line: 211
-msgid   "Configure connection details for SSH sessions"
-msgstr  ""
-
-#
-# File: usr/share/ashyterm/ui/dialogs/session_edit_dialog.py, line: 214
-# File: usr/share/ashyterm/ui/dialogs/session_edit_dialog.py, line: 1118
-msgid   "Host"
-msgstr  ""
-
-#
-# File: usr/share/ashyterm/ui/dialogs/session_edit_dialog.py, line: 214
-msgid   "Hostname or IP address of the remote server"
-msgstr  ""
-
-#
-# File: usr/share/ashyterm/ui/dialogs/session_edit_dialog.py, line: 218
-msgid   "example.com or 192.168.1.100"
-msgstr  ""
-
-#
-# File: usr/share/ashyterm/ui/dialogs/session_edit_dialog.py, line: 227
-msgid   "Username"
-msgstr  ""
-
-#
-# File: usr/share/ashyterm/ui/dialogs/session_edit_dialog.py, line: 228
-msgid   "Username for SSH authentication (optional)"
-msgstr  ""
-
-#
-# File: usr/share/ashyterm/ui/dialogs/session_edit_dialog.py, line: 231
-msgid   "username"
-msgstr  ""
-
-#
-# File: usr/share/ashyterm/ui/dialogs/session_edit_dialog.py, line: 239
-msgid   "Port"
-msgstr  ""
-
-#
-# File: usr/share/ashyterm/ui/dialogs/session_edit_dialog.py, line: 239
-msgid   "SSH port number (default: 22)"
-msgstr  ""
-
-#
-# File: usr/share/ashyterm/ui/dialogs/session_edit_dialog.py, line: 249
-msgid   "Authentication"
-msgstr  ""
-
-#
-# File: usr/share/ashyterm/ui/dialogs/session_edit_dialog.py, line: 249
-msgid   "Choose authentication method"
-msgstr  ""
-
-#
-# File: usr/share/ashyterm/ui/dialogs/session_edit_dialog.py, line: 251
-msgid   "SSH Key"
-msgstr  ""
-
-#
-# #-#-#-#-#  ashyterm.pot (ashyterm)  #-#-#-#-#
-#
-# File: usr/share/ashyterm/ui/dialogs/session_edit_dialog.py, line: 251
-# File: usr/share/ashyterm/ui/dialogs/session_edit_dialog.py, line: 293
-# File: usr/share/ashyterm/app.py, line: 389
-# File: usr/share/ashyterm/app.py, line: 515
-msgid   "Password"
-msgstr  ""
-
-#
-# File: usr/share/ashyterm/ui/dialogs/session_edit_dialog.py, line: 266
-msgid   "SSH Key Path"
-msgstr  ""
-
-#
-# File: usr/share/ashyterm/ui/dialogs/session_edit_dialog.py, line: 266
-msgid   "Path to private SSH key file"
-msgstr  ""
-
-#
-# File: usr/share/ashyterm/ui/dialogs/session_edit_dialog.py, line: 281
-msgid   "Browse..."
-msgstr  ""
-
-#
-# File: usr/share/ashyterm/ui/dialogs/session_edit_dialog.py, line: 293
-msgid   "Password for SSH authentication"
-msgstr  ""
-
-#
-# File: usr/share/ashyterm/ui/dialogs/session_edit_dialog.py, line: 297
-msgid   "Password for SSH authentication (stored in system keyring)"
-msgstr  ""
-
-#
-# File: usr/share/ashyterm/ui/dialogs/session_edit_dialog.py, line: 301
-msgid   "Password for SSH authentication (keyring not available)"
-msgstr  ""
-
-#
-# File: usr/share/ashyterm/ui/dialogs/session_edit_dialog.py, line: 310
-msgid   "Enter password..."
-msgstr  ""
-
-#
-# File: usr/share/ashyterm/ui/dialogs/session_edit_dialog.py, line: 325
-msgid   "Run Command After Login"
-msgstr  ""
-
-#
-# File: usr/share/ashyterm/ui/dialogs/session_edit_dialog.py, line: 327
-msgid   "Execute a custom command automatically after the SSH session connects"
-msgstr  ""
-
-#
-# File: usr/share/ashyterm/ui/dialogs/session_edit_dialog.py, line: 334
-msgid   "Post-Login Command"
-msgstr  ""
-
-#
-# File: usr/share/ashyterm/ui/dialogs/session_edit_dialog.py, line: 335
-msgid   "Command to execute right after a successful login"
-msgstr  ""
-
-#
-# File: usr/share/ashyterm/ui/dialogs/session_edit_dialog.py, line: 339
-msgid   "Example: tmux attach -t main"
-msgstr  ""
-
-#
-# File: usr/share/ashyterm/ui/dialogs/session_edit_dialog.py, line: 356
-msgid   "Enable X11 Forwarding"
-msgstr  ""
-
-#
-# File: usr/share/ashyterm/ui/dialogs/session_edit_dialog.py, line: 357
-msgid   "Allow starting programs in graphical mode (X11)"
-msgstr  ""
-
-#
-# File: usr/share/ashyterm/ui/dialogs/session_edit_dialog.py, line: 366
-=======
+msgstr  ""
+
+#
+# #-#-#-#-#  ashyterm.pot (ashyterm)  #-#-#-#-#
+#
 # File: usr/share/ashyterm/ui/dialogs/session_edit_dialog.py, line: 162
 # File: usr/share/ashyterm/ui/dialogs/folder_edit_dialog.py, line: 84
 msgid   "Organization"
@@ -2496,278 +1483,26 @@
 
 #
 # File: usr/share/ashyterm/ui/dialogs/session_edit_dialog.py, line: 354
->>>>>>> aa677b20
 msgid   "Port Forwarding"
 msgstr  ""
 
 #
-<<<<<<< HEAD
-# File: usr/share/ashyterm/ui/dialogs/session_edit_dialog.py, line: 367
-=======
 # File: usr/share/ashyterm/ui/dialogs/session_edit_dialog.py, line: 355
->>>>>>> aa677b20
 msgid   "Create SSH tunnels to forward local ports to remote targets"
 msgstr  ""
 
 #
-<<<<<<< HEAD
-# File: usr/share/ashyterm/ui/dialogs/session_edit_dialog.py, line: 381
-=======
 # File: usr/share/ashyterm/ui/dialogs/session_edit_dialog.py, line: 369
->>>>>>> aa677b20
 msgid   "Add"
 msgstr  ""
 
 #
-<<<<<<< HEAD
-# File: usr/share/ashyterm/ui/dialogs/session_edit_dialog.py, line: 408
-=======
 # File: usr/share/ashyterm/ui/dialogs/session_edit_dialog.py, line: 396
->>>>>>> aa677b20
 msgid   "No port forwards configured."
 msgstr  ""
 
 #
 # #-#-#-#-#  ashyterm.pot (ashyterm)  #-#-#-#-#
-<<<<<<< HEAD
-#
-# File: usr/share/ashyterm/ui/dialogs/session_edit_dialog.py, line: 439
-# File: usr/share/ashyterm/ui/dialogs/session_edit_dialog.py, line: 588
-# File: usr/share/ashyterm/sessions/models.py, line: 343
-msgid   "Tunnel"
-msgstr  ""
-
-#
-# File: usr/share/ashyterm/ui/dialogs/session_edit_dialog.py, line: 442
-msgid   "SSH Host"
-msgstr  ""
-
-#
-# File: usr/share/ashyterm/ui/dialogs/session_edit_dialog.py, line: 443
-#, python-brace-format
-msgid   "{local_host}:{local_port} → {remote_host}:{remote_port}"
-msgstr  ""
-
-#
-# File: usr/share/ashyterm/ui/dialogs/session_edit_dialog.py, line: 496
-msgid   "Edit Port Forward"
-msgstr  ""
-
-#
-# File: usr/share/ashyterm/ui/dialogs/session_edit_dialog.py, line: 496
-msgid   "Add Port Forward"
-msgstr  ""
-
-#
-# File: usr/share/ashyterm/ui/dialogs/session_edit_dialog.py, line: 520
-msgid   "Tunnel name"
-msgstr  ""
-
-#
-# #-#-#-#-#  ashyterm.pot (ashyterm)  #-#-#-#-#
-#
-# File: usr/share/ashyterm/ui/dialogs/session_edit_dialog.py, line: 523
-# File: usr/share/ashyterm/filemanager/manager.py, line: 869
-msgid   "Name"
-msgstr  ""
-
-#
-# File: usr/share/ashyterm/ui/dialogs/session_edit_dialog.py, line: 531
-msgid   "Local Host"
-msgstr  ""
-
-#
-# File: usr/share/ashyterm/ui/dialogs/session_edit_dialog.py, line: 536
-msgid   "Local Port"
-msgstr  ""
-
-#
-# File: usr/share/ashyterm/ui/dialogs/session_edit_dialog.py, line: 541
-msgid   "Leave blank to use the SSH host"
-msgstr  ""
-
-#
-# File: usr/share/ashyterm/ui/dialogs/session_edit_dialog.py, line: 548
-msgid   "Connect to a different remote host"
-msgstr  ""
-
-#
-# File: usr/share/ashyterm/ui/dialogs/session_edit_dialog.py, line: 558
-msgid   "Remote Host"
-msgstr  ""
-
-#
-# File: usr/share/ashyterm/ui/dialogs/session_edit_dialog.py, line: 563
-msgid   "Remote Port"
-msgstr  ""
-
-#
-# File: usr/share/ashyterm/ui/dialogs/session_edit_dialog.py, line: 602
-msgid   "Local port must be between 1025 and 65535 (ports below 1024 require "
-        "administrator privileges)."
-msgstr  ""
-
-#
-# File: usr/share/ashyterm/ui/dialogs/session_edit_dialog.py, line: 606
-msgid   "Remote port must be between 1 and 65535."
-msgstr  ""
-
-#
-# File: usr/share/ashyterm/ui/dialogs/session_edit_dialog.py, line: 608
-msgid   "Local host cannot be empty."
-msgstr  ""
-
-#
-# File: usr/share/ashyterm/ui/dialogs/session_edit_dialog.py, line: 612
-msgid   "Invalid Port Forward"
-msgstr  ""
-
-#
-# File: usr/share/ashyterm/ui/dialogs/session_edit_dialog.py, line: 631
-msgid   "SFTP Session"
-msgstr  ""
-
-#
-# File: usr/share/ashyterm/ui/dialogs/session_edit_dialog.py, line: 633
-msgid   "Configure default directories for SFTP connections (optional)"
-msgstr  ""
-
-#
-# File: usr/share/ashyterm/ui/dialogs/session_edit_dialog.py, line: 638
-msgid   "Enable SFTP Session"
-msgstr  ""
-
-#
-# File: usr/share/ashyterm/ui/dialogs/session_edit_dialog.py, line: 640
-msgid   "Use these directories when opening an SFTP tab for this session"
-msgstr  ""
-
-#
-# File: usr/share/ashyterm/ui/dialogs/session_edit_dialog.py, line: 649
-msgid   "Local Directory"
-msgstr  ""
-
-#
-# File: usr/share/ashyterm/ui/dialogs/session_edit_dialog.py, line: 650
-msgid   "Starting directory on your machine for SFTP"
-msgstr  ""
-
-#
-# File: usr/share/ashyterm/ui/dialogs/session_edit_dialog.py, line: 654
-msgid   "Example: /home/user/projects"
-msgstr  ""
-
-#
-# File: usr/share/ashyterm/ui/dialogs/session_edit_dialog.py, line: 664
-msgid   "Remote Directory"
-msgstr  ""
-
-#
-# File: usr/share/ashyterm/ui/dialogs/session_edit_dialog.py, line: 665
-msgid   "Starting directory on the remote host for SFTP"
-msgstr  ""
-
-#
-# File: usr/share/ashyterm/ui/dialogs/session_edit_dialog.py, line: 669
-msgid   "Example: /var/www"
-msgstr  ""
-
-#
-# File: usr/share/ashyterm/ui/dialogs/session_edit_dialog.py, line: 688
-msgid   "Test Connection"
-msgstr  ""
-
-#
-# File: usr/share/ashyterm/ui/dialogs/session_edit_dialog.py, line: 855
-msgid   "Select SSH Key"
-msgstr  ""
-
-#
-# File: usr/share/ashyterm/ui/dialogs/session_edit_dialog.py, line: 863
-msgid   "File Dialog Error"
-msgstr  ""
-
-#
-# File: usr/share/ashyterm/ui/dialogs/session_edit_dialog.py, line: 863
-msgid   "Failed to open file browser"
-msgstr  ""
-
-#
-# File: usr/share/ashyterm/ui/dialogs/session_edit_dialog.py, line: 875
-msgid   "Invalid SSH Key"
-msgstr  ""
-
-#
-# File: usr/share/ashyterm/ui/dialogs/session_edit_dialog.py, line: 880
-msgid   "File Selection Error"
-msgstr  ""
-
-#
-# File: usr/share/ashyterm/ui/dialogs/session_edit_dialog.py, line: 881
-#, python-brace-format
-msgid   "Failed to select file: {}"
-msgstr  ""
-
-#
-# File: usr/share/ashyterm/ui/dialogs/session_edit_dialog.py, line: 891
-# File: usr/share/ashyterm/ui/dialogs/session_edit_dialog.py, line: 1106
-msgid   "Validation Error"
-msgstr  ""
-
-#
-# File: usr/share/ashyterm/ui/dialogs/session_edit_dialog.py, line: 892
-msgid   "Please fill in all required SSH fields first."
-msgstr  ""
-
-#
-# File: usr/share/ashyterm/ui/dialogs/session_edit_dialog.py, line: 897
-msgid   "Testing Connection..."
-msgstr  ""
-
-#
-# File: usr/share/ashyterm/ui/dialogs/session_edit_dialog.py, line: 898
-#, python-brace-format
-msgid   "Attempting to connect to {host}..."
-msgstr  ""
-
-#
-# File: usr/share/ashyterm/ui/dialogs/session_edit_dialog.py, line: 914
-msgid   "Test Connection Error"
-msgstr  ""
-
-#
-# File: usr/share/ashyterm/ui/dialogs/session_edit_dialog.py, line: 915
-#, python-brace-format
-msgid   "Failed to start connection test: {}"
-msgstr  ""
-
-#
-# File: usr/share/ashyterm/ui/dialogs/session_edit_dialog.py, line: 945
-msgid   "Connection Successful"
-msgstr  ""
-
-#
-# File: usr/share/ashyterm/ui/dialogs/session_edit_dialog.py, line: 946
-msgid   "Successfully connected to the SSH server."
-msgstr  ""
-
-#
-# File: usr/share/ashyterm/ui/dialogs/session_edit_dialog.py, line: 952
-msgid   "Connection Failed"
-msgstr  ""
-
-#
-# File: usr/share/ashyterm/ui/dialogs/session_edit_dialog.py, line: 953
-msgid   "Could not connect to the SSH server."
-msgstr  ""
-
-#
-# #-#-#-#-#  ashyterm.pot (ashyterm)  #-#-#-#-#
-#
-# File: usr/share/ashyterm/ui/dialogs/session_edit_dialog.py, line: 962
-# File: usr/share/ashyterm/ui/dialogs/folder_edit_dialog.py, line: 155
-msgid   "Unsaved Changes"
-=======
 #
 # File: usr/share/ashyterm/ui/dialogs/session_edit_dialog.py, line: 427
 # File: usr/share/ashyterm/ui/dialogs/session_edit_dialog.py, line: 576
@@ -2997,58 +1732,19 @@
 #
 # File: usr/share/ashyterm/ui/dialogs/session_edit_dialog.py, line: 934
 msgid   "Could not connect to the SSH server."
->>>>>>> aa677b20
-msgstr  ""
-
-#
-# #-#-#-#-#  ashyterm.pot (ashyterm)  #-#-#-#-#
-#
-<<<<<<< HEAD
-# File: usr/share/ashyterm/ui/dialogs/session_edit_dialog.py, line: 963
-# File: usr/share/ashyterm/ui/dialogs/folder_edit_dialog.py, line: 156
-msgid   "You have unsaved changes. Are you sure you want to cancel?"
-=======
+msgstr  ""
+
+#
+# #-#-#-#-#  ashyterm.pot (ashyterm)  #-#-#-#-#
+#
 # File: usr/share/ashyterm/ui/dialogs/session_edit_dialog.py, line: 943
 # File: usr/share/ashyterm/ui/dialogs/folder_edit_dialog.py, line: 155
 msgid   "Unsaved Changes"
->>>>>>> aa677b20
-msgstr  ""
-
-#
-# #-#-#-#-#  ashyterm.pot (ashyterm)  #-#-#-#-#
-#
-<<<<<<< HEAD
-# File: usr/share/ashyterm/ui/dialogs/session_edit_dialog.py, line: 992
-# File: usr/share/ashyterm/ui/dialogs/session_edit_dialog.py, line: 996
-# File: usr/share/ashyterm/ui/dialogs/folder_edit_dialog.py, line: 180
-# File: usr/share/ashyterm/ui/dialogs/folder_edit_dialog.py, line: 184
-msgid   "Save Error"
-msgstr  ""
-
-#
-# File: usr/share/ashyterm/ui/dialogs/session_edit_dialog.py, line: 996
-msgid   "An unexpected error occurred while saving."
-msgstr  ""
-
-#
-# File: usr/share/ashyterm/ui/dialogs/session_edit_dialog.py, line: 1107
-#, python-brace-format
-msgid   "Session validation failed:\n"
-        "{}"
-msgstr  ""
-
-#
-# File: usr/share/ashyterm/ui/dialogs/session_edit_dialog.py, line: 1114
-msgid   "Session name"
-msgstr  ""
-
-#
-# #-#-#-#-#  ashyterm.pot (ashyterm)  #-#-#-#-#
-#
-# File: usr/share/ashyterm/ui/dialogs/session_edit_dialog.py, line: 1146
-# File: usr/share/ashyterm/sessions/models.py, line: 384
-msgid   "Post-login command cannot be empty when enabled."
-=======
+msgstr  ""
+
+#
+# #-#-#-#-#  ashyterm.pot (ashyterm)  #-#-#-#-#
+#
 # File: usr/share/ashyterm/ui/dialogs/session_edit_dialog.py, line: 944
 # File: usr/share/ashyterm/ui/dialogs/folder_edit_dialog.py, line: 156
 msgid   "You have unsaved changes. Are you sure you want to cancel?"
@@ -3079,27 +1775,33 @@
 #
 # File: usr/share/ashyterm/ui/dialogs/session_edit_dialog.py, line: 1089
 msgid   "Session name"
->>>>>>> aa677b20
-msgstr  ""
-
-#
-# #-#-#-#-#  ashyterm.pot (ashyterm)  #-#-#-#-#
-<<<<<<< HEAD
-#
-# File: usr/share/ashyterm/ui/dialogs/session_edit_dialog.py, line: 1160
-# File: usr/share/ashyterm/ui/dialogs/session_edit_dialog.py, line: 1168
-# File: usr/share/ashyterm/sessions/models.py, line: 390
-# File: usr/share/ashyterm/sessions/models.py, line: 394
+msgstr  ""
+
+#
+# #-#-#-#-#  ashyterm.pot (ashyterm)  #-#-#-#-#
+#
+# File: usr/share/ashyterm/ui/dialogs/session_edit_dialog.py, line: 1121
+# File: usr/share/ashyterm/sessions/models.py, line: 371
+msgid   "Post-login command cannot be empty when enabled."
+msgstr  ""
+
+#
+# #-#-#-#-#  ashyterm.pot (ashyterm)  #-#-#-#-#
+#
+# File: usr/share/ashyterm/ui/dialogs/session_edit_dialog.py, line: 1135
+# File: usr/share/ashyterm/ui/dialogs/session_edit_dialog.py, line: 1143
+# File: usr/share/ashyterm/sessions/models.py, line: 377
+# File: usr/share/ashyterm/sessions/models.py, line: 381
 msgid   "SFTP local directory must exist and be a directory."
 msgstr  ""
 
 #
-# File: usr/share/ashyterm/ui/dialogs/session_edit_dialog.py, line: 1175
+# File: usr/share/ashyterm/ui/dialogs/session_edit_dialog.py, line: 1150
 msgid   "SSH Validation Error"
 msgstr  ""
 
 #
-# File: usr/share/ashyterm/ui/dialogs/session_edit_dialog.py, line: 1176
+# File: usr/share/ashyterm/ui/dialogs/session_edit_dialog.py, line: 1151
 #, python-brace-format
 msgid   "SSH configuration errors:\n"
         "{}"
@@ -3519,450 +2221,10 @@
 #
 # File: usr/share/ashyterm/ui/dialogs/preferences_dialog.py, line: 169
 msgid   "When focused"
-=======
-#
-# File: usr/share/ashyterm/ui/dialogs/session_edit_dialog.py, line: 1121
-# File: usr/share/ashyterm/sessions/models.py, line: 371
-msgid   "Post-login command cannot be empty when enabled."
-msgstr  ""
-
-#
-# #-#-#-#-#  ashyterm.pot (ashyterm)  #-#-#-#-#
-#
-# File: usr/share/ashyterm/ui/dialogs/session_edit_dialog.py, line: 1135
-# File: usr/share/ashyterm/ui/dialogs/session_edit_dialog.py, line: 1143
-# File: usr/share/ashyterm/sessions/models.py, line: 377
-# File: usr/share/ashyterm/sessions/models.py, line: 381
-msgid   "SFTP local directory must exist and be a directory."
-msgstr  ""
-
-#
-# File: usr/share/ashyterm/ui/dialogs/session_edit_dialog.py, line: 1150
-msgid   "SSH Validation Error"
-msgstr  ""
-
-#
-# File: usr/share/ashyterm/ui/dialogs/session_edit_dialog.py, line: 1151
-#, python-brace-format
-msgid   "SSH configuration errors:\n"
-        "{}"
-msgstr  ""
-
-#
-# File: usr/share/ashyterm/ui/dialogs/command_guide_dialog.py, line: 39
-msgid   "Add Custom Command"
-msgstr  ""
-
-#
-# File: usr/share/ashyterm/ui/dialogs/command_guide_dialog.py, line: 39
-msgid   "Edit Custom Command"
-msgstr  ""
-
-#
-# File: usr/share/ashyterm/ui/dialogs/command_guide_dialog.py, line: 91
-msgid   "Command"
-msgstr  ""
-
-#
-# File: usr/share/ashyterm/ui/dialogs/command_guide_dialog.py, line: 112
-# File: usr/share/ashyterm/ui/dialogs/command_guide_dialog.py, line: 528
-msgid   "Category"
-msgstr  ""
-
-#
-# File: usr/share/ashyterm/ui/dialogs/command_guide_dialog.py, line: 117
-msgid   "Select an existing category or type a new one"
-msgstr  ""
-
-#
-# File: usr/share/ashyterm/ui/dialogs/command_guide_dialog.py, line: 130
-msgid   "Description"
-msgstr  ""
-
-#
-# File: usr/share/ashyterm/ui/dialogs/command_guide_dialog.py, line: 184
-msgid   "Please fill in all required fields."
-msgstr  ""
-
-#
-# File: usr/share/ashyterm/ui/dialogs/command_guide_dialog.py, line: 249
-msgid   "Delete this custom command"
-msgstr  ""
-
-#
-# File: usr/share/ashyterm/ui/dialogs/command_guide_dialog.py, line: 282
-msgid   "Command Guide"
-msgstr  ""
-
-#
-# File: usr/share/ashyterm/ui/dialogs/command_guide_dialog.py, line: 387
-msgid   "Search commands..."
-msgstr  ""
-
-#
-# File: usr/share/ashyterm/ui/dialogs/command_guide_dialog.py, line: 406
-msgid   "Show Only Custom Commands"
-msgstr  ""
-
-#
-# File: usr/share/ashyterm/ui/dialogs/command_guide_dialog.py, line: 411
-msgid   "Add New Command"
-msgstr  ""
-
-#
-# File: usr/share/ashyterm/ui/dialogs/command_guide_dialog.py, line: 726
-msgid   "Delete Custom Command?"
-msgstr  ""
-
-#
-# File: usr/share/ashyterm/ui/dialogs/command_guide_dialog.py, line: 728
-#, python-brace-format
-msgid   "Are you sure you want to permanently delete the command:\n"
-        "\n"
-        "<b>{name}</b>"
-msgstr  ""
-
-#
-# File: usr/share/ashyterm/ui/dialogs/folder_edit_dialog.py, line: 27
-msgid   "Edit Folder"
-msgstr  ""
-
-#
-# File: usr/share/ashyterm/ui/dialogs/folder_edit_dialog.py, line: 78
-msgid   "Folder Information"
-msgstr  ""
-
-#
-# File: usr/share/ashyterm/ui/dialogs/folder_edit_dialog.py, line: 90
-msgid   "Folder Name"
-msgstr  ""
-
-#
-# File: usr/share/ashyterm/ui/dialogs/folder_edit_dialog.py, line: 91
-msgid   "A descriptive name for organizing sessions"
-msgstr  ""
-
-#
-# File: usr/share/ashyterm/ui/dialogs/folder_edit_dialog.py, line: 95
-msgid   "Enter folder name..."
-msgstr  ""
-
-#
-# File: usr/share/ashyterm/ui/dialogs/folder_edit_dialog.py, line: 106
-msgid   "Parent Folder"
-msgstr  ""
-
-#
-# File: usr/share/ashyterm/ui/dialogs/folder_edit_dialog.py, line: 107
-msgid   "Choose a parent folder for organization"
-msgstr  ""
-
-#
-# File: usr/share/ashyterm/ui/dialogs/folder_edit_dialog.py, line: 184
-#, python-brace-format
-msgid   "Failed to save folder: {}"
-msgstr  ""
-
-#
-# File: usr/share/ashyterm/ui/dialogs/folder_edit_dialog.py, line: 189
-msgid   "Folder name"
-msgstr  ""
-
-#
-# File: usr/share/ashyterm/ui/dialogs/base_dialog.py, line: 77
-msgid   "Continue"
-msgstr  ""
-
-#
-# File: usr/share/ashyterm/ui/dialogs/base_dialog.py, line: 96
-#, python-brace-format
-msgid   "{} is required"
-msgstr  ""
-
-#
-# File: usr/share/ashyterm/ui/dialogs/shortcuts_dialog.py, line: 16
-msgid   "Tab &amp; Pane Management"
-msgstr  ""
-
-#
-# File: usr/share/ashyterm/ui/dialogs/shortcuts_dialog.py, line: 19
-msgid   "Close Tab"
-msgstr  ""
-
-#
-# File: usr/share/ashyterm/ui/dialogs/shortcuts_dialog.py, line: 20
-msgid   "Next Tab"
-msgstr  ""
-
-#
-# File: usr/share/ashyterm/ui/dialogs/shortcuts_dialog.py, line: 21
-msgid   "Previous Tab"
-msgstr  ""
-
-#
-# File: usr/share/ashyterm/ui/dialogs/shortcuts_dialog.py, line: 25
-msgid   "Splitting"
-msgstr  ""
-
-#
-# File: usr/share/ashyterm/ui/dialogs/shortcuts_dialog.py, line: 27
-msgid   "Split Horizontally"
-msgstr  ""
-
-#
-# File: usr/share/ashyterm/ui/dialogs/shortcuts_dialog.py, line: 28
-msgid   "Split Vertically"
-msgstr  ""
-
-#
-# File: usr/share/ashyterm/ui/dialogs/shortcuts_dialog.py, line: 29
-msgid   "Close Active Pane"
-msgstr  ""
-
-#
-# File: usr/share/ashyterm/ui/dialogs/shortcuts_dialog.py, line: 33
-msgid   "Terminal Interaction"
-msgstr  ""
-
-#
-# File: usr/share/ashyterm/ui/dialogs/shortcuts_dialog.py, line: 38
-msgid   "Send Command  All Tabs"
-msgstr  ""
-
-#
-# File: usr/share/ashyterm/ui/dialogs/shortcuts_dialog.py, line: 42
-msgid   "Zoom"
-msgstr  ""
-
-#
-# File: usr/share/ashyterm/ui/dialogs/shortcuts_dialog.py, line: 44
-msgid   "Zoom In"
-msgstr  ""
-
-#
-# File: usr/share/ashyterm/ui/dialogs/shortcuts_dialog.py, line: 45
-msgid   "Zoom Out"
-msgstr  ""
-
-#
-# File: usr/share/ashyterm/ui/dialogs/shortcuts_dialog.py, line: 46
-msgid   "Reset Zoom"
-msgstr  ""
-
-#
-# File: usr/share/ashyterm/ui/dialogs/shortcuts_dialog.py, line: 50
-msgid   "Application &amp; Window"
-msgstr  ""
-
-#
-# File: usr/share/ashyterm/ui/dialogs/shortcuts_dialog.py, line: 53
-msgid   "Toggle File Manager"
-msgstr  ""
-
-#
-# File: usr/share/ashyterm/ui/dialogs/shortcuts_dialog.py, line: 56
-msgid   "Quit Application"
-msgstr  ""
-
-#
-# File: usr/share/ashyterm/ui/dialogs/shortcuts_dialog.py, line: 93
-msgid   "Reset All"
-msgstr  ""
-
-#
-# File: usr/share/ashyterm/ui/dialogs/shortcuts_dialog.py, line: 94
-msgid   "Reset all shortcuts to default values"
-msgstr  ""
-
-#
-# File: usr/share/ashyterm/ui/dialogs/shortcuts_dialog.py, line: 128
-msgid   "Reset all shortcuts to defaults"
-msgstr  ""
-
-#
-# File: usr/share/ashyterm/ui/dialogs/shortcuts_dialog.py, line: 186
-# File: usr/share/ashyterm/ui/dialogs/shortcuts_dialog.py, line: 213
-# File: usr/share/ashyterm/ui/dialogs/shortcuts_dialog.py, line: 294
-# File: usr/share/ashyterm/ui/dialogs/shortcuts_dialog.py, line: 334
-msgid   "Not set"
-msgstr  ""
-
-#
-# File: usr/share/ashyterm/ui/dialogs/shortcuts_dialog.py, line: 191
-msgid   "Shortcut for: "
-msgstr  ""
-
-#
-# File: usr/share/ashyterm/ui/dialogs/shortcuts_dialog.py, line: 195
-msgid   "Click to change the keyboard shortcut for this action"
-msgstr  ""
-
-#
-# File: usr/share/ashyterm/ui/dialogs/shortcuts_dialog.py, line: 205
-msgid   "Set New Shortcut"
-msgstr  ""
-
-#
-# File: usr/share/ashyterm/ui/dialogs/shortcuts_dialog.py, line: 206
-#, python-brace-format
-msgid   "Press the new key combination for '{}', or Esc to cancel."
-msgstr  ""
-
-#
-# File: usr/share/ashyterm/ui/dialogs/shortcuts_dialog.py, line: 215
-#, python-brace-format
-msgid   "Current: {}\n"
-        "New: (press keys)"
-msgstr  ""
-
-#
-# File: usr/share/ashyterm/ui/dialogs/shortcuts_dialog.py, line: 257
-#, python-brace-format
-msgid   "Current: {}\n"
-        "New: {} (Conflicts with {})"
-msgstr  ""
-
-#
-# File: usr/share/ashyterm/ui/dialogs/shortcuts_dialog.py, line: 263
-#, python-brace-format
-msgid   "Current: {}\n"
-        "New: {}"
-msgstr  ""
-
-#
-# File: usr/share/ashyterm/ui/dialogs/shortcuts_dialog.py, line: 270
-msgid   "Clear"
-msgstr  ""
-
-#
-# File: usr/share/ashyterm/ui/dialogs/shortcuts_dialog.py, line: 271
-msgid   "Set Shortcut"
-msgstr  ""
-
-#
-# File: usr/share/ashyterm/ui/dialogs/shortcuts_dialog.py, line: 306
-msgid   "Reset All Shortcuts"
-msgstr  ""
-
-#
-# File: usr/share/ashyterm/ui/dialogs/shortcuts_dialog.py, line: 307
-msgid   "This will reset all keyboard shortcuts to their default values. "
-        "Continue?"
-msgstr  ""
-
-#
-# #-#-#-#-#  ashyterm.pot (ashyterm)  #-#-#-#-#
-#
-# File: usr/share/ashyterm/ui/dialogs/shortcuts_dialog.py, line: 311
-# File: usr/share/ashyterm/ui/dialogs/preferences_dialog.py, line: 569
-# File: usr/share/ashyterm/ui/dialogs/preferences_dialog.py, line: 576
-msgid   "Reset"
-msgstr  ""
-
-#
-# File: usr/share/ashyterm/ui/dialogs/preferences_dialog.py, line: 53
-msgid   "Color Scheme"
-msgstr  ""
-
-#
-# File: usr/share/ashyterm/ui/dialogs/preferences_dialog.py, line: 56
-msgid   "Current Scheme"
-msgstr  ""
-
-#
-# File: usr/share/ashyterm/ui/dialogs/preferences_dialog.py, line: 59
-msgid   "Manage Schemes..."
-msgstr  ""
-
-#
-# File: usr/share/ashyterm/ui/dialogs/preferences_dialog.py, line: 67
-msgid   "Typography"
-msgstr  ""
-
-#
-# File: usr/share/ashyterm/ui/dialogs/preferences_dialog.py, line: 68
-msgid   "Configure fonts and spacing"
-msgstr  ""
-
-#
-# File: usr/share/ashyterm/ui/dialogs/preferences_dialog.py, line: 73
-msgid   "Terminal Font"
-msgstr  ""
-
-#
-# File: usr/share/ashyterm/ui/dialogs/preferences_dialog.py, line: 74
-msgid   "Select font family and size for terminal text"
-msgstr  ""
-
-#
-# File: usr/share/ashyterm/ui/dialogs/preferences_dialog.py, line: 85
-msgid   "Line Spacing"
-msgstr  ""
-
-#
-# File: usr/share/ashyterm/ui/dialogs/preferences_dialog.py, line: 86
-msgid   "Adjust the vertical space between lines"
-msgstr  ""
-
-#
-# File: usr/share/ashyterm/ui/dialogs/preferences_dialog.py, line: 98
-msgid   "Miscellaneous"
-msgstr  ""
-
-#
-# File: usr/share/ashyterm/ui/dialogs/preferences_dialog.py, line: 102
-msgid   "Terminal Transparency"
-msgstr  ""
-
-#
-# File: usr/share/ashyterm/ui/dialogs/preferences_dialog.py, line: 103
-msgid   "Adjust terminal background transparency"
-msgstr  ""
-
-#
-# File: usr/share/ashyterm/ui/dialogs/preferences_dialog.py, line: 118
-msgid   "Headerbar Transparency"
-msgstr  ""
-
-#
-# File: usr/share/ashyterm/ui/dialogs/preferences_dialog.py, line: 119
-msgid   "For headerbar and file manager"
-msgstr  ""
-
-#
-# File: usr/share/ashyterm/ui/dialogs/preferences_dialog.py, line: 140
-msgid   "Use Bright Colors for Bold Text"
-msgstr  ""
-
-#
-# File: usr/share/ashyterm/ui/dialogs/preferences_dialog.py, line: 141
-msgid   "Render bold text with the brighter version of the base color"
-msgstr  ""
-
-#
-# File: usr/share/ashyterm/ui/dialogs/preferences_dialog.py, line: 151
-msgid   "Auto-Hide Sidebar"
-msgstr  ""
-
-#
-# File: usr/share/ashyterm/ui/dialogs/preferences_dialog.py, line: 153
-msgid   "Automatically hide the sidebar when activating sessions or layouts"
-msgstr  ""
-
-#
-# File: usr/share/ashyterm/ui/dialogs/preferences_dialog.py, line: 166
-msgid   "Blinking Text"
-msgstr  ""
-
-#
-# File: usr/share/ashyterm/ui/dialogs/preferences_dialog.py, line: 167
-msgid   "Control how the terminal handles blinking text"
->>>>>>> aa677b20
 msgstr  ""
 
 #
 # File: usr/share/ashyterm/ui/dialogs/preferences_dialog.py, line: 169
-<<<<<<< HEAD
 msgid   "Always"
 msgstr  ""
 
@@ -3979,29 +2241,10 @@
 #
 # File: usr/share/ashyterm/ui/dialogs/preferences_dialog.py, line: 178
 msgid   "Left"
-=======
-msgid   "When focused"
-msgstr  ""
-
-#
-# File: usr/share/ashyterm/ui/dialogs/preferences_dialog.py, line: 169
-msgid   "Always"
-msgstr  ""
-
-#
-# File: usr/share/ashyterm/ui/dialogs/preferences_dialog.py, line: 175
-msgid   "Tab Alignment"
-msgstr  ""
-
-#
-# File: usr/share/ashyterm/ui/dialogs/preferences_dialog.py, line: 176
-msgid   "Align tabs to the left or center of the tab bar"
->>>>>>> aa677b20
 msgstr  ""
 
 #
 # File: usr/share/ashyterm/ui/dialogs/preferences_dialog.py, line: 178
-<<<<<<< HEAD
 msgid   "Center"
 msgstr  ""
 
@@ -4023,90 +2266,40 @@
 #
 # File: usr/share/ashyterm/ui/dialogs/preferences_dialog.py, line: 199
 msgid   "Block"
-=======
-msgid   "Left"
-msgstr  ""
-
-#
-# File: usr/share/ashyterm/ui/dialogs/preferences_dialog.py, line: 178
-msgid   "Center"
-msgstr  ""
-
-#
-# File: usr/share/ashyterm/ui/dialogs/preferences_dialog.py, line: 187
-msgid   "Terminal"
-msgstr  ""
-
-#
-# File: usr/share/ashyterm/ui/dialogs/preferences_dialog.py, line: 195
-msgid   "Cursor Shape"
-msgstr  ""
-
-#
-# File: usr/share/ashyterm/ui/dialogs/preferences_dialog.py, line: 196
-msgid   "Select the shape of the terminal cursor"
->>>>>>> aa677b20
 msgstr  ""
 
 #
 # File: usr/share/ashyterm/ui/dialogs/preferences_dialog.py, line: 199
-<<<<<<< HEAD
 msgid   "I-Beam"
-=======
-msgid   "Block"
->>>>>>> aa677b20
 msgstr  ""
 
 #
 # File: usr/share/ashyterm/ui/dialogs/preferences_dialog.py, line: 199
-<<<<<<< HEAD
 msgid   "Underline"
 msgstr  ""
 
 #
 # File: usr/share/ashyterm/ui/dialogs/preferences_dialog.py, line: 206
 msgid   "Cursor Blinking"
-=======
-msgid   "I-Beam"
-msgstr  ""
-
-#
-# File: usr/share/ashyterm/ui/dialogs/preferences_dialog.py, line: 199
-msgid   "Underline"
->>>>>>> aa677b20
 msgstr  ""
 
 #
 # File: usr/share/ashyterm/ui/dialogs/preferences_dialog.py, line: 206
-<<<<<<< HEAD
 msgid   "Control cursor blinking behavior"
 msgstr  ""
 
 #
 # File: usr/share/ashyterm/ui/dialogs/preferences_dialog.py, line: 209
 msgid   "Follow System"
-=======
-msgid   "Cursor Blinking"
-msgstr  ""
-
-#
-# File: usr/share/ashyterm/ui/dialogs/preferences_dialog.py, line: 206
-msgid   "Control cursor blinking behavior"
->>>>>>> aa677b20
 msgstr  ""
 
 #
 # File: usr/share/ashyterm/ui/dialogs/preferences_dialog.py, line: 209
-<<<<<<< HEAD
 msgid   "On"
-=======
-msgid   "Follow System"
->>>>>>> aa677b20
 msgstr  ""
 
 #
 # File: usr/share/ashyterm/ui/dialogs/preferences_dialog.py, line: 209
-<<<<<<< HEAD
 msgid   "Off"
 msgstr  ""
 
@@ -4244,150 +2437,6 @@
 #
 # #-#-#-#-#  ashyterm.pot (ashyterm)  #-#-#-#-#
 #
-=======
-msgid   "On"
-msgstr  ""
-
-#
-# File: usr/share/ashyterm/ui/dialogs/preferences_dialog.py, line: 209
-msgid   "Off"
-msgstr  ""
-
-#
-# File: usr/share/ashyterm/ui/dialogs/preferences_dialog.py, line: 215
-msgid   "Scrolling"
-msgstr  ""
-
-#
-# File: usr/share/ashyterm/ui/dialogs/preferences_dialog.py, line: 219
-msgid   "Scrollback Lines"
-msgstr  ""
-
-#
-# File: usr/share/ashyterm/ui/dialogs/preferences_dialog.py, line: 220
-msgid   "Number of lines to keep in history (0 for unlimited)"
-msgstr  ""
-
-#
-# File: usr/share/ashyterm/ui/dialogs/preferences_dialog.py, line: 231
-msgid   "Mouse Scroll Sensitivity"
-msgstr  ""
-
-#
-# File: usr/share/ashyterm/ui/dialogs/preferences_dialog.py, line: 232
-msgid   "Controls the scroll speed for a mouse wheel. Lower is slower."
-msgstr  ""
-
-#
-# File: usr/share/ashyterm/ui/dialogs/preferences_dialog.py, line: 247
-msgid   "Touchpad Scroll Sensitivity"
-msgstr  ""
-
-#
-# File: usr/share/ashyterm/ui/dialogs/preferences_dialog.py, line: 248
-msgid   "Controls the scroll speed for a touchpad. Lower is slower."
-msgstr  ""
-
-#
-# File: usr/share/ashyterm/ui/dialogs/preferences_dialog.py, line: 263
-msgid   "Scroll on Paste"
-msgstr  ""
-
-#
-# File: usr/share/ashyterm/ui/dialogs/preferences_dialog.py, line: 264
-msgid   "Automatically scroll to the bottom when pasting text"
-msgstr  ""
-
-#
-# File: usr/share/ashyterm/ui/dialogs/preferences_dialog.py, line: 276
-msgid   "Selection"
-msgstr  ""
-
-#
-# File: usr/share/ashyterm/ui/dialogs/preferences_dialog.py, line: 277
-msgid   "Extra characters for word selection (e.g., -_.:/~)"
-msgstr  ""
-
-#
-# File: usr/share/ashyterm/ui/dialogs/preferences_dialog.py, line: 282
-msgid   "Word Characters"
-msgstr  ""
-
-#
-# File: usr/share/ashyterm/ui/dialogs/preferences_dialog.py, line: 292
-msgid   "Shell & Bell"
-msgstr  ""
-
-#
-# File: usr/share/ashyterm/ui/dialogs/preferences_dialog.py, line: 297
-msgid   "Run Command as a Login Shell"
-msgstr  ""
-
-#
-# File: usr/share/ashyterm/ui/dialogs/preferences_dialog.py, line: 298
-msgid   "Sources /etc/profile and ~/.profile on startup"
-msgstr  ""
-
-#
-# File: usr/share/ashyterm/ui/dialogs/preferences_dialog.py, line: 308
-msgid   "Audible Bell"
-msgstr  ""
-
-#
-# File: usr/share/ashyterm/ui/dialogs/preferences_dialog.py, line: 309
-msgid   "Emit a sound for the terminal bell character"
-msgstr  ""
-
-#
-# File: usr/share/ashyterm/ui/dialogs/preferences_dialog.py, line: 320
-msgid   "Profiles & Data"
-msgstr  ""
-
-#
-# File: usr/share/ashyterm/ui/dialogs/preferences_dialog.py, line: 324
-msgid   "Startup"
-msgstr  ""
-
-#
-# File: usr/share/ashyterm/ui/dialogs/preferences_dialog.py, line: 328
-msgid   "On Startup"
-msgstr  ""
-
-#
-# File: usr/share/ashyterm/ui/dialogs/preferences_dialog.py, line: 329
-msgid   "Action to take when the application starts"
-msgstr  ""
-
-#
-# File: usr/share/ashyterm/ui/dialogs/preferences_dialog.py, line: 333
-msgid   "Always restore previous session"
-msgstr  ""
-
-#
-# File: usr/share/ashyterm/ui/dialogs/preferences_dialog.py, line: 334
-msgid   "Ask to restore previous session"
-msgstr  ""
-
-#
-# File: usr/share/ashyterm/ui/dialogs/preferences_dialog.py, line: 335
-msgid   "Never restore previous session"
-msgstr  ""
-
-#
-# File: usr/share/ashyterm/ui/dialogs/preferences_dialog.py, line: 350
-msgid   "Backup &amp; Recovery"
-msgstr  ""
-
-#
-# File: usr/share/ashyterm/ui/dialogs/preferences_dialog.py, line: 352
-msgid   "Create an encrypted backup of your data or restore from a previous "
-        "backup."
-msgstr  ""
-
-#
-# #-#-#-#-#  ashyterm.pot (ashyterm)  #-#-#-#-#
-#
->>>>>>> aa677b20
 # File: usr/share/ashyterm/ui/dialogs/preferences_dialog.py, line: 358
 # File: usr/share/ashyterm/app.py, line: 398
 msgid   "Create Backup"
@@ -5465,7 +3514,6 @@
 #
 # File: usr/share/ashyterm/data/command_data.py, line: 781
 msgid   "Extracts files from a .zip archive."
-<<<<<<< HEAD
 msgstr  ""
 
 #
@@ -5879,421 +3927,6 @@
 msgstr  ""
 
 #
-=======
-msgstr  ""
-
-#
-# File: usr/share/ashyterm/data/command_data.py, line: 786
-msgid   "Extracts all files from the archive into the current directory."
-msgstr  ""
-
-#
-# File: usr/share/ashyterm/data/command_data.py, line: 791
-msgid   "Extracts files to a specific destination directory."
-msgstr  ""
-
-#
-# File: usr/share/ashyterm/data/command_data.py, line: 797
-# File: usr/share/ashyterm/data/command_data.py, line: 812
-# File: usr/share/ashyterm/data/command_data.py, line: 827
-# File: usr/share/ashyterm/data/command_data.py, line: 840
-# File: usr/share/ashyterm/data/command_data.py, line: 851
-# File: usr/share/ashyterm/data/command_data.py, line: 866
-# File: usr/share/ashyterm/data/command_data.py, line: 879
-msgid   "Useful Commands (Optional)"
-msgstr  ""
-
-#
-# File: usr/share/ashyterm/data/command_data.py, line: 800
-msgid   "A visual 'Task Manager' for the terminal. (May require installation)"
-msgstr  ""
-
-#
-# File: usr/share/ashyterm/data/command_data.py, line: 806
-msgid   "Interactively shows running programs, CPU, and memory usage."
-msgstr  ""
-
-#
-# File: usr/share/ashyterm/data/command_data.py, line: 815
-msgid   "Monitors the usage of video cards (GPUs), especially NVIDIA. (May "
-        "require installation)"
-msgstr  ""
-
-#
-# File: usr/share/ashyterm/data/command_data.py, line: 821
-msgid   "Shows GPU usage, video memory, and temperature in real-time."
-msgstr  ""
-
-#
-# File: usr/share/ashyterm/data/command_data.py, line: 830
-msgid   "Lists all devices connected to the computer's PCI slots (graphics "
-        "card, network, etc.)."
-msgstr  ""
-
-#
-# File: usr/share/ashyterm/data/command_data.py, line: 835
-msgid   "Shows a list of all PCI devices."
-msgstr  ""
-
-#
-# File: usr/share/ashyterm/data/command_data.py, line: 842
-msgid   "Lists all devices connected to the USB ports."
-msgstr  ""
-
-#
-# File: usr/share/ashyterm/data/command_data.py, line: 846
-msgid   "Shows a list of all connected USB devices."
-msgstr  ""
-
-#
-# File: usr/share/ashyterm/data/command_data.py, line: 854
-msgid   "A modern and super-fast version of 'grep' for searching text. (May "
-        "require installation: ripgrep)"
-msgstr  ""
-
-#
-# File: usr/share/ashyterm/data/command_data.py, line: 860
-msgid   "Recursively searches for 'word' in the current directory very "
-        "quickly."
-msgstr  ""
-
-#
-# File: usr/share/ashyterm/data/command_data.py, line: 869
-msgid   "A modern and more intuitive version of 'find' for finding files. "
-        "(May require installation: fd-find)"
-msgstr  ""
-
-#
-# File: usr/share/ashyterm/data/command_data.py, line: 874
-msgid   "Finds all files containing '.txt' in their name."
-msgstr  ""
-
-#
-# File: usr/share/ashyterm/data/command_data.py, line: 882
-msgid   "A tool for processing and viewing data in JSON format. (May require "
-        "installation)"
-msgstr  ""
-
-#
-# File: usr/share/ashyterm/data/command_data.py, line: 888
-msgid   "Displays a JSON file with colors and formatting for easy reading."
-msgstr  ""
-
-#
-# File: usr/share/ashyterm/data/command_data.py, line: 895
-# File: usr/share/ashyterm/data/command_data.py, line: 914
-# File: usr/share/ashyterm/data/command_data.py, line: 929
-# File: usr/share/ashyterm/data/command_data.py, line: 944
-# File: usr/share/ashyterm/data/command_data.py, line: 957
-# File: usr/share/ashyterm/data/command_data.py, line: 968
-# File: usr/share/ashyterm/data/command_data.py, line: 979
-# File: usr/share/ashyterm/data/command_data.py, line: 990
-# File: usr/share/ashyterm/data/command_data.py, line: 1003
-# File: usr/share/ashyterm/data/command_data.py, line: 1015
-msgid   "Text Processing (Intermediate)"
-msgstr  ""
-
-#
-# File: usr/share/ashyterm/data/command_data.py, line: 897
-msgid   "Sorts the lines of a file."
-msgstr  ""
-
-#
-# File: usr/share/ashyterm/data/command_data.py, line: 901
-msgid   "Sorts lines in alphabetical order."
-msgstr  ""
-
-#
-# File: usr/share/ashyterm/data/command_data.py, line: 905
-msgid   "Sorts lines in numerical order."
-msgstr  ""
-
-#
-# File: usr/share/ashyterm/data/command_data.py, line: 909
-msgid   "Sorts lines in reverse order."
-msgstr  ""
-
-#
-# File: usr/share/ashyterm/data/command_data.py, line: 916
-msgid   "Removes adjacent duplicate lines."
-msgstr  ""
-
-#
-# File: usr/share/ashyterm/data/command_data.py, line: 920
-msgid   "First sorts the file, then removes duplicate lines."
-msgstr  ""
-
-#
-# File: usr/share/ashyterm/data/command_data.py, line: 924
-msgid   "Counts how many times each line appears."
-msgstr  ""
-
-#
-# File: usr/share/ashyterm/data/command_data.py, line: 931
-msgid   "Counts lines, words, and characters in a file."
-msgstr  ""
-
-#
-# File: usr/share/ashyterm/data/command_data.py, line: 935
-msgid   "Counts only the number of lines."
-msgstr  ""
-
-#
-# File: usr/share/ashyterm/data/command_data.py, line: 939
-msgid   "Counts only the number of words."
-msgstr  ""
-
-#
-# File: usr/share/ashyterm/data/command_data.py, line: 946
-msgid   "Cuts and extracts columns of text from a file."
-msgstr  ""
-
-#
-# File: usr/share/ashyterm/data/command_data.py, line: 951
-msgid   "Extracts the first column of text, using ':' as the separator."
-msgstr  ""
-
-#
-# File: usr/share/ashyterm/data/command_data.py, line: 959
-msgid   "Merges the lines of multiple files side-by-side."
-msgstr  ""
-
-#
-# File: usr/share/ashyterm/data/command_data.py, line: 963
-msgid   "Combines the lines of two files into columns."
-msgstr  ""
-
-#
-# File: usr/share/ashyterm/data/command_data.py, line: 970
-msgid   "Translates or deletes characters from text."
-msgstr  ""
-
-#
-# File: usr/share/ashyterm/data/command_data.py, line: 974
-msgid   "Converts text from lowercase to uppercase."
-msgstr  ""
-
-#
-# File: usr/share/ashyterm/data/command_data.py, line: 981
-msgid   "Reverses the order of characters in each line."
-msgstr  ""
-
-#
-# File: usr/share/ashyterm/data/command_data.py, line: 985
-msgid   "Reverses a string (result: 'stressed')."
-msgstr  ""
-
-#
-# File: usr/share/ashyterm/data/command_data.py, line: 993
-msgid   "Displays the content of a file backwards (last line first)."
-msgstr  ""
-
-#
-# File: usr/share/ashyterm/data/command_data.py, line: 998
-msgid   "Displays the lines of a file in reverse order."
-msgstr  ""
-
-#
-# File: usr/share/ashyterm/data/command_data.py, line: 1005
-msgid   "Prints a sequence of numbers."
-msgstr  ""
-
-#
-# File: usr/share/ashyterm/data/command_data.py, line: 1007
-msgid   "Prints numbers from 1 to 10."
-msgstr  ""
-
-#
-# File: usr/share/ashyterm/data/command_data.py, line: 1010
-msgid   "Prints numbers from 0 to 10, incrementing by 2."
-msgstr  ""
-
-#
-# File: usr/share/ashyterm/data/command_data.py, line: 1017
-msgid   "A calculator for the terminal."
-msgstr  ""
-
-#
-# File: usr/share/ashyterm/data/command_data.py, line: 1021
-msgid   "Performs a basic mathematical calculation."
-msgstr  ""
-
-#
-# File: usr/share/ashyterm/data/command_data.py, line: 1025
-msgid   "Performs division with 2 decimal places."
-msgstr  ""
-
-#
-# File: usr/share/ashyterm/data/command_data.py, line: 1031
-# File: usr/share/ashyterm/data/command_data.py, line: 1048
-# File: usr/share/ashyterm/data/command_data.py, line: 1069
-# File: usr/share/ashyterm/data/command_data.py, line: 1084
-# File: usr/share/ashyterm/data/command_data.py, line: 1099
-# File: usr/share/ashyterm/data/command_data.py, line: 1112
-# File: usr/share/ashyterm/data/command_data.py, line: 1223
-# File: usr/share/ashyterm/data/command_data.py, line: 1252
-# File: usr/share/ashyterm/data/command_data.py, line: 1271
-# File: usr/share/ashyterm/data/command_data.py, line: 1372
-# File: usr/share/ashyterm/data/command_data.py, line: 1469
-# File: usr/share/ashyterm/data/command_data.py, line: 1494
-msgid   "Advanced: Scripting & Shell"
-msgstr  ""
-
-#
-# File: usr/share/ashyterm/data/command_data.py, line: 1034
-msgid   "Executes command blocks only if a condition is true."
-msgstr  ""
-
-#
-# File: usr/share/ashyterm/data/command_data.py, line: 1039
-msgid   "Tests if a file exists."
-msgstr  ""
-
-#
-# File: usr/share/ashyterm/data/command_data.py, line: 1043
-msgid   "Tests if a numeric variable is equal to 5."
-msgstr  ""
-
-#
-# File: usr/share/ashyterm/data/command_data.py, line: 1051
-msgid   "Creates a loop that repeats an action for each item in a list."
-msgstr  ""
-
-#
-# File: usr/share/ashyterm/data/command_data.py, line: 1057
-msgid   "Repeats the 'echo' command for the numbers 1, 2, and 3."
-msgstr  ""
-
-#
-# File: usr/share/ashyterm/data/command_data.py, line: 1063
-msgid   "Performs an action for every file that ends with .txt."
-msgstr  ""
-
-#
-# File: usr/share/ashyterm/data/command_data.py, line: 1072
-msgid   "Creates a loop that continues to execute as long as a condition is "
-        "true."
-msgstr  ""
-
-#
-# File: usr/share/ashyterm/data/command_data.py, line: 1078
-msgid   "Executes the code block as long as the COUNT variable is less than 5."
-msgstr  ""
-
-#
-# File: usr/share/ashyterm/data/command_data.py, line: 1087
-msgid   "Creates a loop that continues to execute until a condition becomes "
-        "true."
-msgstr  ""
-
-#
-# File: usr/share/ashyterm/data/command_data.py, line: 1093
-msgid   "Executes the code block until the COUNT variable is equal to 0."
-msgstr  ""
-
-#
-# File: usr/share/ashyterm/data/command_data.py, line: 1101
-msgid   "Reads user input and stores it in a variable."
-msgstr  ""
-
-#
-# File: usr/share/ashyterm/data/command_data.py, line: 1106
-msgid   "Displays a prompt and waits for the user to type something."
-msgstr  ""
-
-#
-# File: usr/share/ashyterm/data/command_data.py, line: 1115
-msgid   "Checks if a condition is true or false, used for making decisions in "
-        "scripts."
-msgstr  ""
-
-#
-# File: usr/share/ashyterm/data/command_data.py, line: 1120
-msgid   "Checks if a variable is empty."
-msgstr  ""
-
-#
-# File: usr/share/ashyterm/data/command_data.py, line: 1124
-msgid   "Checks if a variable is not empty."
-msgstr  ""
-
-#
-# File: usr/share/ashyterm/data/command_data.py, line: 1128
-msgid   "Checks if two pieces of text are exactly the same."
-msgstr  ""
-
-#
-# File: usr/share/ashyterm/data/command_data.py, line: 1132
-msgid   "Checks if two pieces of text are different."
-msgstr  ""
-
-#
-# File: usr/share/ashyterm/data/command_data.py, line: 1136
-msgid   "Checks if two numbers are equal."
-msgstr  ""
-
-#
-# File: usr/share/ashyterm/data/command_data.py, line: 1140
-msgid   "Checks if two numbers are not equal."
-msgstr  ""
-
-#
-# File: usr/share/ashyterm/data/command_data.py, line: 1144
-msgid   "Checks if the first number is less than the second."
-msgstr  ""
-
-#
-# File: usr/share/ashyterm/data/command_data.py, line: 1149
-msgid   "Checks if the first number is less than or equal to the second."
-msgstr  ""
-
-#
-# File: usr/share/ashyterm/data/command_data.py, line: 1155
-msgid   "Checks if the first number is greater than the second."
-msgstr  ""
-
-#
-# File: usr/share/ashyterm/data/command_data.py, line: 1161
-msgid   "Checks if the first number is greater than or equal to the second."
-msgstr  ""
-
-#
-# File: usr/share/ashyterm/data/command_data.py, line: 1167
-msgid   "Checks if text matches a pattern (e.g., is a valid email)."
-msgstr  ""
-
-#
-# File: usr/share/ashyterm/data/command_data.py, line: 1172
-msgid   "NOT: Reverses the result of a check."
-msgstr  ""
-
-#
-# File: usr/share/ashyterm/data/command_data.py, line: 1176
-msgid   "AND: Checks if both conditions are true."
-msgstr  ""
-
-#
-# File: usr/share/ashyterm/data/command_data.py, line: 1180
-msgid   "OR: Checks if at least one condition is true."
-msgstr  ""
-
-#
-# File: usr/share/ashyterm/data/command_data.py, line: 1184
-msgid   "Checks if a file or directory exists."
-msgstr  ""
-
-#
-# File: usr/share/ashyterm/data/command_data.py, line: 1188
-msgid   "Checks if you have permission to read a file."
-msgstr  ""
-
-#
-# File: usr/share/ashyterm/data/command_data.py, line: 1192
-msgid   "Checks if the path is a directory."
-msgstr  ""
-
-#
->>>>>>> aa677b20
 # File: usr/share/ashyterm/data/command_data.py, line: 1196
 msgid   "Checks if you have permission to write to a file."
 msgstr  ""
@@ -6557,7 +4190,6 @@
 #
 # File: usr/share/ashyterm/data/command_data.py, line: 1457
 msgid   "Whitespace: Matches any space, tab, or newline character."
-<<<<<<< HEAD
 msgstr  ""
 
 #
@@ -6832,65 +4464,65 @@
 msgstr  ""
 
 #
-# File: usr/share/ashyterm/sessions/models.py, line: 255
+# File: usr/share/ashyterm/sessions/models.py, line: 253
 msgid   "Port must be a valid number between 1 and 65535"
 msgstr  ""
 
 #
-# File: usr/share/ashyterm/sessions/models.py, line: 341
+# File: usr/share/ashyterm/sessions/models.py, line: 339
 msgid   "Invalid port forwarding entry."
 msgstr  ""
 
 #
-# File: usr/share/ashyterm/sessions/models.py, line: 351
+# File: usr/share/ashyterm/sessions/models.py, line: 349
 msgid   "Port forwarding entries must use numeric ports."
 msgstr  ""
 
 #
-# File: usr/share/ashyterm/sessions/models.py, line: 377
+# File: usr/share/ashyterm/sessions/models.py, line: 364
 msgid   "Session name is required."
 msgstr  ""
 
 #
-# File: usr/share/ashyterm/sessions/models.py, line: 380
+# File: usr/share/ashyterm/sessions/models.py, line: 367
 msgid   "Host is required for SSH sessions."
 msgstr  ""
 
 #
-# File: usr/share/ashyterm/sessions/models.py, line: 382
+# File: usr/share/ashyterm/sessions/models.py, line: 369
 msgid   "Port must be between 1 and 65535."
 msgstr  ""
 
 #
-# File: usr/share/ashyterm/sessions/models.py, line: 402
+# File: usr/share/ashyterm/sessions/models.py, line: 389
 #, python-brace-format
 msgid   "Port forward '{name}' has an invalid local port (must be between "
         "1025 and 65535)."
 msgstr  ""
 
 #
-# File: usr/share/ashyterm/sessions/models.py, line: 407
+# File: usr/share/ashyterm/sessions/models.py, line: 394
 #, python-brace-format
 msgid   "Port forward '{name}' has an invalid remote port."
 msgstr  ""
 
 #
-# File: usr/share/ashyterm/sessions/models.py, line: 441
+# File: usr/share/ashyterm/sessions/models.py, line: 427
 msgid   "Unnamed Session"
 msgstr  ""
 
 #
-# File: usr/share/ashyterm/sessions/models.py, line: 540
+# File: usr/share/ashyterm/sessions/models.py, line: 525
 msgid   "Folder name is required."
 msgstr  ""
 
 #
-# File: usr/share/ashyterm/sessions/models.py, line: 547
+# File: usr/share/ashyterm/sessions/models.py, line: 532
 msgid   "Folder path is not consistent with its parent path."
 msgstr  ""
 
 #
-# File: usr/share/ashyterm/sessions/models.py, line: 564
+# File: usr/share/ashyterm/sessions/models.py, line: 549
 msgid   "Unnamed Folder"
 msgstr  ""
 
@@ -7114,583 +4746,11 @@
 # File: usr/share/ashyterm/filemanager/manager.py, line: 1495
 #, python-brace-format
 msgid   "Are you sure you want to permanently delete '{name}'?\n"
-=======
-msgstr  ""
-
-#
-# File: usr/share/ashyterm/data/command_data.py, line: 1463
-msgid   "Backslash: Escapes a special character, treating it literally. '\\.' "
-        "matches a literal dot."
-msgstr  ""
-
-#
-# File: usr/share/ashyterm/data/command_data.py, line: 1472
-msgid   "A command-line text editor, great for replacing words in files."
-msgstr  ""
-
-#
-# File: usr/share/ashyterm/data/command_data.py, line: 1478
-msgid   "Replaces all occurrences of 'old' with 'new' in the file."
-msgstr  ""
-
-#
-# File: usr/share/ashyterm/data/command_data.py, line: 1483
-msgid   "Deletes all lines that start with # (comments)."
-msgstr  ""
-
-#
-# File: usr/share/ashyterm/data/command_data.py, line: 1488
-msgid   "Saves the modification directly in the original file."
-msgstr  ""
-
-#
-# File: usr/share/ashyterm/data/command_data.py, line: 1497
-msgid   "An advanced tool for processing text, especially column-based data."
-msgstr  ""
-
-#
-# File: usr/share/ashyterm/data/command_data.py, line: 1502
-msgid   "Displays only the first column (word) of each line."
-msgstr  ""
-
-#
-# File: usr/share/ashyterm/data/command_data.py, line: 1506
-msgid   "Displays only the last column of each line."
-msgstr  ""
-
-#
-# File: usr/share/ashyterm/data/command_data.py, line: 1511
-msgid   "Displays the value of column 1 only if the value of column 3 is "
-        "greater than 100."
-msgstr  ""
-
-#
-# File: usr/share/ashyterm/sessions/storage.py, line: 79
-#, python-brace-format
-msgid   "File path validation failed: {}"
-msgstr  ""
-
-#
-# File: usr/share/ashyterm/sessions/storage.py, line: 87
-msgid   "File too large (>50MB)"
-msgstr  ""
-
-#
-# File: usr/share/ashyterm/sessions/storage.py, line: 96
-#, python-brace-format
-msgid   "Invalid JSON: {}"
-msgstr  ""
-
-#
-# File: usr/share/ashyterm/sessions/storage.py, line: 100
-#, python-brace-format
-msgid   "Encoding error: {}"
-msgstr  ""
-
-#
-# File: usr/share/ashyterm/sessions/storage.py, line: 105
-msgid   "Root data is not a dictionary"
-msgstr  ""
-
-#
-# File: usr/share/ashyterm/sessions/storage.py, line: 138
-#, python-brace-format
-msgid   "Load failed: {}"
-msgstr  ""
-
-#
-# File: usr/share/ashyterm/sessions/storage.py, line: 231
-msgid   "Data validation failed"
-msgstr  ""
-
-#
-# File: usr/share/ashyterm/sessions/storage.py, line: 243
-msgid   "Temporary file was not written correctly"
-msgstr  ""
-
-#
-# File: usr/share/ashyterm/sessions/storage.py, line: 251
-#, python-brace-format
-msgid   "File write failed: {}"
-msgstr  ""
-
-#
-# File: usr/share/ashyterm/sessions/storage.py, line: 256
-msgid   "Save verification failed"
-msgstr  ""
-
-#
-# File: usr/share/ashyterm/sessions/storage.py, line: 277
-#, python-brace-format
-msgid   "Save failed: {}"
-msgstr  ""
-
-#
-# File: usr/share/ashyterm/sessions/tree.py, line: 518
-# File: usr/share/ashyterm/sessions/tree.py, line: 523
-msgid   "Move Error"
-msgstr  ""
-
-#
-# #-#-#-#-#  ashyterm.pot (ashyterm)  #-#-#-#-#
-#
-# File: usr/share/ashyterm/sessions/tree.py, line: 806
-# File: usr/share/ashyterm/state/window_state.py, line: 165
-msgid   "Restore Layout"
-msgstr  ""
-
-#
-# File: usr/share/ashyterm/sessions/tree.py, line: 813
-msgid   "Delete Layout"
-msgstr  ""
-
-#
-# File: usr/share/ashyterm/sessions/tree.py, line: 890
-# File: usr/share/ashyterm/sessions/tree.py, line: 895
-msgid   "Paste Error"
-msgstr  ""
-
-#
-# File: usr/share/ashyterm/sessions/validation.py, line: 18
-#, python-brace-format
-msgid   "Session validation failed: {}"
-msgstr  ""
-
-#
-# File: usr/share/ashyterm/sessions/validation.py, line: 31
-#, python-brace-format
-msgid   "A session with the name '{name}' already exists in this folder."
-msgstr  ""
-
-#
-# File: usr/share/ashyterm/sessions/validation.py, line: 45
-#, python-brace-format
-msgid   "The target folder '{folder}' does not exist."
-msgstr  ""
-
-#
-# File: usr/share/ashyterm/sessions/validation.py, line: 61
-#, python-brace-format
-msgid   "Folder validation failed: {}"
-msgstr  ""
-
-#
-# File: usr/share/ashyterm/sessions/validation.py, line: 69
-#, python-brace-format
-msgid   "A folder with the path '{path}' already exists."
-msgstr  ""
-
-#
-# File: usr/share/ashyterm/sessions/validation.py, line: 84
-#, python-brace-format
-msgid   "The parent folder '{folder}' does not exist."
-msgstr  ""
-
-#
-# File: usr/share/ashyterm/sessions/operations.py, line: 51
-#, python-brace-format
-msgid   "Failed to save {item_type} data."
-msgstr  ""
-
-#
-# File: usr/share/ashyterm/sessions/operations.py, line: 59
-#, python-brace-format
-msgid   "{item_type} '{name}' added successfully."
-msgstr  ""
-
-#
-# File: usr/share/ashyterm/sessions/operations.py, line: 82
-msgid   "Item at position is not a session."
-msgstr  ""
-
-#
-# File: usr/share/ashyterm/sessions/operations.py, line: 120
-msgid   "Failed to save updated session data."
-msgstr  ""
-
-#
-# File: usr/share/ashyterm/sessions/operations.py, line: 125
-#, python-brace-format
-msgid   "Session '{name}' updated successfully."
-msgstr  ""
-
-#
-# File: usr/share/ashyterm/sessions/operations.py, line: 136
-msgid   "Session not found."
-msgstr  ""
-
-#
-# File: usr/share/ashyterm/sessions/operations.py, line: 142
-msgid   "Failed to save after session removal."
-msgstr  ""
-
-#
-# File: usr/share/ashyterm/sessions/operations.py, line: 148
-#, python-brace-format
-msgid   "Session '{name}' removed successfully."
-msgstr  ""
-
-#
-# File: usr/share/ashyterm/sessions/operations.py, line: 164
-msgid   "Item at position is not a folder."
-msgstr  ""
-
-#
-# File: usr/share/ashyterm/sessions/operations.py, line: 177
-msgid   "Failed to save updated folder data."
-msgstr  ""
-
-#
-# File: usr/share/ashyterm/sessions/operations.py, line: 182
-#, python-brace-format
-msgid   "Folder '{name}' updated successfully."
-msgstr  ""
-
-#
-# File: usr/share/ashyterm/sessions/operations.py, line: 194
-msgid   "Cannot remove a non-empty folder."
-msgstr  ""
-
-#
-# File: usr/share/ashyterm/sessions/operations.py, line: 201
-# File: usr/share/ashyterm/sessions/operations.py, line: 245
-msgid   "Folder not found."
-msgstr  ""
-
-#
-# File: usr/share/ashyterm/sessions/operations.py, line: 205
-msgid   "Failed to save after folder removal."
-msgstr  ""
-
-#
-# File: usr/share/ashyterm/sessions/operations.py, line: 210
-#, python-brace-format
-msgid   "Folder '{name}' removed successfully."
-msgstr  ""
-
-#
-# File: usr/share/ashyterm/sessions/operations.py, line: 226
-msgid   "Failed to save after moving session."
-msgstr  ""
-
-#
-# File: usr/share/ashyterm/sessions/operations.py, line: 231
-msgid   "Session moved successfully."
-msgstr  ""
-
-#
-# File: usr/share/ashyterm/sessions/operations.py, line: 241
-msgid   "Cannot move a folder into itself."
-msgstr  ""
-
-#
-# File: usr/share/ashyterm/sessions/operations.py, line: 286
-msgid   "Unsupported item type for paste operation."
-msgstr  ""
-
-#
-# File: usr/share/ashyterm/sessions/models.py, line: 253
-msgid   "Port must be a valid number between 1 and 65535"
-msgstr  ""
-
-#
-# File: usr/share/ashyterm/sessions/models.py, line: 339
-msgid   "Invalid port forwarding entry."
-msgstr  ""
-
-#
-# File: usr/share/ashyterm/sessions/models.py, line: 349
-msgid   "Port forwarding entries must use numeric ports."
-msgstr  ""
-
-#
-# File: usr/share/ashyterm/sessions/models.py, line: 364
-msgid   "Session name is required."
-msgstr  ""
-
-#
-# File: usr/share/ashyterm/sessions/models.py, line: 367
-msgid   "Host is required for SSH sessions."
-msgstr  ""
-
-#
-# File: usr/share/ashyterm/sessions/models.py, line: 369
-msgid   "Port must be between 1 and 65535."
-msgstr  ""
-
-#
-# File: usr/share/ashyterm/sessions/models.py, line: 389
-#, python-brace-format
-msgid   "Port forward '{name}' has an invalid local port (must be between "
-        "1025 and 65535)."
-msgstr  ""
-
-#
-# File: usr/share/ashyterm/sessions/models.py, line: 394
-#, python-brace-format
-msgid   "Port forward '{name}' has an invalid remote port."
-msgstr  ""
-
-#
-# File: usr/share/ashyterm/sessions/models.py, line: 427
-msgid   "Unnamed Session"
-msgstr  ""
-
-#
-# File: usr/share/ashyterm/sessions/models.py, line: 525
-msgid   "Folder name is required."
-msgstr  ""
-
-#
-# File: usr/share/ashyterm/sessions/models.py, line: 532
-msgid   "Folder path is not consistent with its parent path."
-msgstr  ""
-
-#
-# File: usr/share/ashyterm/sessions/models.py, line: 549
-msgid   "Unnamed Folder"
-msgstr  ""
-
-#
-# File: usr/share/ashyterm/filemanager/transfer_dialog.py, line: 56
-msgid   "Cancel transfer"
-msgstr  ""
-
-#
-# File: usr/share/ashyterm/filemanager/transfer_dialog.py, line: 63
-msgid   "Remove from history"
-msgstr  ""
-
-#
-# File: usr/share/ashyterm/filemanager/transfer_dialog.py, line: 78
-msgid   "Recebido"
-msgstr  ""
-
-#
-# File: usr/share/ashyterm/filemanager/transfer_dialog.py, line: 80
-msgid   "Enviado"
-msgstr  ""
-
-#
-# File: usr/share/ashyterm/filemanager/transfer_dialog.py, line: 107
-msgid   "Waiting..."
-msgstr  ""
-
-#
-# File: usr/share/ashyterm/filemanager/transfer_dialog.py, line: 116
-msgid   "in"
-msgstr  ""
-
-#
-# File: usr/share/ashyterm/filemanager/transfer_dialog.py, line: 121
-msgid   "Completed"
-msgstr  ""
-
-#
-# File: usr/share/ashyterm/filemanager/transfer_dialog.py, line: 126
-msgid   "Unknown error"
-msgstr  ""
-
-#
-# File: usr/share/ashyterm/filemanager/transfer_dialog.py, line: 127
-msgid   "Failed"
-msgstr  ""
-
-#
-# File: usr/share/ashyterm/filemanager/transfer_dialog.py, line: 131
-msgid   "Cancelled"
-msgstr  ""
-
-#
-# File: usr/share/ashyterm/filemanager/transfer_dialog.py, line: 147
-msgid   "Recebendo"
-msgstr  ""
-
-#
-# File: usr/share/ashyterm/filemanager/transfer_dialog.py, line: 149
-msgid   "Enviando"
-msgstr  ""
-
-#
-# File: usr/share/ashyterm/filemanager/transfer_dialog.py, line: 165
-msgid   "remaining"
-msgstr  ""
-
-#
-# File: usr/share/ashyterm/filemanager/transfer_dialog.py, line: 198
-msgid   "Transfer Manager"
-msgstr  ""
-
-#
-# File: usr/share/ashyterm/filemanager/transfer_dialog.py, line: 240
-# File: usr/share/ashyterm/filemanager/transfer_dialog.py, line: 367
-msgid   "Clear History"
-msgstr  ""
-
-#
-# File: usr/share/ashyterm/filemanager/transfer_dialog.py, line: 246
-msgid   "Cancelar Tudo"
-msgstr  ""
-
-#
-# File: usr/share/ashyterm/filemanager/transfer_dialog.py, line: 267
-msgid   "No Transfers"
-msgstr  ""
-
-#
-# File: usr/share/ashyterm/filemanager/transfer_dialog.py, line: 268
-msgid   "Active and past transfers will appear here."
-msgstr  ""
-
-#
-# File: usr/share/ashyterm/filemanager/transfer_dialog.py, line: 359
-msgid   "Clear Transfer History?"
-msgstr  ""
-
-#
-# File: usr/share/ashyterm/filemanager/transfer_dialog.py, line: 361
-msgid   "This action cannot be undone and will remove all completed, failed, "
-        "and cancelled transfers from the list."
-msgstr  ""
-
-#
-# File: usr/share/ashyterm/filemanager/manager.py, line: 376
-# File: usr/share/ashyterm/filemanager/manager.py, line: 1345
-msgid   "Refresh"
-msgstr  ""
-
-#
-# File: usr/share/ashyterm/filemanager/manager.py, line: 382
-msgid   "Show hidden files"
-msgstr  ""
-
-#
-# File: usr/share/ashyterm/filemanager/manager.py, line: 391
-# File: usr/share/ashyterm/filemanager/manager.py, line: 1270
-msgid   "Filter files..."
-msgstr  ""
-
-#
-# File: usr/share/ashyterm/filemanager/manager.py, line: 397
-msgid   "Recursive Search"
-msgstr  ""
-
-#
-# File: usr/share/ashyterm/filemanager/manager.py, line: 415
-msgid   "Transfer History"
-msgstr  ""
-
-#
-# File: usr/share/ashyterm/filemanager/manager.py, line: 420
-msgid   "Upload Files"
-msgstr  ""
-
-#
-# File: usr/share/ashyterm/filemanager/manager.py, line: 665
-# File: usr/share/ashyterm/filemanager/manager.py, line: 1266
-msgid   "Searching..."
-msgstr  ""
-
-#
-# File: usr/share/ashyterm/filemanager/manager.py, line: 775
-#, python-brace-format
-msgid   "Showing first {count} results. Refine your search to narrow the list."
-msgstr  ""
-
-#
-# File: usr/share/ashyterm/filemanager/manager.py, line: 878
-msgid   "Size"
-msgstr  ""
-
-#
-# File: usr/share/ashyterm/filemanager/manager.py, line: 883
-msgid   "Date Modified"
-msgstr  ""
-
-#
-# File: usr/share/ashyterm/filemanager/manager.py, line: 891
-# File: usr/share/ashyterm/filemanager/manager.py, line: 1461
-msgid   "Permissions"
-msgstr  ""
-
-#
-# File: usr/share/ashyterm/filemanager/manager.py, line: 899
-# File: usr/share/ashyterm/filemanager/manager.py, line: 1544
-msgid   "Owner"
-msgstr  ""
-
-#
-# File: usr/share/ashyterm/filemanager/manager.py, line: 907
-# File: usr/share/ashyterm/filemanager/manager.py, line: 1558
-msgid   "Group"
-msgstr  ""
-
-#
-# File: usr/share/ashyterm/filemanager/manager.py, line: 1044
-msgid   "Command Failed"
-msgstr  ""
-
-#
-# File: usr/share/ashyterm/filemanager/manager.py, line: 1046
-msgid   "The command did not complete in time. The terminal may be busy or "
-        "unresponsive. Your original input has been restored."
-msgstr  ""
-
-#
-# File: usr/share/ashyterm/filemanager/manager.py, line: 1166
-msgid   "Loading..."
-msgstr  ""
-
-#
-# File: usr/share/ashyterm/filemanager/manager.py, line: 1268
-msgid   "Recursive filter..."
-msgstr  ""
-
-#
-# File: usr/share/ashyterm/filemanager/manager.py, line: 1449
-msgid   "Open/Edit"
-msgstr  ""
-
-#
-# File: usr/share/ashyterm/filemanager/manager.py, line: 1450
-# File: usr/share/ashyterm/filemanager/manager.py, line: 2075
-msgid   "Open With..."
-msgstr  ""
-
-#
-# File: usr/share/ashyterm/filemanager/manager.py, line: 1458
-msgid   "Download"
-msgstr  ""
-
-#
-# File: usr/share/ashyterm/filemanager/manager.py, line: 1493
-msgid   "Delete File"
-msgstr  ""
-
-#
-# File: usr/share/ashyterm/filemanager/manager.py, line: 1495
-#, python-brace-format
-msgid   "Are you sure you want to permanently delete '{name}'?\n"
         "\n"
         "This action cannot be undone."
 msgstr  ""
 
 #
-# File: usr/share/ashyterm/filemanager/manager.py, line: 1498
-msgid   "Delete Multiple Items"
-msgstr  ""
-
-#
-# File: usr/share/ashyterm/filemanager/manager.py, line: 1500
-#, python-brace-format
-msgid   "Are you sure you want to permanently delete these {count} items?\n"
->>>>>>> aa677b20
-        "\n"
-        "This action cannot be undone."
-msgstr  ""
-
-#
-<<<<<<< HEAD
 # File: usr/share/ashyterm/filemanager/manager.py, line: 1498
 msgid   "Delete Multiple Items"
 msgstr  ""
@@ -8066,370 +5126,6 @@
 msgstr  ""
 
 #
-=======
-# File: usr/share/ashyterm/filemanager/manager.py, line: 1518
-msgid   "Delete command sent to terminal"
-msgstr  ""
-
-#
-# File: usr/share/ashyterm/filemanager/manager.py, line: 1527
-#, python-brace-format
-msgid   "Set Permissions for {count} Items"
-msgstr  ""
-
-#
-# File: usr/share/ashyterm/filemanager/manager.py, line: 1529
-#, python-brace-format
-msgid   "Permissions for {name}"
-msgstr  ""
-
-#
-# File: usr/share/ashyterm/filemanager/manager.py, line: 1533
-msgid   "Set new file permissions."
-msgstr  ""
-
-#
-# File: usr/share/ashyterm/filemanager/manager.py, line: 1535
-#, python-brace-format
-msgid   "Set file permissions for: {name}\n"
-        "Current: {perms}"
-msgstr  ""
-
-#
-# File: usr/share/ashyterm/filemanager/manager.py, line: 1547
-# File: usr/share/ashyterm/filemanager/manager.py, line: 1561
-# File: usr/share/ashyterm/filemanager/manager.py, line: 1575
-msgid   "Read"
-msgstr  ""
-
-#
-# File: usr/share/ashyterm/filemanager/manager.py, line: 1548
-# File: usr/share/ashyterm/filemanager/manager.py, line: 1562
-# File: usr/share/ashyterm/filemanager/manager.py, line: 1576
-msgid   "Write"
-msgstr  ""
-
-#
-# File: usr/share/ashyterm/filemanager/manager.py, line: 1549
-# File: usr/share/ashyterm/filemanager/manager.py, line: 1563
-# File: usr/share/ashyterm/filemanager/manager.py, line: 1577
-msgid   "Execute"
-msgstr  ""
-
-#
-# File: usr/share/ashyterm/filemanager/manager.py, line: 1572
-msgid   "Others"
-msgstr  ""
-
-#
-# File: usr/share/ashyterm/filemanager/manager.py, line: 1608
-msgid   "Apply"
-msgstr  ""
-
-#
-# File: usr/share/ashyterm/filemanager/manager.py, line: 1622
-msgid   "Chmod command sent to terminal"
-msgstr  ""
-
-#
-# File: usr/share/ashyterm/filemanager/manager.py, line: 1662
-msgid   "Select Destination Folder"
-msgstr  ""
-
-#
-# File: usr/share/ashyterm/filemanager/manager.py, line: 1664
-msgid   "Download Here"
-msgstr  ""
-
-#
-# File: usr/share/ashyterm/filemanager/manager.py, line: 1707
-# File: usr/share/ashyterm/filemanager/manager.py, line: 1725
-msgid   "Error"
-msgstr  ""
-
-#
-# File: usr/share/ashyterm/filemanager/manager.py, line: 1711
-msgid   "Upload File(s) to This Folder"
-msgstr  ""
-
-#
-# File: usr/share/ashyterm/filemanager/manager.py, line: 1713
-# File: usr/share/ashyterm/filemanager/manager.py, line: 1817
-msgid   "Upload"
-msgstr  ""
-
-#
-# File: usr/share/ashyterm/filemanager/manager.py, line: 1798
-msgid   "Confirm Upload"
-msgstr  ""
-
-#
-# File: usr/share/ashyterm/filemanager/manager.py, line: 1800
-#, python-brace-format
-msgid   "You are about to upload {count} item(s) to:\n"
-        "<b>{dest}</b>\n"
-        "\n"
-        "Do you want to proceed?"
-msgstr  ""
-
-#
-# File: usr/share/ashyterm/filemanager/manager.py, line: 1876
-msgid   "File Has Changed on Server"
-msgstr  ""
-
-#
-# File: usr/share/ashyterm/filemanager/manager.py, line: 1878
-#, python-brace-format
-msgid   "The file '{filename}' has been modified on the server since you last "
-        "opened it. Your local changes will be lost if you download the new "
-        "version."
-msgstr  ""
-
-#
-# File: usr/share/ashyterm/filemanager/manager.py, line: 1883
-msgid   "Open Local Version"
-msgstr  ""
-
-#
-# File: usr/share/ashyterm/filemanager/manager.py, line: 1884
-msgid   "Download New Version"
-msgstr  ""
-
-#
-# File: usr/share/ashyterm/filemanager/manager.py, line: 1915
-msgid   "Could not get remote file details."
-msgstr  ""
-
-#
-# File: usr/share/ashyterm/filemanager/manager.py, line: 2024
-msgid   "Permission Denied"
-msgstr  ""
-
-#
-# File: usr/share/ashyterm/filemanager/manager.py, line: 2031
-msgid   "Transfer cancelled."
-msgstr  ""
-
-#
-# File: usr/share/ashyterm/filemanager/manager.py, line: 2044
-msgid   "Transfer Failed: Permission Denied"
-msgstr  ""
-
-#
-# File: usr/share/ashyterm/filemanager/manager.py, line: 2046
-#, python-brace-format
-msgid   "Could not complete the transfer of '{filename}'."
-msgstr  ""
-
-#
-# File: usr/share/ashyterm/filemanager/manager.py, line: 2051
-#, python-brace-format
-msgid   "Please check if you have the necessary write permissions in the "
-        "destination directory:\n"
-        "\n"
-        "<b>{path}</b>"
-msgstr  ""
-
-#
-# File: usr/share/ashyterm/filemanager/manager.py, line: 2116
-msgid   "Failed to open file."
-msgstr  ""
-
-#
-# File: usr/share/ashyterm/filemanager/manager.py, line: 2158
-msgid   "File is open. Saving it will upload changes back to the server."
-msgstr  ""
-
-#
-# File: usr/share/ashyterm/filemanager/manager.py, line: 2196
-msgid   "Upload failed: Could not verify remote file."
-msgstr  ""
-
-#
-# File: usr/share/ashyterm/filemanager/manager.py, line: 2214
-msgid   "File Conflict"
-msgstr  ""
-
-#
-# File: usr/share/ashyterm/filemanager/manager.py, line: 2216
-#, python-brace-format
-msgid   "The file '{filename}' has been modified on the server since you "
-        "started editing it. How would you like to proceed?"
-msgstr  ""
-
-#
-# File: usr/share/ashyterm/filemanager/manager.py, line: 2220
-msgid   "Cancel Upload"
-msgstr  ""
-
-#
-# File: usr/share/ashyterm/filemanager/manager.py, line: 2221
-msgid   "Overwrite Server File"
-msgstr  ""
-
-#
-# File: usr/share/ashyterm/filemanager/manager.py, line: 2222
-msgid   "Save as New File"
-msgstr  ""
-
-#
-# File: usr/share/ashyterm/filemanager/manager.py, line: 2240
-msgid   "Save As"
-msgstr  ""
-
-#
-# File: usr/share/ashyterm/filemanager/manager.py, line: 2241
-msgid   "Enter a new name for the file on the server:"
-msgstr  ""
-
-#
-# File: usr/share/ashyterm/filemanager/manager.py, line: 2291
-msgid   "Upload Complete"
-msgstr  ""
-
-#
-# File: usr/share/ashyterm/filemanager/manager.py, line: 2293
-#, python-brace-format
-msgid   "'{filename}' has been saved to the server."
-msgstr  ""
-
-#
-# File: usr/share/ashyterm/filemanager/manager.py, line: 2298
-msgid   "Upload Failed"
-msgstr  ""
-
-#
-# File: usr/share/ashyterm/filemanager/manager.py, line: 2300
-#, python-brace-format
-msgid   "Could not save '{filename}' to the server: {error}"
-msgstr  ""
-
-#
-# File: usr/share/ashyterm/filemanager/manager.py, line: 2341
-#, python-brace-format
-msgid   "Enter a new name for '{name}'"
-msgstr  ""
-
-#
-# File: usr/share/ashyterm/filemanager/manager.py, line: 2363
-msgid   "Rename command sent to terminal"
-msgstr  ""
-
-#
-# File: usr/share/ashyterm/filemanager/operations.py, line: 114
-msgid   "No session context for file operation."
-msgstr  ""
-
-#
-# File: usr/share/ashyterm/filemanager/operations.py, line: 143
-msgid   "Unsupported session type for command execution."
-msgstr  ""
-
-#
-# File: usr/share/ashyterm/filemanager/operations.py, line: 183
-msgid   "Permission Denied: Check write permissions on the destination."
-msgstr  ""
-
-#
-# File: usr/share/ashyterm/filemanager/operations.py, line: 187
-msgid   "An unknown transfer error occurred."
-msgstr  ""
-
-#
-# File: usr/share/ashyterm/filemanager/transfer_manager.py, line: 275
-msgid   "Cancel All Transfers"
-msgstr  ""
-
-#
-# File: usr/share/ashyterm/window.py, line: 417
-msgid   "Data Loading Error"
-msgstr  ""
-
-#
-# File: usr/share/ashyterm/window.py, line: 419
-msgid   "Failed to load saved sessions and folders. Starting with empty "
-        "configuration."
-msgstr  ""
-
-#
-# File: usr/share/ashyterm/window.py, line: 553
-msgid   "Session Validation Error"
-msgstr  ""
-
-#
-# File: usr/share/ashyterm/window.py, line: 554
-#, python-brace-format
-msgid   "Session validation failed:\n"
-        "{errors}"
-msgstr  ""
-
-#
-# File: usr/share/ashyterm/window.py, line: 610
-msgid   "Cannot detach the last tab."
-msgstr  ""
-
-#
-# File: usr/share/ashyterm/window.py, line: 712
-#, python-brace-format
-msgid   "Terminal {id}"
-msgstr  ""
-
-#
-# File: usr/share/ashyterm/window.py, line: 726
-msgid   "No open terminals found."
-msgstr  ""
-
-#
-# File: usr/share/ashyterm/window.py, line: 732
-msgid   "Confirm sending of command"
-msgstr  ""
-
-#
-# File: usr/share/ashyterm/window.py, line: 734
-#, python-brace-format
-msgid   "Select which of the <b>{count}</b> open terminals should receive the "
-        "command below."
-msgstr  ""
-
-#
-# File: usr/share/ashyterm/window.py, line: 749
-msgid   "Choose the tabs that should run this command:"
-msgstr  ""
-
-#
-# File: usr/share/ashyterm/window.py, line: 795
-msgid   "Send Command"
-msgstr  ""
-
-#
-# File: usr/share/ashyterm/window.py, line: 823
-msgid   "No tabs were selected to receive the command."
-msgstr  ""
-
-#
-# File: usr/share/ashyterm/window.py, line: 925
-msgid   "No active terminal to search in."
-msgstr  ""
-
-#
-# File: usr/share/ashyterm/window.py, line: 960
-# File: usr/share/ashyterm/window.py, line: 1007
-msgid   "Invalid search pattern."
-msgstr  ""
-
-#
-# File: usr/share/ashyterm/window.py, line: 1035
-# File: usr/share/ashyterm/window.py, line: 1068
-msgid   "No more matches found."
-msgstr  ""
-
-#
-# File: usr/share/ashyterm/window.py, line: 1103
-msgid   "Initialization Error"
-msgstr  ""
-
-#
->>>>>>> aa677b20
 # File: usr/share/ashyterm/window.py, line: 1104
 #, python-brace-format
 msgid   "Failed to initialize terminal: {error}"

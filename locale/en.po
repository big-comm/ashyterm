# SOME DESCRIPTIVE TITLE.
# Copyright (C) YEAR THE PACKAGE'S COPYRIGHT HOLDER
# This file is distributed under the same license as the ashyterm package.
# FIRST AUTHOR <EMAIL@ADDRESS>, YEAR.
#
#, fuzzy
msgid ""
msgstr ""
"Project-Id-Version: ashyterm\n"
"Report-Msgid-Bugs-To: \n"
"Last-Translator: FULL NAME <EMAIL@ADDRESS>\n"
"Language-Team: LANGUAGE <LL@li.org>\n"
"Language: \n"
"MIME-Version: 1.0\n"
"Content-Type: text/plain; charset=utf-8\n"
"Content-Transfer-Encoding: 8bit\n"

#
# File: usr/share/ashyterm/utils/exceptions.py, line: 54
msgid "A terminal error occurred"
msgstr "A terminal error occurred"

#
# File: usr/share/ashyterm/utils/exceptions.py, line: 55
msgid "A session error occurred"
msgstr "A session error occurred"

#
# File: usr/share/ashyterm/utils/exceptions.py, line: 56
msgid "An SSH connection error occurred"
msgstr "An SSH connection error occurred"

#
# File: usr/share/ashyterm/utils/exceptions.py, line: 57
msgid "A user interface error occurred"
msgstr "A user interface error occurred"

#
# File: usr/share/ashyterm/utils/exceptions.py, line: 58
msgid "A data storage error occurred"
msgstr "A data storage error occurred"

#
# File: usr/share/ashyterm/utils/exceptions.py, line: 59
msgid "A configuration error occurred"
msgstr "A configuration error occurred"

#
# File: usr/share/ashyterm/utils/exceptions.py, line: 60
msgid "A permission error occurred"
msgstr "A permission error occurred"

#
# File: usr/share/ashyterm/utils/exceptions.py, line: 61
msgid "A network error occurred"
msgstr "A network error occurred"

#
# File: usr/share/ashyterm/utils/exceptions.py, line: 62
msgid "A system error occurred"
msgstr "A system error occurred"

#
# File: usr/share/ashyterm/utils/exceptions.py, line: 63
msgid "A validation error occurred"
msgstr "A validation error occurred"

#
# File: usr/share/ashyterm/utils/exceptions.py, line: 65
msgid "An unexpected error occurred"
msgstr "An unexpected error occurred"

#
# File: usr/share/ashyterm/utils/exceptions.py, line: 83
#, python-brace-format
msgid "Failed to create {} terminal: {}"
msgstr "Failed to create {} terminal: {}"

#
# File: usr/share/ashyterm/utils/exceptions.py, line: 87
#, python-brace-format
msgid "Could not create terminal. {}"
msgstr "Could not create terminal. {}"

#
# File: usr/share/ashyterm/utils/exceptions.py, line: 104
#, python-brace-format
msgid "SSH connection to '{}' failed: {}"
msgstr "SSH connection to '{}' failed: {}"

#
# File: usr/share/ashyterm/utils/exceptions.py, line: 108
#, python-brace-format
msgid "Could not connect to {}. {}"
msgstr "Could not connect to {}. {}"

#
# File: usr/share/ashyterm/utils/exceptions.py, line: 117
#, python-brace-format
msgid "SSH key error for '{}': {}"
msgstr "SSH key error for '{}': {}"

#
# File: usr/share/ashyterm/utils/exceptions.py, line: 120
#, python-brace-format
msgid "SSH key problem: {}"
msgstr "SSH key problem: {}"

#
# File: usr/share/ashyterm/utils/exceptions.py, line: 136
#, python-brace-format
msgid "Session '{}' validation failed: {}"
msgstr "Session '{}' validation failed: {}"

#
# File: usr/share/ashyterm/utils/exceptions.py, line: 145
#, python-brace-format
msgid "Session configuration is invalid: {}"
msgstr "Session configuration is invalid: {}"

#
# File: usr/share/ashyterm/utils/exceptions.py, line: 162
#, python-brace-format
msgid "Failed to read from '{}': {}"
msgstr "Failed to read from '{}': {}"

#
# File: usr/share/ashyterm/utils/exceptions.py, line: 165
msgid "Could not load saved data"
msgstr "Could not load saved data"

#
# File: usr/share/ashyterm/utils/exceptions.py, line: 173
#, python-brace-format
msgid "Failed to write to '{}': {}"
msgstr "Failed to write to '{}': {}"

#
# File: usr/share/ashyterm/utils/exceptions.py, line: 176
msgid "Could not save data"
msgstr "Could not save data"

#
# File: usr/share/ashyterm/utils/exceptions.py, line: 184
#, python-brace-format
msgid "Storage file '{}' is corrupted"
msgstr "Storage file '{}' is corrupted"

#
# File: usr/share/ashyterm/utils/exceptions.py, line: 186
#, python-brace-format
msgid ": {}"
msgstr ": {}"

#
# File: usr/share/ashyterm/utils/exceptions.py, line: 191
msgid "Saved data appears to be corrupted"
msgstr "Saved data appears to be corrupted"

#
# File: usr/share/ashyterm/utils/exceptions.py, line: 207
#, python-brace-format
msgid "Invalid configuration for '{}' (value: {}): {}"
msgstr "Invalid configuration for '{}' (value: {}): {}"

#
# File: usr/share/ashyterm/utils/exceptions.py, line: 214
#, python-brace-format
msgid "Configuration error: {}"
msgstr "Configuration error: {}"

#
# File: usr/share/ashyterm/utils/exceptions.py, line: 223
#, python-brace-format
msgid "UI error in {}: {}"
msgstr "UI error in {}: {}"

#
# File: usr/share/ashyterm/utils/exceptions.py, line: 225
#, python-brace-format
msgid "UI error in component: {}"
msgstr "UI error in component: {}"

#
# File: usr/share/ashyterm/utils/exceptions.py, line: 254
# File: usr/share/ashyterm/utils/exceptions.py, line: 258
#, python-brace-format
msgid "Validation failed for '{}': {}"
msgstr "Validation failed for '{}': {}"

#
# File: usr/share/ashyterm/utils/exceptions.py, line: 273
#, python-brace-format
msgid "Invalid hostname '{}': {}"
msgstr "Invalid hostname '{}': {}"

#
# File: usr/share/ashyterm/utils/exceptions.py, line: 276
#, python-brace-format
msgid "Invalid hostname: {}"
msgstr "Invalid hostname: {}"

#
# File: usr/share/ashyterm/utils/exceptions.py, line: 284
#, python-brace-format
msgid "Invalid path '{}': {}"
msgstr "Invalid path '{}': {}"

#
# File: usr/share/ashyterm/utils/exceptions.py, line: 287
#, python-brace-format
msgid "Invalid path: {}"
msgstr "Invalid path: {}"

#
# File: usr/share/ashyterm/utils/exceptions.py, line: 303
#, python-brace-format
msgid "Permission denied for {} operation on '{}'"
msgstr "Permission denied for {} operation on '{}'"

#
# File: usr/share/ashyterm/utils/exceptions.py, line: 309
#, python-brace-format
msgid "Permission denied accessing {}"
msgstr "Permission denied accessing {}"

#
# File: usr/share/ashyterm/utils/exceptions.py, line: 318
#, python-brace-format
msgid "Permission denied for {} operation on directory '{}'"
msgstr "Permission denied for {} operation on directory '{}'"

#
# File: usr/share/ashyterm/utils/exceptions.py, line: 327
#, python-brace-format
msgid "Permission denied accessing directory {}"
msgstr "Permission denied accessing directory {}"

#
# File: usr/share/ashyterm/utils/security.py, line: 41
# File: usr/share/ashyterm/utils/security.py, line: 49
msgid "unnamed"
msgstr "unnamed"

#
# File: usr/share/ashyterm/utils/security.py, line: 111
msgid "Key path is empty"
msgstr "Key path is empty"

#
# File: usr/share/ashyterm/utils/security.py, line: 115
#, python-brace-format
msgid "Key file does not exist: {}"
msgstr "Key file does not exist: {}"

#
# File: usr/share/ashyterm/utils/security.py, line: 117
#, python-brace-format
msgid "Key path is not a file: {}"
msgstr "Key path is not a file: {}"

#
# File: usr/share/ashyterm/utils/security.py, line: 120
#, python-brace-format
msgid "Key file too large: {} bytes"
msgstr "Key file too large: {} bytes"

#
# File: usr/share/ashyterm/utils/security.py, line: 122
msgid "Key file is empty"
msgstr "Key file is empty"

#
# File: usr/share/ashyterm/utils/security.py, line: 124
msgid "Key file has insecure permissions (should be 600)"
msgstr "Key file has insecure permissions (should be 600)"

#
# File: usr/share/ashyterm/utils/security.py, line: 126
msgid "Key file is not readable"
msgstr "Key file is not readable"

#
# File: usr/share/ashyterm/utils/security.py, line: 129
#, python-brace-format
msgid "Error accessing key file: {}"
msgstr "Error accessing key file: {}"

#
# File: usr/share/ashyterm/utils/security.py, line: 179
# File: usr/share/ashyterm/utils/security.py, line: 284
#, python-brace-format
msgid "Invalid hostname format: {}"
msgstr "Invalid hostname format: {}"

#
# File: usr/share/ashyterm/utils/security.py, line: 180
msgid "Use a valid hostname or IP address"
msgstr "Use a valid hostname or IP address"

#
# File: usr/share/ashyterm/utils/security.py, line: 188
#, python-brace-format
msgid "Connecting to private IP: {}"
msgstr "Connecting to private IP: {}"

#
# File: usr/share/ashyterm/utils/security.py, line: 189
msgid "Ensure this is intentional"
msgstr "Ensure this is intentional"

#
# File: usr/share/ashyterm/utils/security.py, line: 200
# File: usr/share/ashyterm/utils/security.py, line: 313
#, python-brace-format
msgid "SSH key validation failed: {}"
msgstr "SSH key validation failed: {}"

#
# File: usr/share/ashyterm/utils/security.py, line: 201
msgid "Fix SSH key configuration"
msgstr "Fix SSH key configuration"

#
# File: usr/share/ashyterm/utils/security.py, line: 207
msgid "Using password authentication"
msgstr "Using password authentication"

#
# File: usr/share/ashyterm/utils/security.py, line: 209
msgid "Consider using SSH key authentication for better security"
msgstr "Consider using SSH key authentication for better security"

#
# File: usr/share/ashyterm/utils/security.py, line: 218
msgid "Connecting as root user"
msgstr "Connecting as root user"

#
# File: usr/share/ashyterm/utils/security.py, line: 219
msgid "Use a regular user account when possible"
msgstr "Use a regular user account when possible"

#
# File: usr/share/ashyterm/utils/security.py, line: 227
msgid "Hostname cannot be empty"
msgstr "Hostname cannot be empty"

#
# File: usr/share/ashyterm/utils/security.py, line: 230
msgid "Invalid hostname format"
msgstr "Invalid hostname format"

#
# File: usr/share/ashyterm/utils/security.py, line: 236
msgid "Unknown validation error"
msgstr "Unknown validation error"

#
# File: usr/share/ashyterm/utils/security.py, line: 241
msgid "Path contains unsafe elements"
msgstr "Path contains unsafe elements"

#
# File: usr/share/ashyterm/utils/security.py, line: 249
# File: usr/share/ashyterm/utils/security.py, line: 258
msgid "set secure permissions"
msgstr "set secure permissions"

#
# File: usr/share/ashyterm/utils/security.py, line: 272
msgid "Session name cannot be empty"
msgstr "Session name cannot be empty"

#
# File: usr/share/ashyterm/utils/security.py, line: 275
#, python-brace-format
msgid "Session name too long (max {} characters)"
msgstr "Session name too long (max {} characters)"

#
# File: usr/share/ashyterm/utils/security.py, line: 282
msgid "Hostname cannot be empty for SSH sessions"
msgstr "Hostname cannot be empty for SSH sessions"

#
# File: usr/share/ashyterm/utils/security.py, line: 287
msgid "Username is required for SSH sessions"
msgstr "Username is required for SSH sessions"

#
# File: usr/share/ashyterm/utils/security.py, line: 290
#, python-brace-format
msgid "Username too long (max {} characters)"
msgstr "Username too long (max {} characters)"

#
# File: usr/share/ashyterm/utils/security.py, line: 298
msgid "Port must be between 1 and 65535"
msgstr "Port must be between 1 and 65535"

#
# File: usr/share/ashyterm/utils/security.py, line: 300
msgid "Port must be a valid number"
msgstr "Port must be a valid number"

#
# File: usr/share/ashyterm/utils/security.py, line: 316
#, python-brace-format
msgid "Invalid authentication type: {}"
msgstr "Invalid authentication type: {}"

#
# File: usr/share/ashyterm/utils/security.py, line: 319
msgid "Invalid or unsafe folder path"
msgstr "Invalid or unsafe folder path"

#
# File: usr/share/ashyterm/utils/security.py, line: 324
#, python-brace-format
msgid "Validation error: {}"
msgstr "Validation error: {}"

#
# File: usr/share/ashyterm/terminal/spawner.py, line: 357
msgid "Not an SSH session."
msgstr "Not an SSH session."

#
# #-#-#-#-#  ashyterm.pot (ashyterm)  #-#-#-#-#
#
# File: usr/share/ashyterm/terminal/spawner.py, line: 385
# File: usr/share/ashyterm/filemanager/operations.py, line: 137
msgid "Command timed out."
msgstr "Command timed out."

#
# #-#-#-#-#  ashyterm.pot (ashyterm)  #-#-#-#-#
#
# File: usr/share/ashyterm/terminal/tabs.py, line: 54
# File: usr/share/ashyterm/window.py, line: 129
msgid "Move to New Tab"
msgstr "Move to New Tab"

#
# #-#-#-#-#  ashyterm.pot (ashyterm)  #-#-#-#-#
#
# #-#-#-#-#  ashyterm.pot (ashyterm)  #-#-#-#-#
#
# File: usr/share/ashyterm/terminal/tabs.py, line: 60
# File: usr/share/ashyterm/ui/menus.py, line: 298
# File: usr/share/ashyterm/window.py, line: 117
msgid "Close Pane"
msgstr "Close Pane"

#
# File: usr/share/ashyterm/terminal/tabs.py, line: 531
<<<<<<< HEAD
msgid "Duplicate Tab"
msgstr "Duplicate Tab"

#
# File: usr/share/ashyterm/terminal/tabs.py, line: 532
msgid "Detach Tab"
msgstr "Detach Tab"

#
# File: usr/share/ashyterm/terminal/tabs.py, line: 1122
msgid "This is the only pane in the tab."
msgstr "This is the only pane in the tab."

#
=======
msgid "Detach Tab"
msgstr "Detach Tab"

#
# File: usr/share/ashyterm/terminal/tabs.py, line: 1041
msgid "This is the only pane in the tab."
msgstr "This is the only pane in the tab."

#
>>>>>>> aa677b20
# File: usr/share/ashyterm/main.py, line: 29
#, python-brace-format
msgid ""
"\n"
"Received signal {}, shutting down gracefully..."
msgstr ""
"\n"
"Received signal {}, shutting down gracefully..."

#
# File: usr/share/ashyterm/main.py, line: 48
#, python-brace-format
msgid "Warning: Could not set up signal handlers: {}"
msgstr "Warning: Could not set up signal handlers: {}"

#
# File: usr/share/ashyterm/main.py, line: 84
msgid "Ashy Terminal - A modern terminal emulator with session management"
msgstr "Ashy Terminal - A modern terminal emulator with session management"

#
# File: usr/share/ashyterm/main.py, line: 86
msgid "For more information, visit: https://communitybig.org/"
msgstr "For more information, visit: https://communitybig.org/"

#
# File: usr/share/ashyterm/main.py, line: 92
msgid "Enable debug mode"
msgstr "Enable debug mode"

#
# File: usr/share/ashyterm/main.py, line: 97
msgid "Set logging level"
msgstr "Set logging level"

#
# File: usr/share/ashyterm/main.py, line: 103
msgid "Set the working directory for the initial terminal"
msgstr "Set the working directory for the initial terminal"

#
# File: usr/share/ashyterm/main.py, line: 109
msgid "Working directory (positional argument)"
msgstr "Working directory (positional argument)"

#
# File: usr/share/ashyterm/main.py, line: 116
msgid "Execute command in the terminal"
msgstr "Execute command in the terminal"

#
# File: usr/share/ashyterm/main.py, line: 121
msgid "Close terminal after executing command (only with --execute)"
msgstr "Close terminal after executing command (only with --execute)"

#
# File: usr/share/ashyterm/main.py, line: 126
msgid "Connect to SSH host with optional user, port, and remote path"
msgstr "Connect to SSH host with optional user, port, and remote path"

#
# File: usr/share/ashyterm/main.py, line: 129
msgid "Convert KIO/GVFS URI path to SSH format"
msgstr "Convert KIO/GVFS URI path to SSH format"

#
# File: usr/share/ashyterm/main.py, line: 133
msgid "Force opening a new window"
msgstr "Force opening a new window"

#
# File: usr/share/ashyterm/ui/window_ui.py, line: 254
msgid "Type your command here and press ENTER..."
msgstr "Type your command here and press ENTER..."

#
# File: usr/share/ashyterm/ui/window_ui.py, line: 265
msgid "Current occurrence"
msgstr "Current occurrence"

#
# File: usr/share/ashyterm/ui/window_ui.py, line: 269
msgid "Case sensitive search"
msgstr "Case sensitive search"

#
# File: usr/share/ashyterm/ui/window_ui.py, line: 271
msgid "Case sensitive"
msgstr "Case sensitive"

#
# File: usr/share/ashyterm/ui/window_ui.py, line: 277
msgid "Use regular expressions"
msgstr "Use regular expressions"

#
# File: usr/share/ashyterm/ui/window_ui.py, line: 279
msgid "Regex"
msgstr "Regex"

#
# #-#-#-#-#  ashyterm.pot (ashyterm)  #-#-#-#-#
#
# File: usr/share/ashyterm/ui/window_ui.py, line: 318
# File: usr/share/ashyterm/ui/dialogs/shortcuts_dialog.py, line: 52
msgid "Toggle Sidebar"
msgstr "Toggle Sidebar"

#
# File: usr/share/ashyterm/ui/window_ui.py, line: 323
msgid "File Manager"
msgstr "File Manager"

#
# File: usr/share/ashyterm/ui/window_ui.py, line: 328
msgid "Command Guide (Ctrl+Shift+P)"
msgstr "Command Guide (Ctrl+Shift+P)"

#
# File: usr/share/ashyterm/ui/window_ui.py, line: 334
msgid "Search in Terminal"
msgstr "Search in Terminal"

#
# File: usr/share/ashyterm/ui/window_ui.py, line: 340
msgid "Send Command to All Tabs"
msgstr "Send Command to All Tabs"

#
# File: usr/share/ashyterm/ui/window_ui.py, line: 344
msgid "Manage Temporary Files"
msgstr "Manage Temporary Files"

#
# File: usr/share/ashyterm/ui/window_ui.py, line: 352
msgid "Main Menu"
msgstr "Main Menu"

#
# #-#-#-#-#  ashyterm.pot (ashyterm)  #-#-#-#-#
<<<<<<< HEAD
#
# File: usr/share/ashyterm/ui/window_ui.py, line: 360
# File: usr/share/ashyterm/ui/dialogs/shortcuts_dialog.py, line: 18
msgid "New Tab"
msgstr "New Tab"

#
# #-#-#-#-#  ashyterm.pot (ashyterm)  #-#-#-#-#
#
# #-#-#-#-#  ashyterm.pot (ashyterm)  #-#-#-#-#
#
# File: usr/share/ashyterm/ui/window_ui.py, line: 419
# File: usr/share/ashyterm/filemanager/manager.py, line: 2156
# File: usr/share/ashyterm/filemanager/manager.py, line: 2289
# File: usr/share/ashyterm/window.py, line: 72
# File: usr/share/ashyterm/window.py, line: 1267
# File: usr/share/ashyterm/window.py, line: 1279
# File: usr/share/ashyterm/window.py, line: 1282
msgid "Ashy Terminal"
msgstr "Ashy Terminal"

#
# #-#-#-#-#  ashyterm.pot (ashyterm)  #-#-#-#-#
#
# #-#-#-#-#  ashyterm.pot (ashyterm)  #-#-#-#-#
#
# File: usr/share/ashyterm/ui/window_ui.py, line: 494
# File: usr/share/ashyterm/ui/menus.py, line: 251
# File: usr/share/ashyterm/ui/dialogs/session_edit_dialog.py, line: 38
msgid "Add Session"
msgstr "Add Session"

#
# #-#-#-#-#  ashyterm.pot (ashyterm)  #-#-#-#-#
#
# #-#-#-#-#  ashyterm.pot (ashyterm)  #-#-#-#-#
#
# File: usr/share/ashyterm/ui/window_ui.py, line: 498
# File: usr/share/ashyterm/ui/menus.py, line: 252
# File: usr/share/ashyterm/ui/dialogs/folder_edit_dialog.py, line: 27
msgid "Add Folder"
msgstr "Add Folder"

#
# File: usr/share/ashyterm/ui/window_ui.py, line: 502
msgid "Edit Selected"
msgstr "Edit Selected"

#
# File: usr/share/ashyterm/ui/window_ui.py, line: 508
msgid "Save Current Layout"
msgstr "Save Current Layout"

#
# File: usr/share/ashyterm/ui/window_ui.py, line: 512
msgid "Remove Selected"
msgstr "Remove Selected"

#
# File: usr/share/ashyterm/ui/window_ui.py, line: 528
msgid "Search sessions..."
msgstr "Search sessions..."

#
# File: usr/share/ashyterm/ui/color_scheme_dialog.py, line: 107
msgid "Edit Scheme"
msgstr "Edit Scheme"

#
# File: usr/share/ashyterm/ui/color_scheme_dialog.py, line: 107
msgid "New Scheme"
msgstr "New Scheme"

#
# File: usr/share/ashyterm/ui/color_scheme_dialog.py, line: 109
msgid "Scheme Name"
msgstr "Scheme Name"

#
# File: usr/share/ashyterm/ui/color_scheme_dialog.py, line: 112
msgid "Foreground"
msgstr "Foreground"

#
# File: usr/share/ashyterm/ui/color_scheme_dialog.py, line: 113
msgid "Background"
msgstr "Background"

#
# File: usr/share/ashyterm/ui/color_scheme_dialog.py, line: 114
msgid "Headerbar Background"
msgstr "Headerbar Background"

#
# #-#-#-#-#  ashyterm.pot (ashyterm)  #-#-#-#-#
#
# File: usr/share/ashyterm/ui/color_scheme_dialog.py, line: 115
# File: usr/share/ashyterm/ui/dialogs/preferences_dialog.py, line: 191
msgid "Cursor"
msgstr "Cursor"

#
=======
#
# File: usr/share/ashyterm/ui/window_ui.py, line: 360
# File: usr/share/ashyterm/ui/dialogs/shortcuts_dialog.py, line: 18
msgid "New Tab"
msgstr "New Tab"

#
# #-#-#-#-#  ashyterm.pot (ashyterm)  #-#-#-#-#
#
# #-#-#-#-#  ashyterm.pot (ashyterm)  #-#-#-#-#
#
# File: usr/share/ashyterm/ui/window_ui.py, line: 419
# File: usr/share/ashyterm/filemanager/manager.py, line: 2156
# File: usr/share/ashyterm/filemanager/manager.py, line: 2289
# File: usr/share/ashyterm/window.py, line: 72
# File: usr/share/ashyterm/window.py, line: 1267
# File: usr/share/ashyterm/window.py, line: 1279
# File: usr/share/ashyterm/window.py, line: 1282
msgid "Ashy Terminal"
msgstr "Ashy Terminal"

#
# #-#-#-#-#  ashyterm.pot (ashyterm)  #-#-#-#-#
#
# #-#-#-#-#  ashyterm.pot (ashyterm)  #-#-#-#-#
#
# File: usr/share/ashyterm/ui/window_ui.py, line: 494
# File: usr/share/ashyterm/ui/menus.py, line: 251
# File: usr/share/ashyterm/ui/dialogs/session_edit_dialog.py, line: 38
msgid "Add Session"
msgstr "Add Session"

#
# #-#-#-#-#  ashyterm.pot (ashyterm)  #-#-#-#-#
#
# #-#-#-#-#  ashyterm.pot (ashyterm)  #-#-#-#-#
#
# File: usr/share/ashyterm/ui/window_ui.py, line: 498
# File: usr/share/ashyterm/ui/menus.py, line: 252
# File: usr/share/ashyterm/ui/dialogs/folder_edit_dialog.py, line: 27
msgid "Add Folder"
msgstr "Add Folder"

#
# File: usr/share/ashyterm/ui/window_ui.py, line: 502
msgid "Edit Selected"
msgstr "Edit Selected"

#
# File: usr/share/ashyterm/ui/window_ui.py, line: 508
msgid "Save Current Layout"
msgstr "Save Current Layout"

#
# File: usr/share/ashyterm/ui/window_ui.py, line: 512
msgid "Remove Selected"
msgstr "Remove Selected"

#
# File: usr/share/ashyterm/ui/window_ui.py, line: 528
msgid "Search sessions..."
msgstr "Search sessions..."

#
# File: usr/share/ashyterm/ui/color_scheme_dialog.py, line: 107
msgid "Edit Scheme"
msgstr "Edit Scheme"

#
# File: usr/share/ashyterm/ui/color_scheme_dialog.py, line: 107
msgid "New Scheme"
msgstr "New Scheme"

#
# File: usr/share/ashyterm/ui/color_scheme_dialog.py, line: 109
msgid "Scheme Name"
msgstr "Scheme Name"

#
# File: usr/share/ashyterm/ui/color_scheme_dialog.py, line: 112
msgid "Foreground"
msgstr "Foreground"

#
# File: usr/share/ashyterm/ui/color_scheme_dialog.py, line: 113
msgid "Background"
msgstr "Background"

#
# File: usr/share/ashyterm/ui/color_scheme_dialog.py, line: 114
msgid "Headerbar Background"
msgstr "Headerbar Background"

#
# #-#-#-#-#  ashyterm.pot (ashyterm)  #-#-#-#-#
#
# File: usr/share/ashyterm/ui/color_scheme_dialog.py, line: 115
# File: usr/share/ashyterm/ui/dialogs/preferences_dialog.py, line: 191
msgid "Cursor"
msgstr "Cursor"

#
>>>>>>> aa677b20
# #-#-#-#-#  ashyterm.pot (ashyterm)  #-#-#-#-#
#
# #-#-#-#-#  ashyterm.pot (ashyterm)  #-#-#-#-#
#
# #-#-#-#-#  ashyterm.pot (ashyterm)  #-#-#-#-#
#
# #-#-#-#-#  ashyterm.pot (ashyterm)  #-#-#-#-#
#
# #-#-#-#-#  ashyterm.pot (ashyterm)  #-#-#-#-#
#
# #-#-#-#-#  ashyterm.pot (ashyterm)  #-#-#-#-#
#
# #-#-#-#-#  ashyterm.pot (ashyterm)  #-#-#-#-#
#
# #-#-#-#-#  ashyterm.pot (ashyterm)  #-#-#-#-#
#
# #-#-#-#-#  ashyterm.pot (ashyterm)  #-#-#-#-#
#
# #-#-#-#-#  ashyterm.pot (ashyterm)  #-#-#-#-#
#
# #-#-#-#-#  ashyterm.pot (ashyterm)  #-#-#-#-#
#
# #-#-#-#-#  ashyterm.pot (ashyterm)  #-#-#-#-#
#
# #-#-#-#-#  ashyterm.pot (ashyterm)  #-#-#-#-#
#
# File: usr/share/ashyterm/ui/color_scheme_dialog.py, line: 135
# File: usr/share/ashyterm/ui/color_scheme_dialog.py, line: 599
# File: usr/share/ashyterm/ui/actions.py, line: 391
# File: usr/share/ashyterm/ui/actions.py, line: 468
<<<<<<< HEAD
# File: usr/share/ashyterm/ui/dialogs/session_edit_dialog.py, line: 501
# File: usr/share/ashyterm/ui/dialogs/session_edit_dialog.py, line: 684
=======
# File: usr/share/ashyterm/ui/dialogs/session_edit_dialog.py, line: 489
# File: usr/share/ashyterm/ui/dialogs/session_edit_dialog.py, line: 672
>>>>>>> aa677b20
# File: usr/share/ashyterm/ui/dialogs/command_guide_dialog.py, line: 70
# File: usr/share/ashyterm/ui/dialogs/command_guide_dialog.py, line: 734
# File: usr/share/ashyterm/ui/dialogs/folder_edit_dialog.py, line: 134
# File: usr/share/ashyterm/ui/dialogs/base_dialog.py, line: 76
# File: usr/share/ashyterm/ui/dialogs/shortcuts_dialog.py, line: 269
# File: usr/share/ashyterm/ui/dialogs/shortcuts_dialog.py, line: 310
# File: usr/share/ashyterm/ui/dialogs/preferences_dialog.py, line: 724
# File: usr/share/ashyterm/ui/dialogs/move_dialogs.py, line: 64
# File: usr/share/ashyterm/filemanager/transfer_dialog.py, line: 366
# File: usr/share/ashyterm/filemanager/manager.py, line: 1504
# File: usr/share/ashyterm/filemanager/manager.py, line: 1607
# File: usr/share/ashyterm/filemanager/manager.py, line: 1816
# File: usr/share/ashyterm/filemanager/manager.py, line: 1882
# File: usr/share/ashyterm/filemanager/manager.py, line: 2246
# File: usr/share/ashyterm/filemanager/manager.py, line: 2347
# File: usr/share/ashyterm/window.py, line: 794
# File: usr/share/ashyterm/window.py, line: 1135
# File: usr/share/ashyterm/window.py, line: 1172
# File: usr/share/ashyterm/window.py, line: 1439
# File: usr/share/ashyterm/app.py, line: 397
# File: usr/share/ashyterm/app.py, line: 477
# File: usr/share/ashyterm/app.py, line: 518
# File: usr/share/ashyterm/app.py, line: 600
# File: usr/share/ashyterm/state/window_state.py, line: 101
# File: usr/share/ashyterm/state/window_state.py, line: 164
# File: usr/share/ashyterm/state/window_state.py, line: 205
msgid "Cancel"
msgstr "Cancel"

#
# #-#-#-#-#  ashyterm.pot (ashyterm)  #-#-#-#-#
#
# #-#-#-#-#  ashyterm.pot (ashyterm)  #-#-#-#-#
#
# #-#-#-#-#  ashyterm.pot (ashyterm)  #-#-#-#-#
#
# #-#-#-#-#  ashyterm.pot (ashyterm)  #-#-#-#-#
#
# #-#-#-#-#  ashyterm.pot (ashyterm)  #-#-#-#-#
#
# File: usr/share/ashyterm/ui/color_scheme_dialog.py, line: 140
<<<<<<< HEAD
# File: usr/share/ashyterm/ui/dialogs/session_edit_dialog.py, line: 503
# File: usr/share/ashyterm/ui/dialogs/session_edit_dialog.py, line: 692
=======
# File: usr/share/ashyterm/ui/dialogs/session_edit_dialog.py, line: 491
# File: usr/share/ashyterm/ui/dialogs/session_edit_dialog.py, line: 680
>>>>>>> aa677b20
# File: usr/share/ashyterm/ui/dialogs/command_guide_dialog.py, line: 74
# File: usr/share/ashyterm/ui/dialogs/folder_edit_dialog.py, line: 138
# File: usr/share/ashyterm/filemanager/manager.py, line: 2247
# File: usr/share/ashyterm/state/window_state.py, line: 102
msgid "Save"
msgstr "Save"
<<<<<<< HEAD

#
# File: usr/share/ashyterm/ui/color_scheme_dialog.py, line: 147
msgid "Live Preview"
msgstr "Live Preview"

#
# File: usr/share/ashyterm/ui/color_scheme_dialog.py, line: 155
msgid "General Colors"
msgstr "General Colors"

#
# File: usr/share/ashyterm/ui/color_scheme_dialog.py, line: 164
msgid "16-Color Palette"
msgstr "16-Color Palette"

#
# #-#-#-#-#  ashyterm.pot (ashyterm)  #-#-#-#-#
#
# #-#-#-#-#  ashyterm.pot (ashyterm)  #-#-#-#-#
#
# #-#-#-#-#  ashyterm.pot (ashyterm)  #-#-#-#-#
#
# #-#-#-#-#  ashyterm.pot (ashyterm)  #-#-#-#-#
#
# #-#-#-#-#  ashyterm.pot (ashyterm)  #-#-#-#-#
#
# #-#-#-#-#  ashyterm.pot (ashyterm)  #-#-#-#-#
#
# File: usr/share/ashyterm/ui/color_scheme_dialog.py, line: 224
# File: usr/share/ashyterm/ui/color_scheme_dialog.py, line: 582
# File: usr/share/ashyterm/ui/dialogs/session_edit_dialog.py, line: 948
# File: usr/share/ashyterm/ui/dialogs/base_dialog.py, line: 65
# File: usr/share/ashyterm/ui/dialogs/preferences_dialog.py, line: 712
# File: usr/share/ashyterm/ui/dialogs/preferences_dialog.py, line: 739
# File: usr/share/ashyterm/ui/dialogs/preferences_dialog.py, line: 749
# File: usr/share/ashyterm/filemanager/manager.py, line: 1050
# File: usr/share/ashyterm/filemanager/manager.py, line: 2060
# File: usr/share/ashyterm/window.py, line: 1304
# File: usr/share/ashyterm/app.py, line: 566
msgid "OK"
msgstr "OK"

#
# File: usr/share/ashyterm/ui/color_scheme_dialog.py, line: 230
msgid "Name Error"
msgstr "Name Error"

#
# File: usr/share/ashyterm/ui/color_scheme_dialog.py, line: 230
msgid "Scheme name cannot be empty."
msgstr "Scheme name cannot be empty."

#
# File: usr/share/ashyterm/ui/color_scheme_dialog.py, line: 244
# File: usr/share/ashyterm/ui/color_scheme_dialog.py, line: 254
msgid "Name Conflict"
msgstr "Name Conflict"

#
# File: usr/share/ashyterm/ui/color_scheme_dialog.py, line: 246
#, python-brace-format
msgid ""
"A color scheme with the name '{name}' already exists. Please choose a "
"different name."
msgstr ""
"A color scheme with the name '{name}' already exists. Please choose a "
"different name."

#
# File: usr/share/ashyterm/ui/color_scheme_dialog.py, line: 256
#, python-brace-format
msgid ""
"A scheme with a similar internal name ('{key}') already exists. Please "
"choose a slightly different name."
msgstr ""
"A scheme with a similar internal name ('{key}') already exists. Please "
"choose a slightly different name."

#
# File: usr/share/ashyterm/ui/color_scheme_dialog.py, line: 271
msgid "Invalid Color"
msgstr "Invalid Color"
=======

#
# File: usr/share/ashyterm/ui/color_scheme_dialog.py, line: 147
msgid "Live Preview"
msgstr "Live Preview"

#
# File: usr/share/ashyterm/ui/color_scheme_dialog.py, line: 155
msgid "General Colors"
msgstr "General Colors"

#
# File: usr/share/ashyterm/ui/color_scheme_dialog.py, line: 164
msgid "16-Color Palette"
msgstr "16-Color Palette"

#
# #-#-#-#-#  ashyterm.pot (ashyterm)  #-#-#-#-#
#
# #-#-#-#-#  ashyterm.pot (ashyterm)  #-#-#-#-#
#
# #-#-#-#-#  ashyterm.pot (ashyterm)  #-#-#-#-#
#
# #-#-#-#-#  ashyterm.pot (ashyterm)  #-#-#-#-#
#
# #-#-#-#-#  ashyterm.pot (ashyterm)  #-#-#-#-#
#
# #-#-#-#-#  ashyterm.pot (ashyterm)  #-#-#-#-#
#
# File: usr/share/ashyterm/ui/color_scheme_dialog.py, line: 224
# File: usr/share/ashyterm/ui/color_scheme_dialog.py, line: 582
# File: usr/share/ashyterm/ui/dialogs/session_edit_dialog.py, line: 929
# File: usr/share/ashyterm/ui/dialogs/base_dialog.py, line: 65
# File: usr/share/ashyterm/ui/dialogs/preferences_dialog.py, line: 712
# File: usr/share/ashyterm/ui/dialogs/preferences_dialog.py, line: 739
# File: usr/share/ashyterm/ui/dialogs/preferences_dialog.py, line: 749
# File: usr/share/ashyterm/filemanager/manager.py, line: 1050
# File: usr/share/ashyterm/filemanager/manager.py, line: 2060
# File: usr/share/ashyterm/window.py, line: 1304
# File: usr/share/ashyterm/app.py, line: 566
msgid "OK"
msgstr "OK"

#
# File: usr/share/ashyterm/ui/color_scheme_dialog.py, line: 230
msgid "Name Error"
msgstr "Name Error"

#
# File: usr/share/ashyterm/ui/color_scheme_dialog.py, line: 230
msgid "Scheme name cannot be empty."
msgstr "Scheme name cannot be empty."

#
# File: usr/share/ashyterm/ui/color_scheme_dialog.py, line: 244
# File: usr/share/ashyterm/ui/color_scheme_dialog.py, line: 254
msgid "Name Conflict"
msgstr "Name Conflict"

#
# File: usr/share/ashyterm/ui/color_scheme_dialog.py, line: 246
#, python-brace-format
msgid ""
"A color scheme with the name '{name}' already exists. Please choose a "
"different name."
msgstr ""
"A color scheme with the name '{name}' already exists. Please choose a "
"different name."

#
# File: usr/share/ashyterm/ui/color_scheme_dialog.py, line: 256
#, python-brace-format
msgid ""
"A scheme with a similar internal name ('{key}') already exists. Please "
"choose a slightly different name."
msgstr ""
"A scheme with a similar internal name ('{key}') already exists. Please "
"choose a slightly different name."

#
# File: usr/share/ashyterm/ui/color_scheme_dialog.py, line: 271
msgid "Invalid Color"
msgstr "Invalid Color"

#
# File: usr/share/ashyterm/ui/color_scheme_dialog.py, line: 272
msgid "One or more hex codes are invalid. Please correct them."
msgstr "One or more hex codes are invalid. Please correct them."

#
# #-#-#-#-#  ashyterm.pot (ashyterm)  #-#-#-#-#
#
# File: usr/share/ashyterm/ui/color_scheme_dialog.py, line: 297
# File: usr/share/ashyterm/ui/dialogs/command_guide_dialog.py, line: 189
msgid "Custom"
msgstr "Custom"

#
# File: usr/share/ashyterm/ui/color_scheme_dialog.py, line: 297
msgid "Built-in"
msgstr "Built-in"

#
# File: usr/share/ashyterm/ui/color_scheme_dialog.py, line: 387
msgid "Color Schemes"
msgstr "Color Schemes"

#
# File: usr/share/ashyterm/ui/color_scheme_dialog.py, line: 413
msgid "Available Schemes"
msgstr "Available Schemes"

#
# File: usr/share/ashyterm/ui/color_scheme_dialog.py, line: 414
msgid "Select a scheme to apply it instantly."
msgstr "Select a scheme to apply it instantly."

#
# File: usr/share/ashyterm/ui/color_scheme_dialog.py, line: 439
msgid "New"
msgstr "New"

#
# #-#-#-#-#  ashyterm.pot (ashyterm)  #-#-#-#-#
#
# #-#-#-#-#  ashyterm.pot (ashyterm)  #-#-#-#-#
#
# File: usr/share/ashyterm/ui/color_scheme_dialog.py, line: 444
# File: usr/share/ashyterm/ui/menus.py, line: 217
# File: usr/share/ashyterm/ui/menus.py, line: 237
# File: usr/share/ashyterm/ui/dialogs/shortcuts_dialog.py, line: 193
msgid "Edit"
msgstr "Edit"
>>>>>>> aa677b20

#
# File: usr/share/ashyterm/ui/color_scheme_dialog.py, line: 272
msgid "One or more hex codes are invalid. Please correct them."
msgstr "One or more hex codes are invalid. Please correct them."

#
# #-#-#-#-#  ashyterm.pot (ashyterm)  #-#-#-#-#
#
<<<<<<< HEAD
# File: usr/share/ashyterm/ui/color_scheme_dialog.py, line: 297
# File: usr/share/ashyterm/ui/dialogs/command_guide_dialog.py, line: 189
msgid "Custom"
msgstr "Custom"

#
# File: usr/share/ashyterm/ui/color_scheme_dialog.py, line: 297
msgid "Built-in"
msgstr "Built-in"

#
# File: usr/share/ashyterm/ui/color_scheme_dialog.py, line: 387
msgid "Color Schemes"
msgstr "Color Schemes"

#
# File: usr/share/ashyterm/ui/color_scheme_dialog.py, line: 413
msgid "Available Schemes"
msgstr "Available Schemes"

#
# File: usr/share/ashyterm/ui/color_scheme_dialog.py, line: 414
msgid "Select a scheme to apply it instantly."
msgstr "Select a scheme to apply it instantly."

#
# File: usr/share/ashyterm/ui/color_scheme_dialog.py, line: 439
msgid "New"
msgstr "New"

#
# #-#-#-#-#  ashyterm.pot (ashyterm)  #-#-#-#-#
#
# #-#-#-#-#  ashyterm.pot (ashyterm)  #-#-#-#-#
#
# File: usr/share/ashyterm/ui/color_scheme_dialog.py, line: 444
# File: usr/share/ashyterm/ui/menus.py, line: 217
# File: usr/share/ashyterm/ui/menus.py, line: 237
# File: usr/share/ashyterm/ui/dialogs/shortcuts_dialog.py, line: 193
msgid "Edit"
msgstr "Edit"
=======
# #-#-#-#-#  ashyterm.pot (ashyterm)  #-#-#-#-#
#
# #-#-#-#-#  ashyterm.pot (ashyterm)  #-#-#-#-#
#
# #-#-#-#-#  ashyterm.pot (ashyterm)  #-#-#-#-#
#
# File: usr/share/ashyterm/ui/color_scheme_dialog.py, line: 449
# File: usr/share/ashyterm/ui/color_scheme_dialog.py, line: 600
# File: usr/share/ashyterm/ui/menus.py, line: 224
# File: usr/share/ashyterm/ui/menus.py, line: 244
# File: usr/share/ashyterm/ui/actions.py, line: 469
# File: usr/share/ashyterm/ui/dialogs/command_guide_dialog.py, line: 735
# File: usr/share/ashyterm/filemanager/manager.py, line: 1464
# File: usr/share/ashyterm/filemanager/manager.py, line: 1505
# File: usr/share/ashyterm/state/window_state.py, line: 206
msgid "Delete"
msgstr "Delete"

#
# File: usr/share/ashyterm/ui/color_scheme_dialog.py, line: 577
msgid "Theme Saved"
msgstr "Theme Saved"

#
# File: usr/share/ashyterm/ui/color_scheme_dialog.py, line: 578
#, python-brace-format
msgid "The theme '{name}' has been created and applied."
msgstr "The theme '{name}' has been created and applied."

#
# File: usr/share/ashyterm/ui/color_scheme_dialog.py, line: 592
msgid "Delete Scheme?"
msgstr "Delete Scheme?"

#
# File: usr/share/ashyterm/ui/color_scheme_dialog.py, line: 594
#, python-brace-format
msgid ""
"Are you sure you want to delete the scheme '{name}'? This cannot be undone."
msgstr ""
"Are you sure you want to delete the scheme '{name}'? This cannot be undone."

#
# File: usr/share/ashyterm/ui/sidebar_manager.py, line: 280
msgid "Show Sessions"
msgstr "Show Sessions"

#
# File: usr/share/ashyterm/ui/sidebar_manager.py, line: 287
msgid "Hide Sidebar"
msgstr "Hide Sidebar"

#
# File: usr/share/ashyterm/ui/sidebar_manager.py, line: 287
msgid "Show Sidebar"
msgstr "Show Sidebar"

#
# File: usr/share/ashyterm/ui/menus.py, line: 27
msgid "Follow System Style"
msgstr "Follow System Style"

#
# File: usr/share/ashyterm/ui/menus.py, line: 33
msgid "Light Style"
msgstr "Light Style"
>>>>>>> aa677b20

#
# File: usr/share/ashyterm/ui/menus.py, line: 40
msgid "Dark Style"
msgstr "Dark Style"

#
# File: usr/share/ashyterm/ui/menus.py, line: 47
msgid "Match Terminal Colors"
msgstr "Match Terminal Colors"

#
# #-#-#-#-#  ashyterm.pot (ashyterm)  #-#-#-#-#
#
# File: usr/share/ashyterm/ui/menus.py, line: 163
# File: usr/share/ashyterm/ui/dialogs/shortcuts_dialog.py, line: 54
msgid "New Window"
msgstr "New Window"

#
# #-#-#-#-#  ashyterm.pot (ashyterm)  #-#-#-#-#
#
<<<<<<< HEAD
# File: usr/share/ashyterm/ui/color_scheme_dialog.py, line: 449
# File: usr/share/ashyterm/ui/color_scheme_dialog.py, line: 600
# File: usr/share/ashyterm/ui/menus.py, line: 224
# File: usr/share/ashyterm/ui/menus.py, line: 244
# File: usr/share/ashyterm/ui/actions.py, line: 469
# File: usr/share/ashyterm/ui/dialogs/command_guide_dialog.py, line: 735
# File: usr/share/ashyterm/filemanager/manager.py, line: 1464
# File: usr/share/ashyterm/filemanager/manager.py, line: 1505
# File: usr/share/ashyterm/state/window_state.py, line: 206
msgid "Delete"
msgstr "Delete"

#
# File: usr/share/ashyterm/ui/color_scheme_dialog.py, line: 577
msgid "Theme Saved"
msgstr "Theme Saved"

#
# File: usr/share/ashyterm/ui/color_scheme_dialog.py, line: 578
#, python-brace-format
msgid "The theme '{name}' has been created and applied."
msgstr "The theme '{name}' has been created and applied."

#
# File: usr/share/ashyterm/ui/color_scheme_dialog.py, line: 592
msgid "Delete Scheme?"
msgstr "Delete Scheme?"

#
# File: usr/share/ashyterm/ui/color_scheme_dialog.py, line: 594
#, python-brace-format
msgid ""
"Are you sure you want to delete the scheme '{name}'? This cannot be undone."
msgstr ""
"Are you sure you want to delete the scheme '{name}'? This cannot be undone."

#
# File: usr/share/ashyterm/ui/sidebar_manager.py, line: 280
msgid "Show Sessions"
msgstr "Show Sessions"

#
# File: usr/share/ashyterm/ui/sidebar_manager.py, line: 287
msgid "Hide Sidebar"
msgstr "Hide Sidebar"

#
# File: usr/share/ashyterm/ui/sidebar_manager.py, line: 287
msgid "Show Sidebar"
msgstr "Show Sidebar"
=======
# #-#-#-#-#  ashyterm.pot (ashyterm)  #-#-#-#-#
#
# File: usr/share/ashyterm/ui/menus.py, line: 164
# File: usr/share/ashyterm/ui/dialogs/shortcuts_dialog.py, line: 55
# File: usr/share/ashyterm/ui/dialogs/preferences_dialog.py, line: 31
msgid "Preferences"
msgstr "Preferences"

#
# #-#-#-#-#  ashyterm.pot (ashyterm)  #-#-#-#-#
#
# File: usr/share/ashyterm/ui/menus.py, line: 165
# File: usr/share/ashyterm/ui/dialogs/shortcuts_dialog.py, line: 74
msgid "Keyboard Shortcuts"
msgstr "Keyboard Shortcuts"

#
# File: usr/share/ashyterm/ui/menus.py, line: 166
msgid "About"
msgstr "About"

#
# File: usr/share/ashyterm/ui/menus.py, line: 168
msgid "Quit"
msgstr "Quit"

#
# File: usr/share/ashyterm/ui/menus.py, line: 213
msgid "Connect with SFTP"
msgstr "Connect with SFTP"

#
# File: usr/share/ashyterm/ui/menus.py, line: 218
msgid "Duplicate"
msgstr "Duplicate"
>>>>>>> aa677b20

#
# File: usr/share/ashyterm/ui/menus.py, line: 27
msgid "Follow System Style"
msgstr "Follow System Style"

#
<<<<<<< HEAD
# File: usr/share/ashyterm/ui/menus.py, line: 33
msgid "Light Style"
msgstr "Light Style"

#
# File: usr/share/ashyterm/ui/menus.py, line: 40
msgid "Dark Style"
msgstr "Dark Style"

#
# File: usr/share/ashyterm/ui/menus.py, line: 47
msgid "Match Terminal Colors"
msgstr "Match Terminal Colors"

#
# #-#-#-#-#  ashyterm.pot (ashyterm)  #-#-#-#-#
#
# File: usr/share/ashyterm/ui/menus.py, line: 163
# File: usr/share/ashyterm/ui/dialogs/shortcuts_dialog.py, line: 54
msgid "New Window"
msgstr "New Window"

#
# #-#-#-#-#  ashyterm.pot (ashyterm)  #-#-#-#-#
#
# #-#-#-#-#  ashyterm.pot (ashyterm)  #-#-#-#-#
#
# File: usr/share/ashyterm/ui/menus.py, line: 164
# File: usr/share/ashyterm/ui/dialogs/shortcuts_dialog.py, line: 55
# File: usr/share/ashyterm/ui/dialogs/preferences_dialog.py, line: 31
msgid "Preferences"
msgstr "Preferences"

#
# #-#-#-#-#  ashyterm.pot (ashyterm)  #-#-#-#-#
#
# File: usr/share/ashyterm/ui/menus.py, line: 165
# File: usr/share/ashyterm/ui/dialogs/shortcuts_dialog.py, line: 74
msgid "Keyboard Shortcuts"
msgstr "Keyboard Shortcuts"

#
# File: usr/share/ashyterm/ui/menus.py, line: 166
msgid "About"
msgstr "About"

#
# File: usr/share/ashyterm/ui/menus.py, line: 168
msgid "Quit"
msgstr "Quit"

#
# File: usr/share/ashyterm/ui/menus.py, line: 213
msgid "Connect with SFTP"
msgstr "Connect with SFTP"

#
# File: usr/share/ashyterm/ui/menus.py, line: 218
msgid "Duplicate"
msgstr "Duplicate"

#
# #-#-#-#-#  ashyterm.pot (ashyterm)  #-#-#-#-#
#
# #-#-#-#-#  ashyterm.pot (ashyterm)  #-#-#-#-#
#
# File: usr/share/ashyterm/ui/menus.py, line: 219
# File: usr/share/ashyterm/ui/menus.py, line: 239
# File: usr/share/ashyterm/ui/actions.py, line: 392
# File: usr/share/ashyterm/filemanager/manager.py, line: 1454
# File: usr/share/ashyterm/filemanager/manager.py, line: 2340
# File: usr/share/ashyterm/filemanager/manager.py, line: 2348
msgid "Rename"
msgstr "Rename"
=======
# #-#-#-#-#  ashyterm.pot (ashyterm)  #-#-#-#-#
#
# File: usr/share/ashyterm/ui/menus.py, line: 219
# File: usr/share/ashyterm/ui/menus.py, line: 239
# File: usr/share/ashyterm/ui/actions.py, line: 392
# File: usr/share/ashyterm/filemanager/manager.py, line: 1454
# File: usr/share/ashyterm/filemanager/manager.py, line: 2340
# File: usr/share/ashyterm/filemanager/manager.py, line: 2348
msgid "Rename"
msgstr "Rename"

#
# #-#-#-#-#  ashyterm.pot (ashyterm)  #-#-#-#-#
#
# File: usr/share/ashyterm/ui/menus.py, line: 222
# File: usr/share/ashyterm/sessions/tree.py, line: 809
msgid "Move to Folder..."
msgstr "Move to Folder..."

#
# File: usr/share/ashyterm/ui/menus.py, line: 238
msgid "Add Session Here"
msgstr "Add Session Here"

#
# #-#-#-#-#  ashyterm.pot (ashyterm)  #-#-#-#-#
#
# File: usr/share/ashyterm/ui/menus.py, line: 242
# File: usr/share/ashyterm/ui/menus.py, line: 287
# File: usr/share/ashyterm/ui/dialogs/shortcuts_dialog.py, line: 36
msgid "Paste"
msgstr "Paste"

#
# File: usr/share/ashyterm/ui/menus.py, line: 255
msgid "Paste to Root"
msgstr "Paste to Root"

#
# File: usr/share/ashyterm/ui/menus.py, line: 281
msgid "Open Link"
msgstr "Open Link"

#
# File: usr/share/ashyterm/ui/menus.py, line: 282
msgid "Copy Link"
msgstr "Copy Link"
>>>>>>> aa677b20

#
# #-#-#-#-#  ashyterm.pot (ashyterm)  #-#-#-#-#
#
<<<<<<< HEAD
# File: usr/share/ashyterm/ui/menus.py, line: 222
# File: usr/share/ashyterm/sessions/tree.py, line: 809
msgid "Move to Folder..."
msgstr "Move to Folder..."

#
# File: usr/share/ashyterm/ui/menus.py, line: 238
msgid "Add Session Here"
msgstr "Add Session Here"
=======
# File: usr/share/ashyterm/ui/menus.py, line: 286
# File: usr/share/ashyterm/ui/dialogs/shortcuts_dialog.py, line: 35
msgid "Copy"
msgstr "Copy"
>>>>>>> aa677b20

#
# #-#-#-#-#  ashyterm.pot (ashyterm)  #-#-#-#-#
#
<<<<<<< HEAD
# File: usr/share/ashyterm/ui/menus.py, line: 242
# File: usr/share/ashyterm/ui/menus.py, line: 287
# File: usr/share/ashyterm/ui/dialogs/shortcuts_dialog.py, line: 36
msgid "Paste"
msgstr "Paste"

#
# File: usr/share/ashyterm/ui/menus.py, line: 255
msgid "Paste to Root"
msgstr "Paste to Root"

#
# File: usr/share/ashyterm/ui/menus.py, line: 281
msgid "Open Link"
msgstr "Open Link"

#
# File: usr/share/ashyterm/ui/menus.py, line: 282
msgid "Copy Link"
msgstr "Copy Link"

#
# #-#-#-#-#  ashyterm.pot (ashyterm)  #-#-#-#-#
#
# File: usr/share/ashyterm/ui/menus.py, line: 286
# File: usr/share/ashyterm/ui/dialogs/shortcuts_dialog.py, line: 35
msgid "Copy"
msgstr "Copy"
=======
# File: usr/share/ashyterm/ui/menus.py, line: 288
# File: usr/share/ashyterm/ui/dialogs/shortcuts_dialog.py, line: 37
msgid "Select All"
msgstr "Select All"

#
# File: usr/share/ashyterm/ui/menus.py, line: 292
msgid "Split Left/Right"
msgstr "Split Left/Right"

#
# File: usr/share/ashyterm/ui/menus.py, line: 295
msgid "Split Top/Bottom"
msgstr "Split Top/Bottom"

#
# File: usr/share/ashyterm/ui/actions.py, line: 192
msgid "Please select an SSH session to connect with SFTP."
msgstr "Please select an SSH session to connect with SFTP."

#
# File: usr/share/ashyterm/ui/actions.py, line: 258
# File: usr/share/ashyterm/ui/actions.py, line: 280
msgid "New Session"
msgstr "New Session"

#
# File: usr/share/ashyterm/ui/actions.py, line: 284
msgid "New Folder"
msgstr "New Folder"
>>>>>>> aa677b20

#
# #-#-#-#-#  ashyterm.pot (ashyterm)  #-#-#-#-#
#
<<<<<<< HEAD
# File: usr/share/ashyterm/ui/menus.py, line: 288
# File: usr/share/ashyterm/ui/dialogs/shortcuts_dialog.py, line: 37
msgid "Select All"
msgstr "Select All"

#
# File: usr/share/ashyterm/ui/menus.py, line: 292
msgid "Split Left/Right"
msgstr "Split Left/Right"

#
# File: usr/share/ashyterm/ui/menus.py, line: 295
msgid "Split Top/Bottom"
msgstr "Split Top/Bottom"

#
# File: usr/share/ashyterm/ui/actions.py, line: 192
msgid "Please select an SSH session to connect with SFTP."
msgstr "Please select an SSH session to connect with SFTP."

#
# File: usr/share/ashyterm/ui/actions.py, line: 258
# File: usr/share/ashyterm/ui/actions.py, line: 280
msgid "New Session"
msgstr "New Session"

#
# File: usr/share/ashyterm/ui/actions.py, line: 284
msgid "New Folder"
msgstr "New Folder"

#
# #-#-#-#-#  ashyterm.pot (ashyterm)  #-#-#-#-#
#
# File: usr/share/ashyterm/ui/actions.py, line: 383
# File: usr/share/ashyterm/ui/actions.py, line: 432
# File: usr/share/ashyterm/ui/dialogs/move_dialogs.py, line: 141
msgid "Session"
msgstr "Session"

#
# #-#-#-#-#  ashyterm.pot (ashyterm)  #-#-#-#-#
#
# File: usr/share/ashyterm/ui/actions.py, line: 383
# File: usr/share/ashyterm/ui/actions.py, line: 434
# File: usr/share/ashyterm/ui/dialogs/session_edit_dialog.py, line: 165
msgid "Folder"
msgstr "Folder"

#
# File: usr/share/ashyterm/ui/actions.py, line: 386
#, python-brace-format
msgid "Rename {type}"
msgstr "Rename {type}"

#
# File: usr/share/ashyterm/ui/actions.py, line: 387
#, python-brace-format
msgid "Enter new name for \"{name}\":"
msgstr "Enter new name for \"{name}\":"

#
# File: usr/share/ashyterm/ui/actions.py, line: 428
msgid "Delete Item"
msgstr "Delete Item"

#
# File: usr/share/ashyterm/ui/actions.py, line: 428
msgid "Delete Items"
msgstr "Delete Items"

#
# #-#-#-#-#  ashyterm.pot (ashyterm)  #-#-#-#-#
#
# File: usr/share/ashyterm/ui/actions.py, line: 436
# File: usr/share/ashyterm/ui/dialogs/move_dialogs.py, line: 163
msgid "Layout"
msgstr "Layout"

#
# File: usr/share/ashyterm/ui/actions.py, line: 439
#, python-brace-format
msgid "Delete {type}"
msgstr "Delete {type}"

#
# File: usr/share/ashyterm/ui/actions.py, line: 445
#, python-brace-format
msgid ""
"The folder \"{name}\" is not empty. Are you sure you want to permanently "
"delete it and all its contents?"
msgstr ""
"The folder \"{name}\" is not empty. Are you sure you want to permanently "
"delete it and all its contents?"

#
# File: usr/share/ashyterm/ui/actions.py, line: 448
#, python-brace-format
msgid "Are you sure you want to delete \"{name}\"?"
msgstr "Are you sure you want to delete \"{name}\"?"

#
# File: usr/share/ashyterm/ui/actions.py, line: 454
#, python-brace-format
msgid "Are you sure you want to permanently delete these {count} items?"
msgstr "Are you sure you want to permanently delete these {count} items?"

#
# File: usr/share/ashyterm/ui/actions.py, line: 462
msgid "This will also delete all contents of any selected folders."
msgstr "This will also delete all contents of any selected folders."

#
# File: usr/share/ashyterm/ui/ssh_dialogs.py, line: 20
msgid "SSH Connection Failed"
msgstr "SSH Connection Failed"

#
# File: usr/share/ashyterm/ui/ssh_dialogs.py, line: 21
#, python-brace-format
msgid "Could not connect to session '{session_name}'."
msgstr "Could not connect to session '{session_name}'."

#
# File: usr/share/ashyterm/ui/ssh_dialogs.py, line: 43
msgid "Close"
msgstr "Close"

#
# File: usr/share/ashyterm/ui/dialogs/session_edit_dialog.py, line: 38
msgid "Edit Session"
msgstr "Edit Session"

#
# #-#-#-#-#  ashyterm.pot (ashyterm)  #-#-#-#-#
#
# File: usr/share/ashyterm/ui/dialogs/session_edit_dialog.py, line: 106
# File: usr/share/ashyterm/ui/dialogs/folder_edit_dialog.py, line: 72
msgid "UI Error"
msgstr "UI Error"
=======
# File: usr/share/ashyterm/ui/actions.py, line: 383
# File: usr/share/ashyterm/ui/actions.py, line: 432
# File: usr/share/ashyterm/ui/dialogs/move_dialogs.py, line: 141
msgid "Session"
msgstr "Session"

#
# #-#-#-#-#  ashyterm.pot (ashyterm)  #-#-#-#-#
#
# File: usr/share/ashyterm/ui/actions.py, line: 383
# File: usr/share/ashyterm/ui/actions.py, line: 434
# File: usr/share/ashyterm/ui/dialogs/session_edit_dialog.py, line: 164
msgid "Folder"
msgstr "Folder"

#
# File: usr/share/ashyterm/ui/actions.py, line: 386
#, python-brace-format
msgid "Rename {type}"
msgstr "Rename {type}"

#
# File: usr/share/ashyterm/ui/actions.py, line: 387
#, python-brace-format
msgid "Enter new name for \"{name}\":"
msgstr "Enter new name for \"{name}\":"

#
# File: usr/share/ashyterm/ui/actions.py, line: 428
msgid "Delete Item"
msgstr "Delete Item"

#
# File: usr/share/ashyterm/ui/actions.py, line: 428
msgid "Delete Items"
msgstr "Delete Items"

#
# #-#-#-#-#  ashyterm.pot (ashyterm)  #-#-#-#-#
#
# File: usr/share/ashyterm/ui/actions.py, line: 436
# File: usr/share/ashyterm/ui/dialogs/move_dialogs.py, line: 163
msgid "Layout"
msgstr "Layout"

#
# File: usr/share/ashyterm/ui/actions.py, line: 439
#, python-brace-format
msgid "Delete {type}"
msgstr "Delete {type}"

#
# File: usr/share/ashyterm/ui/actions.py, line: 445
#, python-brace-format
msgid ""
"The folder \"{name}\" is not empty. Are you sure you want to permanently "
"delete it and all its contents?"
msgstr ""
"The folder \"{name}\" is not empty. Are you sure you want to permanently "
"delete it and all its contents?"

#
# File: usr/share/ashyterm/ui/actions.py, line: 448
#, python-brace-format
msgid "Are you sure you want to delete \"{name}\"?"
msgstr "Are you sure you want to delete \"{name}\"?"

#
# File: usr/share/ashyterm/ui/actions.py, line: 454
#, python-brace-format
msgid "Are you sure you want to permanently delete these {count} items?"
msgstr "Are you sure you want to permanently delete these {count} items?"

#
# File: usr/share/ashyterm/ui/actions.py, line: 462
msgid "This will also delete all contents of any selected folders."
msgstr "This will also delete all contents of any selected folders."

#
# File: usr/share/ashyterm/ui/ssh_dialogs.py, line: 20
msgid "SSH Connection Failed"
msgstr "SSH Connection Failed"

#
# File: usr/share/ashyterm/ui/ssh_dialogs.py, line: 21
#, python-brace-format
msgid "Could not connect to session '{session_name}'."
msgstr "Could not connect to session '{session_name}'."

#
# File: usr/share/ashyterm/ui/ssh_dialogs.py, line: 43
msgid "Close"
msgstr "Close"

#
# File: usr/share/ashyterm/ui/dialogs/session_edit_dialog.py, line: 38
msgid "Edit Session"
msgstr "Edit Session"

#
# #-#-#-#-#  ashyterm.pot (ashyterm)  #-#-#-#-#
#
# File: usr/share/ashyterm/ui/dialogs/session_edit_dialog.py, line: 105
# File: usr/share/ashyterm/ui/dialogs/folder_edit_dialog.py, line: 72
msgid "UI Error"
msgstr "UI Error"

#
# #-#-#-#-#  ashyterm.pot (ashyterm)  #-#-#-#-#
#
# File: usr/share/ashyterm/ui/dialogs/session_edit_dialog.py, line: 105
# File: usr/share/ashyterm/ui/dialogs/folder_edit_dialog.py, line: 72
msgid "Failed to initialize dialog interface"
msgstr "Failed to initialize dialog interface"

#
# File: usr/share/ashyterm/ui/dialogs/session_edit_dialog.py, line: 110
msgid "Session Information"
msgstr "Session Information"

#
# File: usr/share/ashyterm/ui/dialogs/session_edit_dialog.py, line: 112
msgid "Session Name"
msgstr "Session Name"

#
# File: usr/share/ashyterm/ui/dialogs/session_edit_dialog.py, line: 112
msgid "A descriptive name for this session"
msgstr "A descriptive name for this session"

#
# File: usr/share/ashyterm/ui/dialogs/session_edit_dialog.py, line: 116
msgid "Enter session name..."
msgstr "Enter session name..."
>>>>>>> aa677b20

#
# #-#-#-#-#  ashyterm.pot (ashyterm)  #-#-#-#-#
#
<<<<<<< HEAD
# File: usr/share/ashyterm/ui/dialogs/session_edit_dialog.py, line: 106
# File: usr/share/ashyterm/ui/dialogs/folder_edit_dialog.py, line: 72
msgid "Failed to initialize dialog interface"
msgstr "Failed to initialize dialog interface"

#
# File: usr/share/ashyterm/ui/dialogs/session_edit_dialog.py, line: 111
msgid "Session Information"
msgstr "Session Information"

#
# File: usr/share/ashyterm/ui/dialogs/session_edit_dialog.py, line: 113
msgid "Session Name"
msgstr "Session Name"

#
# File: usr/share/ashyterm/ui/dialogs/session_edit_dialog.py, line: 113
msgid "A descriptive name for this session"
msgstr "A descriptive name for this session"

#
# File: usr/share/ashyterm/ui/dialogs/session_edit_dialog.py, line: 117
msgid "Enter session name..."
msgstr "Enter session name..."

#
# #-#-#-#-#  ashyterm.pot (ashyterm)  #-#-#-#-#
#
# File: usr/share/ashyterm/ui/dialogs/session_edit_dialog.py, line: 128
# File: usr/share/ashyterm/ui/dialogs/preferences_dialog.py, line: 49
msgid "Appearance"
msgstr "Appearance"

#
# File: usr/share/ashyterm/ui/dialogs/session_edit_dialog.py, line: 130
msgid "Tab Color"
msgstr "Tab Color"

#
# File: usr/share/ashyterm/ui/dialogs/session_edit_dialog.py, line: 131
msgid "Choose a color to identify this session's tab"
msgstr "Choose a color to identify this session's tab"

#
# File: usr/share/ashyterm/ui/dialogs/session_edit_dialog.py, line: 150
msgid "Clear Color"
msgstr "Clear Color"

#
# #-#-#-#-#  ashyterm.pot (ashyterm)  #-#-#-#-#
#
# File: usr/share/ashyterm/ui/dialogs/session_edit_dialog.py, line: 163
# File: usr/share/ashyterm/ui/dialogs/folder_edit_dialog.py, line: 84
msgid "Organization"
msgstr "Organization"

#
# File: usr/share/ashyterm/ui/dialogs/session_edit_dialog.py, line: 165
msgid "Choose a folder to organize this session"
msgstr "Choose a folder to organize this session"

#
# #-#-#-#-#  ashyterm.pot (ashyterm)  #-#-#-#-#
#
# #-#-#-#-#  ashyterm.pot (ashyterm)  #-#-#-#-#
#
# File: usr/share/ashyterm/ui/dialogs/session_edit_dialog.py, line: 168
# File: usr/share/ashyterm/ui/dialogs/session_edit_dialog.py, line: 169
# File: usr/share/ashyterm/ui/dialogs/folder_edit_dialog.py, line: 110
# File: usr/share/ashyterm/ui/dialogs/folder_edit_dialog.py, line: 111
# File: usr/share/ashyterm/ui/dialogs/move_dialogs.py, line: 80
# File: usr/share/ashyterm/ui/dialogs/move_dialogs.py, line: 81
msgid "Root"
msgstr "Root"

#
# File: usr/share/ashyterm/ui/dialogs/session_edit_dialog.py, line: 194
msgid "Connection Type"
msgstr "Connection Type"

#
# File: usr/share/ashyterm/ui/dialogs/session_edit_dialog.py, line: 196
msgid "Session Type"
msgstr "Session Type"

#
# File: usr/share/ashyterm/ui/dialogs/session_edit_dialog.py, line: 197
msgid "Choose between local terminal or SSH connection"
msgstr "Choose between local terminal or SSH connection"

#
# #-#-#-#-#  ashyterm.pot (ashyterm)  #-#-#-#-#
#
# File: usr/share/ashyterm/ui/dialogs/session_edit_dialog.py, line: 200
# File: usr/share/ashyterm/sessions/models.py, line: 477
msgid "Local Terminal"
msgstr "Local Terminal"

#
# File: usr/share/ashyterm/ui/dialogs/session_edit_dialog.py, line: 200
msgid "SSH Connection"
msgstr "SSH Connection"

#
# File: usr/share/ashyterm/ui/dialogs/session_edit_dialog.py, line: 210
msgid "SSH Configuration"
msgstr "SSH Configuration"

#
# File: usr/share/ashyterm/ui/dialogs/session_edit_dialog.py, line: 211
msgid "Configure connection details for SSH sessions"
msgstr "Configure connection details for SSH sessions"

#
# File: usr/share/ashyterm/ui/dialogs/session_edit_dialog.py, line: 214
# File: usr/share/ashyterm/ui/dialogs/session_edit_dialog.py, line: 1118
msgid "Host"
msgstr "Host"

#
# File: usr/share/ashyterm/ui/dialogs/session_edit_dialog.py, line: 214
msgid "Hostname or IP address of the remote server"
msgstr "Hostname or IP address of the remote server"

#
# File: usr/share/ashyterm/ui/dialogs/session_edit_dialog.py, line: 218
msgid "example.com or 192.168.1.100"
msgstr "example.com or 192.168.1.100"

#
# File: usr/share/ashyterm/ui/dialogs/session_edit_dialog.py, line: 227
msgid "Username"
msgstr "Username"

#
# File: usr/share/ashyterm/ui/dialogs/session_edit_dialog.py, line: 228
msgid "Username for SSH authentication (optional)"
msgstr "Username for SSH authentication (optional)"

#
# File: usr/share/ashyterm/ui/dialogs/session_edit_dialog.py, line: 231
msgid "username"
msgstr "username"

#
# File: usr/share/ashyterm/ui/dialogs/session_edit_dialog.py, line: 239
msgid "Port"
msgstr "Port"

#
# File: usr/share/ashyterm/ui/dialogs/session_edit_dialog.py, line: 239
msgid "SSH port number (default: 22)"
msgstr "SSH port number (default: 22)"

#
# File: usr/share/ashyterm/ui/dialogs/session_edit_dialog.py, line: 249
msgid "Authentication"
msgstr "Authentication"

#
# File: usr/share/ashyterm/ui/dialogs/session_edit_dialog.py, line: 249
msgid "Choose authentication method"
msgstr "Choose authentication method"

#
# File: usr/share/ashyterm/ui/dialogs/session_edit_dialog.py, line: 251
msgid "SSH Key"
msgstr "SSH Key"

#
# #-#-#-#-#  ashyterm.pot (ashyterm)  #-#-#-#-#
#
# File: usr/share/ashyterm/ui/dialogs/session_edit_dialog.py, line: 251
# File: usr/share/ashyterm/ui/dialogs/session_edit_dialog.py, line: 293
# File: usr/share/ashyterm/app.py, line: 389
# File: usr/share/ashyterm/app.py, line: 515
msgid "Password"
msgstr "Password"

#
# File: usr/share/ashyterm/ui/dialogs/session_edit_dialog.py, line: 266
msgid "SSH Key Path"
msgstr "SSH Key Path"

#
# File: usr/share/ashyterm/ui/dialogs/session_edit_dialog.py, line: 266
msgid "Path to private SSH key file"
msgstr "Path to private SSH key file"

#
# File: usr/share/ashyterm/ui/dialogs/session_edit_dialog.py, line: 281
msgid "Browse..."
msgstr "Browse..."

#
# File: usr/share/ashyterm/ui/dialogs/session_edit_dialog.py, line: 293
=======
# File: usr/share/ashyterm/ui/dialogs/session_edit_dialog.py, line: 127
# File: usr/share/ashyterm/ui/dialogs/preferences_dialog.py, line: 49
msgid "Appearance"
msgstr "Appearance"

#
# File: usr/share/ashyterm/ui/dialogs/session_edit_dialog.py, line: 129
msgid "Tab Color"
msgstr "Tab Color"

#
# File: usr/share/ashyterm/ui/dialogs/session_edit_dialog.py, line: 130
msgid "Choose a color to identify this session's tab"
msgstr "Choose a color to identify this session's tab"

#
# File: usr/share/ashyterm/ui/dialogs/session_edit_dialog.py, line: 149
msgid "Clear Color"
msgstr "Clear Color"

#
# #-#-#-#-#  ashyterm.pot (ashyterm)  #-#-#-#-#
#
# File: usr/share/ashyterm/ui/dialogs/session_edit_dialog.py, line: 162
# File: usr/share/ashyterm/ui/dialogs/folder_edit_dialog.py, line: 84
msgid "Organization"
msgstr "Organization"

#
# File: usr/share/ashyterm/ui/dialogs/session_edit_dialog.py, line: 164
msgid "Choose a folder to organize this session"
msgstr "Choose a folder to organize this session"

#
# #-#-#-#-#  ashyterm.pot (ashyterm)  #-#-#-#-#
#
# #-#-#-#-#  ashyterm.pot (ashyterm)  #-#-#-#-#
#
# File: usr/share/ashyterm/ui/dialogs/session_edit_dialog.py, line: 167
# File: usr/share/ashyterm/ui/dialogs/session_edit_dialog.py, line: 168
# File: usr/share/ashyterm/ui/dialogs/folder_edit_dialog.py, line: 110
# File: usr/share/ashyterm/ui/dialogs/folder_edit_dialog.py, line: 111
# File: usr/share/ashyterm/ui/dialogs/move_dialogs.py, line: 80
# File: usr/share/ashyterm/ui/dialogs/move_dialogs.py, line: 81
msgid "Root"
msgstr "Root"

#
# File: usr/share/ashyterm/ui/dialogs/session_edit_dialog.py, line: 193
msgid "Connection Type"
msgstr "Connection Type"

#
# File: usr/share/ashyterm/ui/dialogs/session_edit_dialog.py, line: 195
msgid "Session Type"
msgstr "Session Type"

#
# File: usr/share/ashyterm/ui/dialogs/session_edit_dialog.py, line: 196
msgid "Choose between local terminal or SSH connection"
msgstr "Choose between local terminal or SSH connection"

#
# #-#-#-#-#  ashyterm.pot (ashyterm)  #-#-#-#-#
#
# File: usr/share/ashyterm/ui/dialogs/session_edit_dialog.py, line: 199
# File: usr/share/ashyterm/sessions/models.py, line: 462
msgid "Local Terminal"
msgstr "Local Terminal"

#
# File: usr/share/ashyterm/ui/dialogs/session_edit_dialog.py, line: 199
msgid "SSH Connection"
msgstr "SSH Connection"

#
# File: usr/share/ashyterm/ui/dialogs/session_edit_dialog.py, line: 209
msgid "SSH Configuration"
msgstr "SSH Configuration"

#
# File: usr/share/ashyterm/ui/dialogs/session_edit_dialog.py, line: 210
msgid "Configure connection details for SSH sessions"
msgstr "Configure connection details for SSH sessions"

#
# File: usr/share/ashyterm/ui/dialogs/session_edit_dialog.py, line: 213
# File: usr/share/ashyterm/ui/dialogs/session_edit_dialog.py, line: 1093
msgid "Host"
msgstr "Host"

#
# File: usr/share/ashyterm/ui/dialogs/session_edit_dialog.py, line: 213
msgid "Hostname or IP address of the remote server"
msgstr "Hostname or IP address of the remote server"

#
# File: usr/share/ashyterm/ui/dialogs/session_edit_dialog.py, line: 217
msgid "example.com or 192.168.1.100"
msgstr "example.com or 192.168.1.100"

#
# File: usr/share/ashyterm/ui/dialogs/session_edit_dialog.py, line: 226
msgid "Username"
msgstr "Username"

#
# File: usr/share/ashyterm/ui/dialogs/session_edit_dialog.py, line: 227
msgid "Username for SSH authentication (optional)"
msgstr "Username for SSH authentication (optional)"

#
# File: usr/share/ashyterm/ui/dialogs/session_edit_dialog.py, line: 230
msgid "username"
msgstr "username"

#
# File: usr/share/ashyterm/ui/dialogs/session_edit_dialog.py, line: 238
msgid "Port"
msgstr "Port"

#
# File: usr/share/ashyterm/ui/dialogs/session_edit_dialog.py, line: 238
msgid "SSH port number (default: 22)"
msgstr "SSH port number (default: 22)"

#
# File: usr/share/ashyterm/ui/dialogs/session_edit_dialog.py, line: 248
msgid "Authentication"
msgstr "Authentication"

#
# File: usr/share/ashyterm/ui/dialogs/session_edit_dialog.py, line: 248
msgid "Choose authentication method"
msgstr "Choose authentication method"

#
# File: usr/share/ashyterm/ui/dialogs/session_edit_dialog.py, line: 250
msgid "SSH Key"
msgstr "SSH Key"

#
# #-#-#-#-#  ashyterm.pot (ashyterm)  #-#-#-#-#
#
# File: usr/share/ashyterm/ui/dialogs/session_edit_dialog.py, line: 250
# File: usr/share/ashyterm/ui/dialogs/session_edit_dialog.py, line: 291
# File: usr/share/ashyterm/app.py, line: 389
# File: usr/share/ashyterm/app.py, line: 515
msgid "Password"
msgstr "Password"

#
# File: usr/share/ashyterm/ui/dialogs/session_edit_dialog.py, line: 264
msgid "SSH Key Path"
msgstr "SSH Key Path"

#
# File: usr/share/ashyterm/ui/dialogs/session_edit_dialog.py, line: 264
msgid "Path to private SSH key file"
msgstr "Path to private SSH key file"

#
# File: usr/share/ashyterm/ui/dialogs/session_edit_dialog.py, line: 279
msgid "Browse..."
msgstr "Browse..."

#
# File: usr/share/ashyterm/ui/dialogs/session_edit_dialog.py, line: 291
>>>>>>> aa677b20
msgid "Password for SSH authentication"
msgstr "Password for SSH authentication"

#
<<<<<<< HEAD
# File: usr/share/ashyterm/ui/dialogs/session_edit_dialog.py, line: 297
=======
# File: usr/share/ashyterm/ui/dialogs/session_edit_dialog.py, line: 295
>>>>>>> aa677b20
msgid "Password for SSH authentication (stored in system keyring)"
msgstr "Password for SSH authentication (stored in system keyring)"

#
<<<<<<< HEAD
# File: usr/share/ashyterm/ui/dialogs/session_edit_dialog.py, line: 301
=======
# File: usr/share/ashyterm/ui/dialogs/session_edit_dialog.py, line: 299
>>>>>>> aa677b20
msgid "Password for SSH authentication (keyring not available)"
msgstr "Password for SSH authentication (keyring not available)"

#
<<<<<<< HEAD
# File: usr/share/ashyterm/ui/dialogs/session_edit_dialog.py, line: 310
=======
# File: usr/share/ashyterm/ui/dialogs/session_edit_dialog.py, line: 308
>>>>>>> aa677b20
msgid "Enter password..."
msgstr "Enter password..."

#
<<<<<<< HEAD
# File: usr/share/ashyterm/ui/dialogs/session_edit_dialog.py, line: 325
=======
# File: usr/share/ashyterm/ui/dialogs/session_edit_dialog.py, line: 323
>>>>>>> aa677b20
msgid "Run Command After Login"
msgstr "Run Command After Login"

#
<<<<<<< HEAD
# File: usr/share/ashyterm/ui/dialogs/session_edit_dialog.py, line: 327
=======
# File: usr/share/ashyterm/ui/dialogs/session_edit_dialog.py, line: 325
>>>>>>> aa677b20
msgid "Execute a custom command automatically after the SSH session connects"
msgstr "Execute a custom command automatically after the SSH session connects"

#
<<<<<<< HEAD
# File: usr/share/ashyterm/ui/dialogs/session_edit_dialog.py, line: 334
=======
# File: usr/share/ashyterm/ui/dialogs/session_edit_dialog.py, line: 332
>>>>>>> aa677b20
msgid "Post-Login Command"
msgstr "Post-Login Command"

#
<<<<<<< HEAD
# File: usr/share/ashyterm/ui/dialogs/session_edit_dialog.py, line: 335
=======
# File: usr/share/ashyterm/ui/dialogs/session_edit_dialog.py, line: 333
>>>>>>> aa677b20
msgid "Command to execute right after a successful login"
msgstr "Command to execute right after a successful login"

#
<<<<<<< HEAD
# File: usr/share/ashyterm/ui/dialogs/session_edit_dialog.py, line: 339
=======
# File: usr/share/ashyterm/ui/dialogs/session_edit_dialog.py, line: 337
>>>>>>> aa677b20
msgid "Example: tmux attach -t main"
msgstr "Example: tmux attach -t main"

#
<<<<<<< HEAD
# File: usr/share/ashyterm/ui/dialogs/session_edit_dialog.py, line: 356
msgid "Enable X11 Forwarding"
msgstr "Enable X11 Forwarding"

#
# File: usr/share/ashyterm/ui/dialogs/session_edit_dialog.py, line: 357
msgid "Allow starting programs in graphical mode (X11)"
msgstr "Allow starting programs in graphical mode (X11)"

#
# File: usr/share/ashyterm/ui/dialogs/session_edit_dialog.py, line: 366
msgid "Port Forwarding"
msgstr "Port Forwarding"

#
# File: usr/share/ashyterm/ui/dialogs/session_edit_dialog.py, line: 367
msgid "Create SSH tunnels to forward local ports to remote targets"
msgstr "Create SSH tunnels to forward local ports to remote targets"

#
# File: usr/share/ashyterm/ui/dialogs/session_edit_dialog.py, line: 381
msgid "Add"
msgstr "Add"

#
# File: usr/share/ashyterm/ui/dialogs/session_edit_dialog.py, line: 408
msgid "No port forwards configured."
msgstr "No port forwards configured."

#
# #-#-#-#-#  ashyterm.pot (ashyterm)  #-#-#-#-#
#
# File: usr/share/ashyterm/ui/dialogs/session_edit_dialog.py, line: 439
# File: usr/share/ashyterm/ui/dialogs/session_edit_dialog.py, line: 588
# File: usr/share/ashyterm/sessions/models.py, line: 343
msgid "Tunnel"
msgstr "Tunnel"

#
# File: usr/share/ashyterm/ui/dialogs/session_edit_dialog.py, line: 442
msgid "SSH Host"
msgstr "SSH Host"

#
# File: usr/share/ashyterm/ui/dialogs/session_edit_dialog.py, line: 443
#, python-brace-format
msgid "{local_host}:{local_port} → {remote_host}:{remote_port}"
msgstr "{local_host}:{local_port} → {remote_host}:{remote_port}"

#
# File: usr/share/ashyterm/ui/dialogs/session_edit_dialog.py, line: 496
msgid "Edit Port Forward"
msgstr "Edit Port Forward"

#
# File: usr/share/ashyterm/ui/dialogs/session_edit_dialog.py, line: 496
msgid "Add Port Forward"
msgstr "Add Port Forward"

#
# File: usr/share/ashyterm/ui/dialogs/session_edit_dialog.py, line: 520
msgid "Tunnel name"
msgstr "Tunnel name"

#
# #-#-#-#-#  ashyterm.pot (ashyterm)  #-#-#-#-#
#
# File: usr/share/ashyterm/ui/dialogs/session_edit_dialog.py, line: 523
# File: usr/share/ashyterm/filemanager/manager.py, line: 869
msgid "Name"
msgstr "Name"

#
# File: usr/share/ashyterm/ui/dialogs/session_edit_dialog.py, line: 531
msgid "Local Host"
msgstr "Local Host"

#
# File: usr/share/ashyterm/ui/dialogs/session_edit_dialog.py, line: 536
msgid "Local Port"
msgstr "Local Port"

#
# File: usr/share/ashyterm/ui/dialogs/session_edit_dialog.py, line: 541
msgid "Leave blank to use the SSH host"
msgstr "Leave blank to use the SSH host"

#
# File: usr/share/ashyterm/ui/dialogs/session_edit_dialog.py, line: 548
msgid "Connect to a different remote host"
msgstr "Connect to a different remote host"

#
# File: usr/share/ashyterm/ui/dialogs/session_edit_dialog.py, line: 558
msgid "Remote Host"
msgstr "Remote Host"

#
# File: usr/share/ashyterm/ui/dialogs/session_edit_dialog.py, line: 563
msgid "Remote Port"
msgstr "Remote Port"

#
# File: usr/share/ashyterm/ui/dialogs/session_edit_dialog.py, line: 602
=======
# File: usr/share/ashyterm/ui/dialogs/session_edit_dialog.py, line: 354
msgid "Port Forwarding"
msgstr "Port Forwarding"

#
# File: usr/share/ashyterm/ui/dialogs/session_edit_dialog.py, line: 355
msgid "Create SSH tunnels to forward local ports to remote targets"
msgstr "Create SSH tunnels to forward local ports to remote targets"

#
# File: usr/share/ashyterm/ui/dialogs/session_edit_dialog.py, line: 369
msgid "Add"
msgstr "Add"

#
# File: usr/share/ashyterm/ui/dialogs/session_edit_dialog.py, line: 396
msgid "No port forwards configured."
msgstr "No port forwards configured."

#
# #-#-#-#-#  ashyterm.pot (ashyterm)  #-#-#-#-#
#
# File: usr/share/ashyterm/ui/dialogs/session_edit_dialog.py, line: 427
# File: usr/share/ashyterm/ui/dialogs/session_edit_dialog.py, line: 576
# File: usr/share/ashyterm/sessions/models.py, line: 341
msgid "Tunnel"
msgstr "Tunnel"

#
# File: usr/share/ashyterm/ui/dialogs/session_edit_dialog.py, line: 430
msgid "SSH Host"
msgstr "SSH Host"

#
# File: usr/share/ashyterm/ui/dialogs/session_edit_dialog.py, line: 431
#, python-brace-format
msgid "{local_host}:{local_port} → {remote_host}:{remote_port}"
msgstr "{local_host}:{local_port} → {remote_host}:{remote_port}"

#
# File: usr/share/ashyterm/ui/dialogs/session_edit_dialog.py, line: 484
msgid "Edit Port Forward"
msgstr "Edit Port Forward"

#
# File: usr/share/ashyterm/ui/dialogs/session_edit_dialog.py, line: 484
msgid "Add Port Forward"
msgstr "Add Port Forward"

#
# File: usr/share/ashyterm/ui/dialogs/session_edit_dialog.py, line: 508
msgid "Tunnel name"
msgstr "Tunnel name"

#
# #-#-#-#-#  ashyterm.pot (ashyterm)  #-#-#-#-#
#
# File: usr/share/ashyterm/ui/dialogs/session_edit_dialog.py, line: 511
# File: usr/share/ashyterm/filemanager/manager.py, line: 869
msgid "Name"
msgstr "Name"

#
# File: usr/share/ashyterm/ui/dialogs/session_edit_dialog.py, line: 519
msgid "Local Host"
msgstr "Local Host"

#
# File: usr/share/ashyterm/ui/dialogs/session_edit_dialog.py, line: 524
msgid "Local Port"
msgstr "Local Port"

#
# File: usr/share/ashyterm/ui/dialogs/session_edit_dialog.py, line: 529
msgid "Leave blank to use the SSH host"
msgstr "Leave blank to use the SSH host"

#
# File: usr/share/ashyterm/ui/dialogs/session_edit_dialog.py, line: 536
msgid "Connect to a different remote host"
msgstr "Connect to a different remote host"

#
# File: usr/share/ashyterm/ui/dialogs/session_edit_dialog.py, line: 546
msgid "Remote Host"
msgstr "Remote Host"

#
# File: usr/share/ashyterm/ui/dialogs/session_edit_dialog.py, line: 551
msgid "Remote Port"
msgstr "Remote Port"

#
# File: usr/share/ashyterm/ui/dialogs/session_edit_dialog.py, line: 590
>>>>>>> aa677b20
msgid ""
"Local port must be between 1025 and 65535 (ports below 1024 require "
"administrator privileges)."
msgstr ""
"Local port must be between 1025 and 65535 (ports below 1024 require "
"administrator privileges)."

#
<<<<<<< HEAD
# File: usr/share/ashyterm/ui/dialogs/session_edit_dialog.py, line: 606
=======
# File: usr/share/ashyterm/ui/dialogs/session_edit_dialog.py, line: 594
>>>>>>> aa677b20
msgid "Remote port must be between 1 and 65535."
msgstr "Remote port must be between 1 and 65535."

#
<<<<<<< HEAD
# File: usr/share/ashyterm/ui/dialogs/session_edit_dialog.py, line: 608
=======
# File: usr/share/ashyterm/ui/dialogs/session_edit_dialog.py, line: 596
>>>>>>> aa677b20
msgid "Local host cannot be empty."
msgstr "Local host cannot be empty."

#
<<<<<<< HEAD
# File: usr/share/ashyterm/ui/dialogs/session_edit_dialog.py, line: 612
=======
# File: usr/share/ashyterm/ui/dialogs/session_edit_dialog.py, line: 600
>>>>>>> aa677b20
msgid "Invalid Port Forward"
msgstr "Invalid Port Forward"

#
<<<<<<< HEAD
# File: usr/share/ashyterm/ui/dialogs/session_edit_dialog.py, line: 631
=======
# File: usr/share/ashyterm/ui/dialogs/session_edit_dialog.py, line: 619
>>>>>>> aa677b20
msgid "SFTP Session"
msgstr "SFTP Session"

#
<<<<<<< HEAD
# File: usr/share/ashyterm/ui/dialogs/session_edit_dialog.py, line: 633
=======
# File: usr/share/ashyterm/ui/dialogs/session_edit_dialog.py, line: 621
>>>>>>> aa677b20
msgid "Configure default directories for SFTP connections (optional)"
msgstr "Configure default directories for SFTP connections (optional)"

#
<<<<<<< HEAD
# File: usr/share/ashyterm/ui/dialogs/session_edit_dialog.py, line: 638
=======
# File: usr/share/ashyterm/ui/dialogs/session_edit_dialog.py, line: 626
>>>>>>> aa677b20
msgid "Enable SFTP Session"
msgstr "Enable SFTP Session"

#
<<<<<<< HEAD
# File: usr/share/ashyterm/ui/dialogs/session_edit_dialog.py, line: 640
msgid "Use these directories when opening an SFTP tab for this session"
msgstr "Use these directories when opening an SFTP tab for this session"

#
# File: usr/share/ashyterm/ui/dialogs/session_edit_dialog.py, line: 649
msgid "Local Directory"
msgstr "Local Directory"

#
# File: usr/share/ashyterm/ui/dialogs/session_edit_dialog.py, line: 650
msgid "Starting directory on your machine for SFTP"
msgstr "Starting directory on your machine for SFTP"

#
# File: usr/share/ashyterm/ui/dialogs/session_edit_dialog.py, line: 654
msgid "Example: /home/user/projects"
msgstr "Example: /home/user/projects"

#
# File: usr/share/ashyterm/ui/dialogs/session_edit_dialog.py, line: 664
msgid "Remote Directory"
msgstr "Remote Directory"

#
# File: usr/share/ashyterm/ui/dialogs/session_edit_dialog.py, line: 665
msgid "Starting directory on the remote host for SFTP"
msgstr "Starting directory on the remote host for SFTP"

#
# File: usr/share/ashyterm/ui/dialogs/session_edit_dialog.py, line: 669
msgid "Example: /var/www"
msgstr "Example: /var/www"

#
# File: usr/share/ashyterm/ui/dialogs/session_edit_dialog.py, line: 688
msgid "Test Connection"
msgstr "Test Connection"

#
# File: usr/share/ashyterm/ui/dialogs/session_edit_dialog.py, line: 855
msgid "Select SSH Key"
msgstr "Select SSH Key"

#
# File: usr/share/ashyterm/ui/dialogs/session_edit_dialog.py, line: 863
msgid "File Dialog Error"
msgstr "File Dialog Error"

#
# File: usr/share/ashyterm/ui/dialogs/session_edit_dialog.py, line: 863
=======
# File: usr/share/ashyterm/ui/dialogs/session_edit_dialog.py, line: 628
msgid "Use these directories when opening an SFTP tab for this session"
msgstr "Use these directories when opening an SFTP tab for this session"

#
# File: usr/share/ashyterm/ui/dialogs/session_edit_dialog.py, line: 637
msgid "Local Directory"
msgstr "Local Directory"

#
# File: usr/share/ashyterm/ui/dialogs/session_edit_dialog.py, line: 638
msgid "Starting directory on your machine for SFTP"
msgstr "Starting directory on your machine for SFTP"

#
# File: usr/share/ashyterm/ui/dialogs/session_edit_dialog.py, line: 642
msgid "Example: /home/user/projects"
msgstr "Example: /home/user/projects"

#
# File: usr/share/ashyterm/ui/dialogs/session_edit_dialog.py, line: 652
msgid "Remote Directory"
msgstr "Remote Directory"

#
# File: usr/share/ashyterm/ui/dialogs/session_edit_dialog.py, line: 653
msgid "Starting directory on the remote host for SFTP"
msgstr "Starting directory on the remote host for SFTP"

#
# File: usr/share/ashyterm/ui/dialogs/session_edit_dialog.py, line: 657
msgid "Example: /var/www"
msgstr "Example: /var/www"

#
# File: usr/share/ashyterm/ui/dialogs/session_edit_dialog.py, line: 676
msgid "Test Connection"
msgstr "Test Connection"

#
# File: usr/share/ashyterm/ui/dialogs/session_edit_dialog.py, line: 836
msgid "Select SSH Key"
msgstr "Select SSH Key"

#
# File: usr/share/ashyterm/ui/dialogs/session_edit_dialog.py, line: 844
msgid "File Dialog Error"
msgstr "File Dialog Error"

#
# File: usr/share/ashyterm/ui/dialogs/session_edit_dialog.py, line: 844
>>>>>>> aa677b20
msgid "Failed to open file browser"
msgstr "Failed to open file browser"

#
<<<<<<< HEAD
# File: usr/share/ashyterm/ui/dialogs/session_edit_dialog.py, line: 875
=======
# File: usr/share/ashyterm/ui/dialogs/session_edit_dialog.py, line: 856
>>>>>>> aa677b20
msgid "Invalid SSH Key"
msgstr "Invalid SSH Key"

#
<<<<<<< HEAD
# File: usr/share/ashyterm/ui/dialogs/session_edit_dialog.py, line: 880
=======
# File: usr/share/ashyterm/ui/dialogs/session_edit_dialog.py, line: 861
>>>>>>> aa677b20
msgid "File Selection Error"
msgstr "File Selection Error"

#
<<<<<<< HEAD
# File: usr/share/ashyterm/ui/dialogs/session_edit_dialog.py, line: 881
=======
# File: usr/share/ashyterm/ui/dialogs/session_edit_dialog.py, line: 862
>>>>>>> aa677b20
#, python-brace-format
msgid "Failed to select file: {}"
msgstr "Failed to select file: {}"

#
<<<<<<< HEAD
# File: usr/share/ashyterm/ui/dialogs/session_edit_dialog.py, line: 891
# File: usr/share/ashyterm/ui/dialogs/session_edit_dialog.py, line: 1106
=======
# File: usr/share/ashyterm/ui/dialogs/session_edit_dialog.py, line: 872
# File: usr/share/ashyterm/ui/dialogs/session_edit_dialog.py, line: 1081
>>>>>>> aa677b20
msgid "Validation Error"
msgstr "Validation Error"

#
<<<<<<< HEAD
# File: usr/share/ashyterm/ui/dialogs/session_edit_dialog.py, line: 892
=======
# File: usr/share/ashyterm/ui/dialogs/session_edit_dialog.py, line: 873
>>>>>>> aa677b20
msgid "Please fill in all required SSH fields first."
msgstr "Please fill in all required SSH fields first."

#
<<<<<<< HEAD
# File: usr/share/ashyterm/ui/dialogs/session_edit_dialog.py, line: 897
=======
# File: usr/share/ashyterm/ui/dialogs/session_edit_dialog.py, line: 878
>>>>>>> aa677b20
msgid "Testing Connection..."
msgstr "Testing Connection..."

#
<<<<<<< HEAD
# File: usr/share/ashyterm/ui/dialogs/session_edit_dialog.py, line: 898
=======
# File: usr/share/ashyterm/ui/dialogs/session_edit_dialog.py, line: 879
>>>>>>> aa677b20
#, python-brace-format
msgid "Attempting to connect to {host}..."
msgstr "Attempting to connect to {host}..."

#
<<<<<<< HEAD
# File: usr/share/ashyterm/ui/dialogs/session_edit_dialog.py, line: 914
=======
# File: usr/share/ashyterm/ui/dialogs/session_edit_dialog.py, line: 895
>>>>>>> aa677b20
msgid "Test Connection Error"
msgstr "Test Connection Error"

#
<<<<<<< HEAD
# File: usr/share/ashyterm/ui/dialogs/session_edit_dialog.py, line: 915
=======
# File: usr/share/ashyterm/ui/dialogs/session_edit_dialog.py, line: 896
>>>>>>> aa677b20
#, python-brace-format
msgid "Failed to start connection test: {}"
msgstr "Failed to start connection test: {}"

#
<<<<<<< HEAD
# File: usr/share/ashyterm/ui/dialogs/session_edit_dialog.py, line: 945
=======
# File: usr/share/ashyterm/ui/dialogs/session_edit_dialog.py, line: 926
>>>>>>> aa677b20
msgid "Connection Successful"
msgstr "Connection Successful"

#
<<<<<<< HEAD
# File: usr/share/ashyterm/ui/dialogs/session_edit_dialog.py, line: 946
=======
# File: usr/share/ashyterm/ui/dialogs/session_edit_dialog.py, line: 927
>>>>>>> aa677b20
msgid "Successfully connected to the SSH server."
msgstr "Successfully connected to the SSH server."

#
<<<<<<< HEAD
# File: usr/share/ashyterm/ui/dialogs/session_edit_dialog.py, line: 952
=======
# File: usr/share/ashyterm/ui/dialogs/session_edit_dialog.py, line: 933
>>>>>>> aa677b20
msgid "Connection Failed"
msgstr "Connection Failed"

#
<<<<<<< HEAD
# File: usr/share/ashyterm/ui/dialogs/session_edit_dialog.py, line: 953
=======
# File: usr/share/ashyterm/ui/dialogs/session_edit_dialog.py, line: 934
>>>>>>> aa677b20
msgid "Could not connect to the SSH server."
msgstr "Could not connect to the SSH server."

#
# #-#-#-#-#  ashyterm.pot (ashyterm)  #-#-#-#-#
<<<<<<< HEAD
#
# File: usr/share/ashyterm/ui/dialogs/session_edit_dialog.py, line: 962
# File: usr/share/ashyterm/ui/dialogs/folder_edit_dialog.py, line: 155
msgid "Unsaved Changes"
msgstr "Unsaved Changes"

#
# #-#-#-#-#  ashyterm.pot (ashyterm)  #-#-#-#-#
#
# File: usr/share/ashyterm/ui/dialogs/session_edit_dialog.py, line: 963
# File: usr/share/ashyterm/ui/dialogs/folder_edit_dialog.py, line: 156
msgid "You have unsaved changes. Are you sure you want to cancel?"
msgstr "You have unsaved changes. Are you sure you want to cancel?"
=======
#
# File: usr/share/ashyterm/ui/dialogs/session_edit_dialog.py, line: 943
# File: usr/share/ashyterm/ui/dialogs/folder_edit_dialog.py, line: 155
msgid "Unsaved Changes"
msgstr "Unsaved Changes"
>>>>>>> aa677b20

#
# #-#-#-#-#  ashyterm.pot (ashyterm)  #-#-#-#-#
#
<<<<<<< HEAD
# File: usr/share/ashyterm/ui/dialogs/session_edit_dialog.py, line: 992
# File: usr/share/ashyterm/ui/dialogs/session_edit_dialog.py, line: 996
# File: usr/share/ashyterm/ui/dialogs/folder_edit_dialog.py, line: 180
# File: usr/share/ashyterm/ui/dialogs/folder_edit_dialog.py, line: 184
msgid "Save Error"
msgstr "Save Error"

#
# File: usr/share/ashyterm/ui/dialogs/session_edit_dialog.py, line: 996
msgid "An unexpected error occurred while saving."
msgstr "An unexpected error occurred while saving."

#
# File: usr/share/ashyterm/ui/dialogs/session_edit_dialog.py, line: 1107
#, python-brace-format
msgid ""
"Session validation failed:\n"
"{}"
msgstr ""
"Session validation failed:\n"
"{}"

#
# File: usr/share/ashyterm/ui/dialogs/session_edit_dialog.py, line: 1114
msgid "Session name"
msgstr "Session name"

#
# #-#-#-#-#  ashyterm.pot (ashyterm)  #-#-#-#-#
#
# File: usr/share/ashyterm/ui/dialogs/session_edit_dialog.py, line: 1146
# File: usr/share/ashyterm/sessions/models.py, line: 384
msgid "Post-login command cannot be empty when enabled."
msgstr "Post-login command cannot be empty when enabled."
=======
# File: usr/share/ashyterm/ui/dialogs/session_edit_dialog.py, line: 944
# File: usr/share/ashyterm/ui/dialogs/folder_edit_dialog.py, line: 156
msgid "You have unsaved changes. Are you sure you want to cancel?"
msgstr "You have unsaved changes. Are you sure you want to cancel?"

#
# #-#-#-#-#  ashyterm.pot (ashyterm)  #-#-#-#-#
#
# File: usr/share/ashyterm/ui/dialogs/session_edit_dialog.py, line: 973
# File: usr/share/ashyterm/ui/dialogs/session_edit_dialog.py, line: 977
# File: usr/share/ashyterm/ui/dialogs/folder_edit_dialog.py, line: 180
# File: usr/share/ashyterm/ui/dialogs/folder_edit_dialog.py, line: 184
msgid "Save Error"
msgstr "Save Error"

#
# File: usr/share/ashyterm/ui/dialogs/session_edit_dialog.py, line: 977
msgid "An unexpected error occurred while saving."
msgstr "An unexpected error occurred while saving."

#
# File: usr/share/ashyterm/ui/dialogs/session_edit_dialog.py, line: 1082
#, python-brace-format
msgid ""
"Session validation failed:\n"
"{}"
msgstr ""
"Session validation failed:\n"
"{}"

#
# File: usr/share/ashyterm/ui/dialogs/session_edit_dialog.py, line: 1089
msgid "Session name"
msgstr "Session name"
>>>>>>> aa677b20

#
# #-#-#-#-#  ashyterm.pot (ashyterm)  #-#-#-#-#
#
<<<<<<< HEAD
# File: usr/share/ashyterm/ui/dialogs/session_edit_dialog.py, line: 1160
# File: usr/share/ashyterm/ui/dialogs/session_edit_dialog.py, line: 1168
# File: usr/share/ashyterm/sessions/models.py, line: 390
# File: usr/share/ashyterm/sessions/models.py, line: 394
msgid "SFTP local directory must exist and be a directory."
msgstr "SFTP local directory must exist and be a directory."

#
# File: usr/share/ashyterm/ui/dialogs/session_edit_dialog.py, line: 1175
msgid "SSH Validation Error"
msgstr "SSH Validation Error"

#
# File: usr/share/ashyterm/ui/dialogs/session_edit_dialog.py, line: 1176
#, python-brace-format
msgid ""
"SSH configuration errors:\n"
"{}"
msgstr ""
"SSH configuration errors:\n"
"{}"

#
# File: usr/share/ashyterm/ui/dialogs/command_guide_dialog.py, line: 39
msgid "Add Custom Command"
msgstr "Add Custom Command"

#
# File: usr/share/ashyterm/ui/dialogs/command_guide_dialog.py, line: 39
msgid "Edit Custom Command"
msgstr "Edit Custom Command"

#
# File: usr/share/ashyterm/ui/dialogs/command_guide_dialog.py, line: 91
msgid "Command"
msgstr "Command"

#
# File: usr/share/ashyterm/ui/dialogs/command_guide_dialog.py, line: 112
# File: usr/share/ashyterm/ui/dialogs/command_guide_dialog.py, line: 528
msgid "Category"
msgstr "Category"

#
# File: usr/share/ashyterm/ui/dialogs/command_guide_dialog.py, line: 117
msgid "Select an existing category or type a new one"
msgstr "Select an existing category or type a new one"

#
# File: usr/share/ashyterm/ui/dialogs/command_guide_dialog.py, line: 130
msgid "Description"
msgstr "Description"

#
# File: usr/share/ashyterm/ui/dialogs/command_guide_dialog.py, line: 184
msgid "Please fill in all required fields."
msgstr "Please fill in all required fields."

#
# File: usr/share/ashyterm/ui/dialogs/command_guide_dialog.py, line: 249
msgid "Delete this custom command"
msgstr "Delete this custom command"

#
# File: usr/share/ashyterm/ui/dialogs/command_guide_dialog.py, line: 282
msgid "Command Guide"
msgstr "Command Guide"

#
# File: usr/share/ashyterm/ui/dialogs/command_guide_dialog.py, line: 387
msgid "Search commands..."
msgstr "Search commands..."

#
# File: usr/share/ashyterm/ui/dialogs/command_guide_dialog.py, line: 406
msgid "Show Only Custom Commands"
msgstr "Show Only Custom Commands"

#
# File: usr/share/ashyterm/ui/dialogs/command_guide_dialog.py, line: 411
msgid "Add New Command"
msgstr "Add New Command"

#
# File: usr/share/ashyterm/ui/dialogs/command_guide_dialog.py, line: 726
msgid "Delete Custom Command?"
msgstr "Delete Custom Command?"

#
# File: usr/share/ashyterm/ui/dialogs/command_guide_dialog.py, line: 728
#, python-brace-format
msgid ""
"Are you sure you want to permanently delete the command:\n"
"\n"
"<b>{name}</b>"
msgstr ""
"Are you sure you want to permanently delete the command:\n"
"\n"
"<b>{name}</b>"

#
# File: usr/share/ashyterm/ui/dialogs/folder_edit_dialog.py, line: 27
msgid "Edit Folder"
msgstr "Edit Folder"

#
# File: usr/share/ashyterm/ui/dialogs/folder_edit_dialog.py, line: 78
msgid "Folder Information"
msgstr "Folder Information"

#
# File: usr/share/ashyterm/ui/dialogs/folder_edit_dialog.py, line: 90
msgid "Folder Name"
msgstr "Folder Name"

#
# File: usr/share/ashyterm/ui/dialogs/folder_edit_dialog.py, line: 91
msgid "A descriptive name for organizing sessions"
msgstr "A descriptive name for organizing sessions"

#
# File: usr/share/ashyterm/ui/dialogs/folder_edit_dialog.py, line: 95
msgid "Enter folder name..."
msgstr "Enter folder name..."

#
# File: usr/share/ashyterm/ui/dialogs/folder_edit_dialog.py, line: 106
msgid "Parent Folder"
msgstr "Parent Folder"

#
# File: usr/share/ashyterm/ui/dialogs/folder_edit_dialog.py, line: 107
msgid "Choose a parent folder for organization"
msgstr "Choose a parent folder for organization"

#
# File: usr/share/ashyterm/ui/dialogs/folder_edit_dialog.py, line: 184
#, python-brace-format
msgid "Failed to save folder: {}"
msgstr "Failed to save folder: {}"

#
# File: usr/share/ashyterm/ui/dialogs/folder_edit_dialog.py, line: 189
msgid "Folder name"
msgstr "Folder name"

#
# File: usr/share/ashyterm/ui/dialogs/base_dialog.py, line: 77
msgid "Continue"
msgstr "Continue"

#
# File: usr/share/ashyterm/ui/dialogs/base_dialog.py, line: 96
#, python-brace-format
msgid "{} is required"
msgstr "{} is required"

#
# File: usr/share/ashyterm/ui/dialogs/shortcuts_dialog.py, line: 16
msgid "Tab &amp; Pane Management"
msgstr "Tab &amp; Pane Management"

#
# File: usr/share/ashyterm/ui/dialogs/shortcuts_dialog.py, line: 19
msgid "Close Tab"
msgstr "Close Tab"

#
# File: usr/share/ashyterm/ui/dialogs/shortcuts_dialog.py, line: 20
msgid "Next Tab"
msgstr "Next Tab"

#
# File: usr/share/ashyterm/ui/dialogs/shortcuts_dialog.py, line: 21
msgid "Previous Tab"
msgstr "Previous Tab"

#
# File: usr/share/ashyterm/ui/dialogs/shortcuts_dialog.py, line: 25
msgid "Splitting"
msgstr "Splitting"

#
# File: usr/share/ashyterm/ui/dialogs/shortcuts_dialog.py, line: 27
msgid "Split Horizontally"
msgstr "Split Horizontally"

#
# File: usr/share/ashyterm/ui/dialogs/shortcuts_dialog.py, line: 28
msgid "Split Vertically"
msgstr "Split Vertically"

#
# File: usr/share/ashyterm/ui/dialogs/shortcuts_dialog.py, line: 29
msgid "Close Active Pane"
msgstr "Close Active Pane"

#
# File: usr/share/ashyterm/ui/dialogs/shortcuts_dialog.py, line: 33
msgid "Terminal Interaction"
msgstr "Terminal Interaction"

#
# File: usr/share/ashyterm/ui/dialogs/shortcuts_dialog.py, line: 38
msgid "Send Command  All Tabs"
msgstr "Send Command  All Tabs"

#
# File: usr/share/ashyterm/ui/dialogs/shortcuts_dialog.py, line: 42
msgid "Zoom"
msgstr "Zoom"

#
# File: usr/share/ashyterm/ui/dialogs/shortcuts_dialog.py, line: 44
msgid "Zoom In"
msgstr "Zoom In"

#
# File: usr/share/ashyterm/ui/dialogs/shortcuts_dialog.py, line: 45
msgid "Zoom Out"
msgstr "Zoom Out"

#
# File: usr/share/ashyterm/ui/dialogs/shortcuts_dialog.py, line: 46
msgid "Reset Zoom"
msgstr "Reset Zoom"

#
# File: usr/share/ashyterm/ui/dialogs/shortcuts_dialog.py, line: 50
msgid "Application &amp; Window"
msgstr "Application &amp; Window"

#
# File: usr/share/ashyterm/ui/dialogs/shortcuts_dialog.py, line: 53
msgid "Toggle File Manager"
msgstr "Toggle File Manager"

#
# File: usr/share/ashyterm/ui/dialogs/shortcuts_dialog.py, line: 56
msgid "Quit Application"
msgstr "Quit Application"

#
# File: usr/share/ashyterm/ui/dialogs/shortcuts_dialog.py, line: 93
msgid "Reset All"
msgstr "Reset All"

#
# File: usr/share/ashyterm/ui/dialogs/shortcuts_dialog.py, line: 94
msgid "Reset all shortcuts to default values"
msgstr "Reset all shortcuts to default values"

#
# File: usr/share/ashyterm/ui/dialogs/shortcuts_dialog.py, line: 128
msgid "Reset all shortcuts to defaults"
msgstr "Reset all shortcuts to defaults"

#
# File: usr/share/ashyterm/ui/dialogs/shortcuts_dialog.py, line: 186
# File: usr/share/ashyterm/ui/dialogs/shortcuts_dialog.py, line: 213
# File: usr/share/ashyterm/ui/dialogs/shortcuts_dialog.py, line: 294
# File: usr/share/ashyterm/ui/dialogs/shortcuts_dialog.py, line: 334
msgid "Not set"
msgstr "Not set"

#
# File: usr/share/ashyterm/ui/dialogs/shortcuts_dialog.py, line: 191
msgid "Shortcut for: "
msgstr "Shortcut for: "

#
# File: usr/share/ashyterm/ui/dialogs/shortcuts_dialog.py, line: 195
msgid "Click to change the keyboard shortcut for this action"
msgstr "Click to change the keyboard shortcut for this action"

#
# File: usr/share/ashyterm/ui/dialogs/shortcuts_dialog.py, line: 205
msgid "Set New Shortcut"
msgstr "Set New Shortcut"

#
# File: usr/share/ashyterm/ui/dialogs/shortcuts_dialog.py, line: 206
#, python-brace-format
msgid "Press the new key combination for '{}', or Esc to cancel."
msgstr "Press the new key combination for '{}', or Esc to cancel."

#
# File: usr/share/ashyterm/ui/dialogs/shortcuts_dialog.py, line: 215
#, python-brace-format
msgid ""
"Current: {}\n"
"New: (press keys)"
msgstr ""
"Current: {}\n"
"New: (press keys)"

#
# File: usr/share/ashyterm/ui/dialogs/shortcuts_dialog.py, line: 257
#, python-brace-format
msgid ""
"Current: {}\n"
"New: {} (Conflicts with {})"
msgstr ""
"Current: {}\n"
"New: {} (Conflicts with {})"

#
# File: usr/share/ashyterm/ui/dialogs/shortcuts_dialog.py, line: 263
#, python-brace-format
msgid ""
"Current: {}\n"
"New: {}"
msgstr ""
"Current: {}\n"
"New: {}"

#
# File: usr/share/ashyterm/ui/dialogs/shortcuts_dialog.py, line: 270
msgid "Clear"
msgstr "Clear"

#
# File: usr/share/ashyterm/ui/dialogs/shortcuts_dialog.py, line: 271
msgid "Set Shortcut"
msgstr "Set Shortcut"

#
# File: usr/share/ashyterm/ui/dialogs/shortcuts_dialog.py, line: 306
msgid "Reset All Shortcuts"
msgstr "Reset All Shortcuts"

#
=======
# File: usr/share/ashyterm/ui/dialogs/session_edit_dialog.py, line: 1121
# File: usr/share/ashyterm/sessions/models.py, line: 371
msgid "Post-login command cannot be empty when enabled."
msgstr "Post-login command cannot be empty when enabled."

#
# #-#-#-#-#  ashyterm.pot (ashyterm)  #-#-#-#-#
#
# File: usr/share/ashyterm/ui/dialogs/session_edit_dialog.py, line: 1135
# File: usr/share/ashyterm/ui/dialogs/session_edit_dialog.py, line: 1143
# File: usr/share/ashyterm/sessions/models.py, line: 377
# File: usr/share/ashyterm/sessions/models.py, line: 381
msgid "SFTP local directory must exist and be a directory."
msgstr "SFTP local directory must exist and be a directory."

#
# File: usr/share/ashyterm/ui/dialogs/session_edit_dialog.py, line: 1150
msgid "SSH Validation Error"
msgstr "SSH Validation Error"

#
# File: usr/share/ashyterm/ui/dialogs/session_edit_dialog.py, line: 1151
#, python-brace-format
msgid ""
"SSH configuration errors:\n"
"{}"
msgstr ""
"SSH configuration errors:\n"
"{}"

#
# File: usr/share/ashyterm/ui/dialogs/command_guide_dialog.py, line: 39
msgid "Add Custom Command"
msgstr "Add Custom Command"

#
# File: usr/share/ashyterm/ui/dialogs/command_guide_dialog.py, line: 39
msgid "Edit Custom Command"
msgstr "Edit Custom Command"

#
# File: usr/share/ashyterm/ui/dialogs/command_guide_dialog.py, line: 91
msgid "Command"
msgstr "Command"

#
# File: usr/share/ashyterm/ui/dialogs/command_guide_dialog.py, line: 112
# File: usr/share/ashyterm/ui/dialogs/command_guide_dialog.py, line: 528
msgid "Category"
msgstr "Category"

#
# File: usr/share/ashyterm/ui/dialogs/command_guide_dialog.py, line: 117
msgid "Select an existing category or type a new one"
msgstr "Select an existing category or type a new one"

#
# File: usr/share/ashyterm/ui/dialogs/command_guide_dialog.py, line: 130
msgid "Description"
msgstr "Description"

#
# File: usr/share/ashyterm/ui/dialogs/command_guide_dialog.py, line: 184
msgid "Please fill in all required fields."
msgstr "Please fill in all required fields."

#
# File: usr/share/ashyterm/ui/dialogs/command_guide_dialog.py, line: 249
msgid "Delete this custom command"
msgstr "Delete this custom command"

#
# File: usr/share/ashyterm/ui/dialogs/command_guide_dialog.py, line: 282
msgid "Command Guide"
msgstr "Command Guide"

#
# File: usr/share/ashyterm/ui/dialogs/command_guide_dialog.py, line: 387
msgid "Search commands..."
msgstr "Search commands..."

#
# File: usr/share/ashyterm/ui/dialogs/command_guide_dialog.py, line: 406
msgid "Show Only Custom Commands"
msgstr "Show Only Custom Commands"

#
# File: usr/share/ashyterm/ui/dialogs/command_guide_dialog.py, line: 411
msgid "Add New Command"
msgstr "Add New Command"

#
# File: usr/share/ashyterm/ui/dialogs/command_guide_dialog.py, line: 726
msgid "Delete Custom Command?"
msgstr "Delete Custom Command?"

#
# File: usr/share/ashyterm/ui/dialogs/command_guide_dialog.py, line: 728
#, python-brace-format
msgid ""
"Are you sure you want to permanently delete the command:\n"
"\n"
"<b>{name}</b>"
msgstr ""
"Are you sure you want to permanently delete the command:\n"
"\n"
"<b>{name}</b>"

#
# File: usr/share/ashyterm/ui/dialogs/folder_edit_dialog.py, line: 27
msgid "Edit Folder"
msgstr "Edit Folder"

#
# File: usr/share/ashyterm/ui/dialogs/folder_edit_dialog.py, line: 78
msgid "Folder Information"
msgstr "Folder Information"

#
# File: usr/share/ashyterm/ui/dialogs/folder_edit_dialog.py, line: 90
msgid "Folder Name"
msgstr "Folder Name"

#
# File: usr/share/ashyterm/ui/dialogs/folder_edit_dialog.py, line: 91
msgid "A descriptive name for organizing sessions"
msgstr "A descriptive name for organizing sessions"

#
# File: usr/share/ashyterm/ui/dialogs/folder_edit_dialog.py, line: 95
msgid "Enter folder name..."
msgstr "Enter folder name..."

#
# File: usr/share/ashyterm/ui/dialogs/folder_edit_dialog.py, line: 106
msgid "Parent Folder"
msgstr "Parent Folder"

#
# File: usr/share/ashyterm/ui/dialogs/folder_edit_dialog.py, line: 107
msgid "Choose a parent folder for organization"
msgstr "Choose a parent folder for organization"

#
# File: usr/share/ashyterm/ui/dialogs/folder_edit_dialog.py, line: 184
#, python-brace-format
msgid "Failed to save folder: {}"
msgstr "Failed to save folder: {}"

#
# File: usr/share/ashyterm/ui/dialogs/folder_edit_dialog.py, line: 189
msgid "Folder name"
msgstr "Folder name"

#
# File: usr/share/ashyterm/ui/dialogs/base_dialog.py, line: 77
msgid "Continue"
msgstr "Continue"

#
# File: usr/share/ashyterm/ui/dialogs/base_dialog.py, line: 96
#, python-brace-format
msgid "{} is required"
msgstr "{} is required"

#
# File: usr/share/ashyterm/ui/dialogs/shortcuts_dialog.py, line: 16
msgid "Tab &amp; Pane Management"
msgstr "Tab &amp; Pane Management"

#
# File: usr/share/ashyterm/ui/dialogs/shortcuts_dialog.py, line: 19
msgid "Close Tab"
msgstr "Close Tab"

#
# File: usr/share/ashyterm/ui/dialogs/shortcuts_dialog.py, line: 20
msgid "Next Tab"
msgstr "Next Tab"

#
# File: usr/share/ashyterm/ui/dialogs/shortcuts_dialog.py, line: 21
msgid "Previous Tab"
msgstr "Previous Tab"

#
# File: usr/share/ashyterm/ui/dialogs/shortcuts_dialog.py, line: 25
msgid "Splitting"
msgstr "Splitting"

#
# File: usr/share/ashyterm/ui/dialogs/shortcuts_dialog.py, line: 27
msgid "Split Horizontally"
msgstr "Split Horizontally"

#
# File: usr/share/ashyterm/ui/dialogs/shortcuts_dialog.py, line: 28
msgid "Split Vertically"
msgstr "Split Vertically"

#
# File: usr/share/ashyterm/ui/dialogs/shortcuts_dialog.py, line: 29
msgid "Close Active Pane"
msgstr "Close Active Pane"

#
# File: usr/share/ashyterm/ui/dialogs/shortcuts_dialog.py, line: 33
msgid "Terminal Interaction"
msgstr "Terminal Interaction"

#
# File: usr/share/ashyterm/ui/dialogs/shortcuts_dialog.py, line: 38
msgid "Send Command  All Tabs"
msgstr "Send Command  All Tabs"

#
# File: usr/share/ashyterm/ui/dialogs/shortcuts_dialog.py, line: 42
msgid "Zoom"
msgstr "Zoom"

#
# File: usr/share/ashyterm/ui/dialogs/shortcuts_dialog.py, line: 44
msgid "Zoom In"
msgstr "Zoom In"

#
# File: usr/share/ashyterm/ui/dialogs/shortcuts_dialog.py, line: 45
msgid "Zoom Out"
msgstr "Zoom Out"

#
# File: usr/share/ashyterm/ui/dialogs/shortcuts_dialog.py, line: 46
msgid "Reset Zoom"
msgstr "Reset Zoom"

#
# File: usr/share/ashyterm/ui/dialogs/shortcuts_dialog.py, line: 50
msgid "Application &amp; Window"
msgstr "Application &amp; Window"

#
# File: usr/share/ashyterm/ui/dialogs/shortcuts_dialog.py, line: 53
msgid "Toggle File Manager"
msgstr "Toggle File Manager"

#
# File: usr/share/ashyterm/ui/dialogs/shortcuts_dialog.py, line: 56
msgid "Quit Application"
msgstr "Quit Application"

#
# File: usr/share/ashyterm/ui/dialogs/shortcuts_dialog.py, line: 93
msgid "Reset All"
msgstr "Reset All"

#
# File: usr/share/ashyterm/ui/dialogs/shortcuts_dialog.py, line: 94
msgid "Reset all shortcuts to default values"
msgstr "Reset all shortcuts to default values"

#
# File: usr/share/ashyterm/ui/dialogs/shortcuts_dialog.py, line: 128
msgid "Reset all shortcuts to defaults"
msgstr "Reset all shortcuts to defaults"

#
# File: usr/share/ashyterm/ui/dialogs/shortcuts_dialog.py, line: 186
# File: usr/share/ashyterm/ui/dialogs/shortcuts_dialog.py, line: 213
# File: usr/share/ashyterm/ui/dialogs/shortcuts_dialog.py, line: 294
# File: usr/share/ashyterm/ui/dialogs/shortcuts_dialog.py, line: 334
msgid "Not set"
msgstr "Not set"

#
# File: usr/share/ashyterm/ui/dialogs/shortcuts_dialog.py, line: 191
msgid "Shortcut for: "
msgstr "Shortcut for: "

#
# File: usr/share/ashyterm/ui/dialogs/shortcuts_dialog.py, line: 195
msgid "Click to change the keyboard shortcut for this action"
msgstr "Click to change the keyboard shortcut for this action"

#
# File: usr/share/ashyterm/ui/dialogs/shortcuts_dialog.py, line: 205
msgid "Set New Shortcut"
msgstr "Set New Shortcut"

#
# File: usr/share/ashyterm/ui/dialogs/shortcuts_dialog.py, line: 206
#, python-brace-format
msgid "Press the new key combination for '{}', or Esc to cancel."
msgstr "Press the new key combination for '{}', or Esc to cancel."

#
# File: usr/share/ashyterm/ui/dialogs/shortcuts_dialog.py, line: 215
#, python-brace-format
msgid ""
"Current: {}\n"
"New: (press keys)"
msgstr ""
"Current: {}\n"
"New: (press keys)"

#
# File: usr/share/ashyterm/ui/dialogs/shortcuts_dialog.py, line: 257
#, python-brace-format
msgid ""
"Current: {}\n"
"New: {} (Conflicts with {})"
msgstr ""
"Current: {}\n"
"New: {} (Conflicts with {})"

#
# File: usr/share/ashyterm/ui/dialogs/shortcuts_dialog.py, line: 263
#, python-brace-format
msgid ""
"Current: {}\n"
"New: {}"
msgstr ""
"Current: {}\n"
"New: {}"

#
# File: usr/share/ashyterm/ui/dialogs/shortcuts_dialog.py, line: 270
msgid "Clear"
msgstr "Clear"

#
# File: usr/share/ashyterm/ui/dialogs/shortcuts_dialog.py, line: 271
msgid "Set Shortcut"
msgstr "Set Shortcut"

#
# File: usr/share/ashyterm/ui/dialogs/shortcuts_dialog.py, line: 306
msgid "Reset All Shortcuts"
msgstr "Reset All Shortcuts"

#
>>>>>>> aa677b20
# File: usr/share/ashyterm/ui/dialogs/shortcuts_dialog.py, line: 307
msgid ""
"This will reset all keyboard shortcuts to their default values. Continue?"
msgstr ""
"This will reset all keyboard shortcuts to their default values. Continue?"

#
# #-#-#-#-#  ashyterm.pot (ashyterm)  #-#-#-#-#
#
# File: usr/share/ashyterm/ui/dialogs/shortcuts_dialog.py, line: 311
# File: usr/share/ashyterm/ui/dialogs/preferences_dialog.py, line: 569
# File: usr/share/ashyterm/ui/dialogs/preferences_dialog.py, line: 576
msgid "Reset"
msgstr "Reset"

#
# File: usr/share/ashyterm/ui/dialogs/preferences_dialog.py, line: 53
msgid "Color Scheme"
msgstr "Color Scheme"

#
# File: usr/share/ashyterm/ui/dialogs/preferences_dialog.py, line: 56
msgid "Current Scheme"
msgstr "Current Scheme"

#
# File: usr/share/ashyterm/ui/dialogs/preferences_dialog.py, line: 59
msgid "Manage Schemes..."
msgstr "Manage Schemes..."

#
# File: usr/share/ashyterm/ui/dialogs/preferences_dialog.py, line: 67
msgid "Typography"
msgstr "Typography"

#
# File: usr/share/ashyterm/ui/dialogs/preferences_dialog.py, line: 68
msgid "Configure fonts and spacing"
msgstr "Configure fonts and spacing"

#
# File: usr/share/ashyterm/ui/dialogs/preferences_dialog.py, line: 73
msgid "Terminal Font"
msgstr "Terminal Font"

#
# File: usr/share/ashyterm/ui/dialogs/preferences_dialog.py, line: 74
msgid "Select font family and size for terminal text"
msgstr "Select font family and size for terminal text"

#
# File: usr/share/ashyterm/ui/dialogs/preferences_dialog.py, line: 85
msgid "Line Spacing"
msgstr "Line Spacing"

#
# File: usr/share/ashyterm/ui/dialogs/preferences_dialog.py, line: 86
msgid "Adjust the vertical space between lines"
msgstr "Adjust the vertical space between lines"

#
# File: usr/share/ashyterm/ui/dialogs/preferences_dialog.py, line: 98
msgid "Miscellaneous"
msgstr "Miscellaneous"

#
# File: usr/share/ashyterm/ui/dialogs/preferences_dialog.py, line: 102
msgid "Terminal Transparency"
msgstr "Terminal Transparency"

#
# File: usr/share/ashyterm/ui/dialogs/preferences_dialog.py, line: 103
msgid "Adjust terminal background transparency"
msgstr "Adjust terminal background transparency"

#
# File: usr/share/ashyterm/ui/dialogs/preferences_dialog.py, line: 118
msgid "Headerbar Transparency"
msgstr "Headerbar Transparency"

#
# File: usr/share/ashyterm/ui/dialogs/preferences_dialog.py, line: 119
msgid "For headerbar and file manager"
msgstr "For headerbar and file manager"

#
# File: usr/share/ashyterm/ui/dialogs/preferences_dialog.py, line: 140
msgid "Use Bright Colors for Bold Text"
msgstr "Use Bright Colors for Bold Text"
<<<<<<< HEAD

#
# File: usr/share/ashyterm/ui/dialogs/preferences_dialog.py, line: 141
msgid "Render bold text with the brighter version of the base color"
msgstr "Render bold text with the brighter version of the base color"

#
# File: usr/share/ashyterm/ui/dialogs/preferences_dialog.py, line: 151
msgid "Auto-Hide Sidebar"
msgstr "Auto-Hide Sidebar"

#
# File: usr/share/ashyterm/ui/dialogs/preferences_dialog.py, line: 153
msgid "Automatically hide the sidebar when activating sessions or layouts"
msgstr "Automatically hide the sidebar when activating sessions or layouts"

#
# File: usr/share/ashyterm/ui/dialogs/preferences_dialog.py, line: 166
msgid "Blinking Text"
msgstr "Blinking Text"

#
# File: usr/share/ashyterm/ui/dialogs/preferences_dialog.py, line: 167
msgid "Control how the terminal handles blinking text"
msgstr "Control how the terminal handles blinking text"

#
# File: usr/share/ashyterm/ui/dialogs/preferences_dialog.py, line: 169
msgid "When focused"
msgstr "When focused"

#
# File: usr/share/ashyterm/ui/dialogs/preferences_dialog.py, line: 169
msgid "Always"
msgstr "Always"

#
# File: usr/share/ashyterm/ui/dialogs/preferences_dialog.py, line: 175
msgid "Tab Alignment"
msgstr "Tab Alignment"

#
# File: usr/share/ashyterm/ui/dialogs/preferences_dialog.py, line: 176
msgid "Align tabs to the left or center of the tab bar"
msgstr "Align tabs to the left or center of the tab bar"

#
# File: usr/share/ashyterm/ui/dialogs/preferences_dialog.py, line: 178
msgid "Left"
msgstr "Left"

#
# File: usr/share/ashyterm/ui/dialogs/preferences_dialog.py, line: 178
msgid "Center"
msgstr "Center"

#
=======

#
# File: usr/share/ashyterm/ui/dialogs/preferences_dialog.py, line: 141
msgid "Render bold text with the brighter version of the base color"
msgstr "Render bold text with the brighter version of the base color"

#
# File: usr/share/ashyterm/ui/dialogs/preferences_dialog.py, line: 151
msgid "Auto-Hide Sidebar"
msgstr "Auto-Hide Sidebar"

#
# File: usr/share/ashyterm/ui/dialogs/preferences_dialog.py, line: 153
msgid "Automatically hide the sidebar when activating sessions or layouts"
msgstr "Automatically hide the sidebar when activating sessions or layouts"

#
# File: usr/share/ashyterm/ui/dialogs/preferences_dialog.py, line: 166
msgid "Blinking Text"
msgstr "Blinking Text"

#
# File: usr/share/ashyterm/ui/dialogs/preferences_dialog.py, line: 167
msgid "Control how the terminal handles blinking text"
msgstr "Control how the terminal handles blinking text"

#
# File: usr/share/ashyterm/ui/dialogs/preferences_dialog.py, line: 169
msgid "When focused"
msgstr "When focused"

#
# File: usr/share/ashyterm/ui/dialogs/preferences_dialog.py, line: 169
msgid "Always"
msgstr "Always"

#
# File: usr/share/ashyterm/ui/dialogs/preferences_dialog.py, line: 175
msgid "Tab Alignment"
msgstr "Tab Alignment"

#
# File: usr/share/ashyterm/ui/dialogs/preferences_dialog.py, line: 176
msgid "Align tabs to the left or center of the tab bar"
msgstr "Align tabs to the left or center of the tab bar"

#
# File: usr/share/ashyterm/ui/dialogs/preferences_dialog.py, line: 178
msgid "Left"
msgstr "Left"

#
# File: usr/share/ashyterm/ui/dialogs/preferences_dialog.py, line: 178
msgid "Center"
msgstr "Center"

#
>>>>>>> aa677b20
# File: usr/share/ashyterm/ui/dialogs/preferences_dialog.py, line: 187
msgid "Terminal"
msgstr "Terminal"

#
# File: usr/share/ashyterm/ui/dialogs/preferences_dialog.py, line: 195
msgid "Cursor Shape"
msgstr "Cursor Shape"

#
# File: usr/share/ashyterm/ui/dialogs/preferences_dialog.py, line: 196
msgid "Select the shape of the terminal cursor"
msgstr "Select the shape of the terminal cursor"

#
# File: usr/share/ashyterm/ui/dialogs/preferences_dialog.py, line: 199
msgid "Block"
msgstr "Block"

#
# File: usr/share/ashyterm/ui/dialogs/preferences_dialog.py, line: 199
msgid "I-Beam"
msgstr "I-Beam"

#
# File: usr/share/ashyterm/ui/dialogs/preferences_dialog.py, line: 199
msgid "Underline"
msgstr "Underline"

#
# File: usr/share/ashyterm/ui/dialogs/preferences_dialog.py, line: 206
msgid "Cursor Blinking"
msgstr "Cursor Blinking"

#
# File: usr/share/ashyterm/ui/dialogs/preferences_dialog.py, line: 206
msgid "Control cursor blinking behavior"
msgstr "Control cursor blinking behavior"

#
# File: usr/share/ashyterm/ui/dialogs/preferences_dialog.py, line: 209
msgid "Follow System"
msgstr "Follow System"

#
# File: usr/share/ashyterm/ui/dialogs/preferences_dialog.py, line: 209
msgid "On"
msgstr "On"

#
# File: usr/share/ashyterm/ui/dialogs/preferences_dialog.py, line: 209
msgid "Off"
msgstr "Off"

#
# File: usr/share/ashyterm/ui/dialogs/preferences_dialog.py, line: 215
msgid "Scrolling"
msgstr "Scrolling"

#
# File: usr/share/ashyterm/ui/dialogs/preferences_dialog.py, line: 219
msgid "Scrollback Lines"
msgstr "Scrollback Lines"

#
# File: usr/share/ashyterm/ui/dialogs/preferences_dialog.py, line: 220
msgid "Number of lines to keep in history (0 for unlimited)"
msgstr "Number of lines to keep in history (0 for unlimited)"

#
# File: usr/share/ashyterm/ui/dialogs/preferences_dialog.py, line: 231
msgid "Mouse Scroll Sensitivity"
msgstr "Mouse Scroll Sensitivity"

#
# File: usr/share/ashyterm/ui/dialogs/preferences_dialog.py, line: 232
msgid "Controls the scroll speed for a mouse wheel. Lower is slower."
msgstr "Controls the scroll speed for a mouse wheel. Lower is slower."

#
# File: usr/share/ashyterm/ui/dialogs/preferences_dialog.py, line: 247
msgid "Touchpad Scroll Sensitivity"
msgstr "Touchpad Scroll Sensitivity"

#
# File: usr/share/ashyterm/ui/dialogs/preferences_dialog.py, line: 248
msgid "Controls the scroll speed for a touchpad. Lower is slower."
msgstr "Controls the scroll speed for a touchpad. Lower is slower."

#
# File: usr/share/ashyterm/ui/dialogs/preferences_dialog.py, line: 263
msgid "Scroll on Paste"
msgstr "Scroll on Paste"

#
# File: usr/share/ashyterm/ui/dialogs/preferences_dialog.py, line: 264
msgid "Automatically scroll to the bottom when pasting text"
msgstr "Automatically scroll to the bottom when pasting text"

#
# File: usr/share/ashyterm/ui/dialogs/preferences_dialog.py, line: 276
msgid "Selection"
msgstr "Selection"

#
# File: usr/share/ashyterm/ui/dialogs/preferences_dialog.py, line: 277
msgid "Extra characters for word selection (e.g., -_.:/~)"
msgstr "Extra characters for word selection (e.g., -_.:/~)"

#
# File: usr/share/ashyterm/ui/dialogs/preferences_dialog.py, line: 282
msgid "Word Characters"
msgstr "Word Characters"

#
# File: usr/share/ashyterm/ui/dialogs/preferences_dialog.py, line: 292
msgid "Shell & Bell"
msgstr "Shell & Bell"

#
# File: usr/share/ashyterm/ui/dialogs/preferences_dialog.py, line: 297
msgid "Run Command as a Login Shell"
msgstr "Run Command as a Login Shell"

#
# File: usr/share/ashyterm/ui/dialogs/preferences_dialog.py, line: 298
msgid "Sources /etc/profile and ~/.profile on startup"
msgstr "Sources /etc/profile and ~/.profile on startup"

#
# File: usr/share/ashyterm/ui/dialogs/preferences_dialog.py, line: 308
msgid "Audible Bell"
msgstr "Audible Bell"

#
# File: usr/share/ashyterm/ui/dialogs/preferences_dialog.py, line: 309
msgid "Emit a sound for the terminal bell character"
msgstr "Emit a sound for the terminal bell character"

#
# File: usr/share/ashyterm/ui/dialogs/preferences_dialog.py, line: 320
msgid "Profiles & Data"
msgstr "Profiles & Data"

#
# File: usr/share/ashyterm/ui/dialogs/preferences_dialog.py, line: 324
msgid "Startup"
msgstr "Startup"

#
# File: usr/share/ashyterm/ui/dialogs/preferences_dialog.py, line: 328
msgid "On Startup"
msgstr "On Startup"

#
# File: usr/share/ashyterm/ui/dialogs/preferences_dialog.py, line: 329
msgid "Action to take when the application starts"
msgstr "Action to take when the application starts"

#
# File: usr/share/ashyterm/ui/dialogs/preferences_dialog.py, line: 333
msgid "Always restore previous session"
msgstr "Always restore previous session"

#
# File: usr/share/ashyterm/ui/dialogs/preferences_dialog.py, line: 334
msgid "Ask to restore previous session"
msgstr "Ask to restore previous session"

#
# File: usr/share/ashyterm/ui/dialogs/preferences_dialog.py, line: 335
msgid "Never restore previous session"
msgstr "Never restore previous session"

#
# File: usr/share/ashyterm/ui/dialogs/preferences_dialog.py, line: 350
msgid "Backup &amp; Recovery"
msgstr "Backup &amp; Recovery"

#
# File: usr/share/ashyterm/ui/dialogs/preferences_dialog.py, line: 352
msgid ""
"Create an encrypted backup of your data or restore from a previous backup."
msgstr ""
"Create an encrypted backup of your data or restore from a previous backup."

#
# #-#-#-#-#  ashyterm.pot (ashyterm)  #-#-#-#-#
#
# File: usr/share/ashyterm/ui/dialogs/preferences_dialog.py, line: 358
# File: usr/share/ashyterm/app.py, line: 398
msgid "Create Backup"
msgstr "Create Backup"

#
# File: usr/share/ashyterm/ui/dialogs/preferences_dialog.py, line: 360
msgid "Save all sessions, settings, and passwords to an encrypted file."
msgstr "Save all sessions, settings, and passwords to an encrypted file."

#
# File: usr/share/ashyterm/ui/dialogs/preferences_dialog.py, line: 363
msgid "Create Backup..."
msgstr "Create Backup..."

#
# File: usr/share/ashyterm/ui/dialogs/preferences_dialog.py, line: 371
msgid "Restore from Backup"
msgstr "Restore from Backup"

#
# File: usr/share/ashyterm/ui/dialogs/preferences_dialog.py, line: 372
msgid "Replace all current data with a backup file."
msgstr "Replace all current data with a backup file."

#
# File: usr/share/ashyterm/ui/dialogs/preferences_dialog.py, line: 374
msgid "Restore..."
msgstr "Restore..."

#
# File: usr/share/ashyterm/ui/dialogs/preferences_dialog.py, line: 381
msgid "Remote Editing"
msgstr "Remote Editing"

#
# File: usr/share/ashyterm/ui/dialogs/preferences_dialog.py, line: 385
msgid "Use System Temporary Directory"
msgstr "Use System Temporary Directory"

#
# File: usr/share/ashyterm/ui/dialogs/preferences_dialog.py, line: 387
msgid ""
"Store temporary files for remote editing in /tmp instead of the config folder"
msgstr ""
"Store temporary files for remote editing in /tmp instead of the config folder"
<<<<<<< HEAD

#
# File: usr/share/ashyterm/ui/dialogs/preferences_dialog.py, line: 402
msgid "Clear Remote Edit Files on Exit"
msgstr "Clear Remote Edit Files on Exit"

#
# File: usr/share/ashyterm/ui/dialogs/preferences_dialog.py, line: 404
msgid "Automatically delete all temporary remote files when closing the app"
msgstr "Automatically delete all temporary remote files when closing the app"

#
# File: usr/share/ashyterm/ui/dialogs/preferences_dialog.py, line: 419
msgid "SSH"
msgstr "SSH"

#
# File: usr/share/ashyterm/ui/dialogs/preferences_dialog.py, line: 420
msgid "Settings for SSH connection management (multiplexing)."
msgstr "Settings for SSH connection management (multiplexing)."

#
# File: usr/share/ashyterm/ui/dialogs/preferences_dialog.py, line: 425
msgid "Connection Persistence (seconds)"
msgstr "Connection Persistence (seconds)"

#
# File: usr/share/ashyterm/ui/dialogs/preferences_dialog.py, line: 427
msgid ""
"Keep SSH connections alive in the background for faster reconnections. Set "
"to 0 to disable."
msgstr ""
"Keep SSH connections alive in the background for faster reconnections. Set "
"to 0 to disable."

#
# File: usr/share/ashyterm/ui/dialogs/preferences_dialog.py, line: 442
msgid "Advanced"
msgstr "Advanced"

#
# File: usr/share/ashyterm/ui/dialogs/preferences_dialog.py, line: 447
msgid "Advanced Features"
msgstr "Advanced Features"

#
# File: usr/share/ashyterm/ui/dialogs/preferences_dialog.py, line: 448
msgid "Enable or disable advanced terminal features"
msgstr "Enable or disable advanced terminal features"

#
# File: usr/share/ashyterm/ui/dialogs/preferences_dialog.py, line: 453
msgid "Bidirectional Text Support"
msgstr "Bidirectional Text Support"

#
# File: usr/share/ashyterm/ui/dialogs/preferences_dialog.py, line: 455
msgid "Enable for languages like Arabic and Hebrew (may affect performance)"
msgstr "Enable for languages like Arabic and Hebrew (may affect performance)"

#
# File: usr/share/ashyterm/ui/dialogs/preferences_dialog.py, line: 466
msgid "Enable Arabic Text Shaping"
msgstr "Enable Arabic Text Shaping"

#
# File: usr/share/ashyterm/ui/dialogs/preferences_dialog.py, line: 468
msgid "Correctly render ligatures and contextual forms for Arabic script"
msgstr "Correctly render ligatures and contextual forms for Arabic script"

#
# File: usr/share/ashyterm/ui/dialogs/preferences_dialog.py, line: 479
msgid "SIXEL Graphics Support"
msgstr "SIXEL Graphics Support"

#
# File: usr/share/ashyterm/ui/dialogs/preferences_dialog.py, line: 480
msgid "Allow the terminal to display SIXEL images (experimental)"
msgstr "Allow the terminal to display SIXEL images (experimental)"

#
# File: usr/share/ashyterm/ui/dialogs/preferences_dialog.py, line: 490
msgid "Compatibility"
msgstr "Compatibility"

#
# File: usr/share/ashyterm/ui/dialogs/preferences_dialog.py, line: 491
msgid "Settings for compatibility with older systems and tools"
msgstr "Settings for compatibility with older systems and tools"

#
# File: usr/share/ashyterm/ui/dialogs/preferences_dialog.py, line: 496
msgid "Backspace Key"
msgstr "Backspace Key"

#
# File: usr/share/ashyterm/ui/dialogs/preferences_dialog.py, line: 496
msgid "Sequence to send for Backspace key"
msgstr "Sequence to send for Backspace key"

#
# File: usr/share/ashyterm/ui/dialogs/preferences_dialog.py, line: 500
# File: usr/share/ashyterm/ui/dialogs/preferences_dialog.py, line: 515
msgid "Automatic"
msgstr "Automatic"

#
# File: usr/share/ashyterm/ui/dialogs/preferences_dialog.py, line: 501
msgid "ASCII BACKSPACE (^H)"
msgstr "ASCII BACKSPACE (^H)"

#
# File: usr/share/ashyterm/ui/dialogs/preferences_dialog.py, line: 502
# File: usr/share/ashyterm/ui/dialogs/preferences_dialog.py, line: 516
msgid "ASCII DELETE"
msgstr "ASCII DELETE"

#
# File: usr/share/ashyterm/ui/dialogs/preferences_dialog.py, line: 503
# File: usr/share/ashyterm/ui/dialogs/preferences_dialog.py, line: 517
msgid "Escape Sequence"
msgstr "Escape Sequence"

#
# File: usr/share/ashyterm/ui/dialogs/preferences_dialog.py, line: 511
msgid "Delete Key"
msgstr "Delete Key"

#
# File: usr/share/ashyterm/ui/dialogs/preferences_dialog.py, line: 511
msgid "Sequence to send for Delete key"
msgstr "Sequence to send for Delete key"

#
# File: usr/share/ashyterm/ui/dialogs/preferences_dialog.py, line: 525
msgid "Ambiguous-width Characters"
msgstr "Ambiguous-width Characters"

#
# File: usr/share/ashyterm/ui/dialogs/preferences_dialog.py, line: 526
msgid "Set the width for ambiguous characters (e.g., CJK)"
msgstr "Set the width for ambiguous characters (e.g., CJK)"

#
# File: usr/share/ashyterm/ui/dialogs/preferences_dialog.py, line: 529
msgid "Narrow (single-cell)"
msgstr "Narrow (single-cell)"

#
# File: usr/share/ashyterm/ui/dialogs/preferences_dialog.py, line: 529
msgid "Wide (double-cell)"
msgstr "Wide (double-cell)"

#
# File: usr/share/ashyterm/ui/dialogs/preferences_dialog.py, line: 538
msgid "Logging"
msgstr "Logging"

#
# File: usr/share/ashyterm/ui/dialogs/preferences_dialog.py, line: 538
msgid "Configure application logging behavior"
msgstr "Configure application logging behavior"

#
# File: usr/share/ashyterm/ui/dialogs/preferences_dialog.py, line: 543
msgid "Save Logs to File"
msgstr "Save Logs to File"

#
# File: usr/share/ashyterm/ui/dialogs/preferences_dialog.py, line: 544
msgid "Save application logs to the configuration directory"
msgstr "Save application logs to the configuration directory"

#
# File: usr/share/ashyterm/ui/dialogs/preferences_dialog.py, line: 554
msgid "Console Log Level"
msgstr "Console Log Level"

#
# File: usr/share/ashyterm/ui/dialogs/preferences_dialog.py, line: 555
msgid "Set the minimum level of messages shown in the console"
msgstr "Set the minimum level of messages shown in the console"

#
# File: usr/share/ashyterm/ui/dialogs/preferences_dialog.py, line: 569
msgid "Reset application settings to defaults"
msgstr "Reset application settings to defaults"

#
# File: usr/share/ashyterm/ui/dialogs/preferences_dialog.py, line: 573
# File: usr/share/ashyterm/ui/dialogs/preferences_dialog.py, line: 719
# File: usr/share/ashyterm/ui/dialogs/preferences_dialog.py, line: 725
msgid "Reset All Settings"
msgstr "Reset All Settings"

#
# File: usr/share/ashyterm/ui/dialogs/preferences_dialog.py, line: 574
msgid "Restore all settings to their default values"
msgstr "Restore all settings to their default values"

#
# File: usr/share/ashyterm/ui/dialogs/preferences_dialog.py, line: 706
msgid "Sidebar Visibility"
msgstr "Sidebar Visibility"

#
# File: usr/share/ashyterm/ui/dialogs/preferences_dialog.py, line: 708
msgid ""
"The sidebar visibility change will take effect when you close and reopen the "
"application. You can also toggle the sidebar manually using Ctrl+Shift+H."
msgstr ""
"The sidebar visibility change will take effect when you close and reopen the "
"application. You can also toggle the sidebar manually using Ctrl+Shift+H."

#
# File: usr/share/ashyterm/ui/dialogs/preferences_dialog.py, line: 721
msgid ""
"Are you sure you want to reset all settings to their default values? This "
"action cannot be undone."
msgstr ""
"Are you sure you want to reset all settings to their default values? This "
"action cannot be undone."

#
# File: usr/share/ashyterm/ui/dialogs/preferences_dialog.py, line: 734
msgid "Settings Reset"
msgstr "Settings Reset"

#
# File: usr/share/ashyterm/ui/dialogs/preferences_dialog.py, line: 736
msgid ""
"All settings have been reset to their default values. Please restart the "
"application for all changes to take effect."
msgstr ""
"All settings have been reset to their default values. Please restart the "
"application for all changes to take effect."

#
# File: usr/share/ashyterm/ui/dialogs/preferences_dialog.py, line: 746
msgid "Reset Failed"
msgstr "Reset Failed"

#
# File: usr/share/ashyterm/ui/dialogs/preferences_dialog.py, line: 747
#, python-brace-format
msgid "Failed to reset settings: {}"
msgstr "Failed to reset settings: {}"

#
# File: usr/share/ashyterm/ui/dialogs/move_dialogs.py, line: 28
#, python-brace-format
msgid "Move {item_type}"
msgstr "Move {item_type}"

#
# File: usr/share/ashyterm/ui/dialogs/move_dialogs.py, line: 48
msgid "Select Destination"
msgstr "Select Destination"

#
# File: usr/share/ashyterm/ui/dialogs/move_dialogs.py, line: 50
#, python-brace-format
msgid "Choose the folder to move the {item_type} '{name}' to."
msgstr "Choose the folder to move the {item_type} '{name}' to."

#
# File: usr/share/ashyterm/ui/dialogs/move_dialogs.py, line: 57
msgid "Destination Folder"
msgstr "Destination Folder"

#
# File: usr/share/ashyterm/ui/dialogs/move_dialogs.py, line: 58
msgid "Select a folder or 'Root' for the top level"
msgstr "Select a folder or 'Root' for the top level"

#
# File: usr/share/ashyterm/ui/dialogs/move_dialogs.py, line: 68
msgid "Move"
msgstr "Move"

#
# File: usr/share/ashyterm/ui/dialogs/move_dialogs.py, line: 134
msgid "Move Failed"
msgstr "Move Failed"

#
# File: usr/share/ashyterm/data/command_data.py, line: 9
# File: usr/share/ashyterm/data/command_data.py, line: 30
# File: usr/share/ashyterm/data/command_data.py, line: 53
# File: usr/share/ashyterm/data/command_data.py, line: 64
# File: usr/share/ashyterm/data/command_data.py, line: 81
# File: usr/share/ashyterm/data/command_data.py, line: 98
# File: usr/share/ashyterm/data/command_data.py, line: 113
msgid "Essentials: File & Directory Navigation"
msgstr "Essentials: File & Directory Navigation"

#
# File: usr/share/ashyterm/data/command_data.py, line: 12
msgid ""
"Lists the contents of a directory, like opening a folder to see what's "
"inside."
msgstr ""
"Lists the contents of a directory, like opening a folder to see what's "
"inside."

#
# File: usr/share/ashyterm/data/command_data.py, line: 18
msgid "Shows files and directories in the current location."
msgstr "Shows files and directories in the current location."

#
=======

#
# File: usr/share/ashyterm/ui/dialogs/preferences_dialog.py, line: 402
msgid "Clear Remote Edit Files on Exit"
msgstr "Clear Remote Edit Files on Exit"

#
# File: usr/share/ashyterm/ui/dialogs/preferences_dialog.py, line: 404
msgid "Automatically delete all temporary remote files when closing the app"
msgstr "Automatically delete all temporary remote files when closing the app"

#
# File: usr/share/ashyterm/ui/dialogs/preferences_dialog.py, line: 419
msgid "SSH"
msgstr "SSH"

#
# File: usr/share/ashyterm/ui/dialogs/preferences_dialog.py, line: 420
msgid "Settings for SSH connection management (multiplexing)."
msgstr "Settings for SSH connection management (multiplexing)."

#
# File: usr/share/ashyterm/ui/dialogs/preferences_dialog.py, line: 425
msgid "Connection Persistence (seconds)"
msgstr "Connection Persistence (seconds)"

#
# File: usr/share/ashyterm/ui/dialogs/preferences_dialog.py, line: 427
msgid ""
"Keep SSH connections alive in the background for faster reconnections. Set "
"to 0 to disable."
msgstr ""
"Keep SSH connections alive in the background for faster reconnections. Set "
"to 0 to disable."

#
# File: usr/share/ashyterm/ui/dialogs/preferences_dialog.py, line: 442
msgid "Advanced"
msgstr "Advanced"

#
# File: usr/share/ashyterm/ui/dialogs/preferences_dialog.py, line: 447
msgid "Advanced Features"
msgstr "Advanced Features"

#
# File: usr/share/ashyterm/ui/dialogs/preferences_dialog.py, line: 448
msgid "Enable or disable advanced terminal features"
msgstr "Enable or disable advanced terminal features"

#
# File: usr/share/ashyterm/ui/dialogs/preferences_dialog.py, line: 453
msgid "Bidirectional Text Support"
msgstr "Bidirectional Text Support"

#
# File: usr/share/ashyterm/ui/dialogs/preferences_dialog.py, line: 455
msgid "Enable for languages like Arabic and Hebrew (may affect performance)"
msgstr "Enable for languages like Arabic and Hebrew (may affect performance)"

#
# File: usr/share/ashyterm/ui/dialogs/preferences_dialog.py, line: 466
msgid "Enable Arabic Text Shaping"
msgstr "Enable Arabic Text Shaping"

#
# File: usr/share/ashyterm/ui/dialogs/preferences_dialog.py, line: 468
msgid "Correctly render ligatures and contextual forms for Arabic script"
msgstr "Correctly render ligatures and contextual forms for Arabic script"

#
# File: usr/share/ashyterm/ui/dialogs/preferences_dialog.py, line: 479
msgid "SIXEL Graphics Support"
msgstr "SIXEL Graphics Support"

#
# File: usr/share/ashyterm/ui/dialogs/preferences_dialog.py, line: 480
msgid "Allow the terminal to display SIXEL images (experimental)"
msgstr "Allow the terminal to display SIXEL images (experimental)"

#
# File: usr/share/ashyterm/ui/dialogs/preferences_dialog.py, line: 490
msgid "Compatibility"
msgstr "Compatibility"

#
# File: usr/share/ashyterm/ui/dialogs/preferences_dialog.py, line: 491
msgid "Settings for compatibility with older systems and tools"
msgstr "Settings for compatibility with older systems and tools"

#
# File: usr/share/ashyterm/ui/dialogs/preferences_dialog.py, line: 496
msgid "Backspace Key"
msgstr "Backspace Key"

#
# File: usr/share/ashyterm/ui/dialogs/preferences_dialog.py, line: 496
msgid "Sequence to send for Backspace key"
msgstr "Sequence to send for Backspace key"

#
# File: usr/share/ashyterm/ui/dialogs/preferences_dialog.py, line: 500
# File: usr/share/ashyterm/ui/dialogs/preferences_dialog.py, line: 515
msgid "Automatic"
msgstr "Automatic"

#
# File: usr/share/ashyterm/ui/dialogs/preferences_dialog.py, line: 501
msgid "ASCII BACKSPACE (^H)"
msgstr "ASCII BACKSPACE (^H)"

#
# File: usr/share/ashyterm/ui/dialogs/preferences_dialog.py, line: 502
# File: usr/share/ashyterm/ui/dialogs/preferences_dialog.py, line: 516
msgid "ASCII DELETE"
msgstr "ASCII DELETE"

#
# File: usr/share/ashyterm/ui/dialogs/preferences_dialog.py, line: 503
# File: usr/share/ashyterm/ui/dialogs/preferences_dialog.py, line: 517
msgid "Escape Sequence"
msgstr "Escape Sequence"

#
# File: usr/share/ashyterm/ui/dialogs/preferences_dialog.py, line: 511
msgid "Delete Key"
msgstr "Delete Key"

#
# File: usr/share/ashyterm/ui/dialogs/preferences_dialog.py, line: 511
msgid "Sequence to send for Delete key"
msgstr "Sequence to send for Delete key"

#
# File: usr/share/ashyterm/ui/dialogs/preferences_dialog.py, line: 525
msgid "Ambiguous-width Characters"
msgstr "Ambiguous-width Characters"

#
# File: usr/share/ashyterm/ui/dialogs/preferences_dialog.py, line: 526
msgid "Set the width for ambiguous characters (e.g., CJK)"
msgstr "Set the width for ambiguous characters (e.g., CJK)"

#
# File: usr/share/ashyterm/ui/dialogs/preferences_dialog.py, line: 529
msgid "Narrow (single-cell)"
msgstr "Narrow (single-cell)"

#
# File: usr/share/ashyterm/ui/dialogs/preferences_dialog.py, line: 529
msgid "Wide (double-cell)"
msgstr "Wide (double-cell)"

#
# File: usr/share/ashyterm/ui/dialogs/preferences_dialog.py, line: 538
msgid "Logging"
msgstr "Logging"

#
# File: usr/share/ashyterm/ui/dialogs/preferences_dialog.py, line: 538
msgid "Configure application logging behavior"
msgstr "Configure application logging behavior"

#
# File: usr/share/ashyterm/ui/dialogs/preferences_dialog.py, line: 543
msgid "Save Logs to File"
msgstr "Save Logs to File"

#
# File: usr/share/ashyterm/ui/dialogs/preferences_dialog.py, line: 544
msgid "Save application logs to the configuration directory"
msgstr "Save application logs to the configuration directory"

#
# File: usr/share/ashyterm/ui/dialogs/preferences_dialog.py, line: 554
msgid "Console Log Level"
msgstr "Console Log Level"

#
# File: usr/share/ashyterm/ui/dialogs/preferences_dialog.py, line: 555
msgid "Set the minimum level of messages shown in the console"
msgstr "Set the minimum level of messages shown in the console"

#
# File: usr/share/ashyterm/ui/dialogs/preferences_dialog.py, line: 569
msgid "Reset application settings to defaults"
msgstr "Reset application settings to defaults"

#
# File: usr/share/ashyterm/ui/dialogs/preferences_dialog.py, line: 573
# File: usr/share/ashyterm/ui/dialogs/preferences_dialog.py, line: 719
# File: usr/share/ashyterm/ui/dialogs/preferences_dialog.py, line: 725
msgid "Reset All Settings"
msgstr "Reset All Settings"

#
# File: usr/share/ashyterm/ui/dialogs/preferences_dialog.py, line: 574
msgid "Restore all settings to their default values"
msgstr "Restore all settings to their default values"

#
# File: usr/share/ashyterm/ui/dialogs/preferences_dialog.py, line: 706
msgid "Sidebar Visibility"
msgstr "Sidebar Visibility"

#
# File: usr/share/ashyterm/ui/dialogs/preferences_dialog.py, line: 708
msgid ""
"The sidebar visibility change will take effect when you close and reopen the "
"application. You can also toggle the sidebar manually using Ctrl+Shift+H."
msgstr ""
"The sidebar visibility change will take effect when you close and reopen the "
"application. You can also toggle the sidebar manually using Ctrl+Shift+H."

#
# File: usr/share/ashyterm/ui/dialogs/preferences_dialog.py, line: 721
msgid ""
"Are you sure you want to reset all settings to their default values? This "
"action cannot be undone."
msgstr ""
"Are you sure you want to reset all settings to their default values? This "
"action cannot be undone."

#
# File: usr/share/ashyterm/ui/dialogs/preferences_dialog.py, line: 734
msgid "Settings Reset"
msgstr "Settings Reset"

#
# File: usr/share/ashyterm/ui/dialogs/preferences_dialog.py, line: 736
msgid ""
"All settings have been reset to their default values. Please restart the "
"application for all changes to take effect."
msgstr ""
"All settings have been reset to their default values. Please restart the "
"application for all changes to take effect."

#
# File: usr/share/ashyterm/ui/dialogs/preferences_dialog.py, line: 746
msgid "Reset Failed"
msgstr "Reset Failed"

#
# File: usr/share/ashyterm/ui/dialogs/preferences_dialog.py, line: 747
#, python-brace-format
msgid "Failed to reset settings: {}"
msgstr "Failed to reset settings: {}"

#
# File: usr/share/ashyterm/ui/dialogs/move_dialogs.py, line: 28
#, python-brace-format
msgid "Move {item_type}"
msgstr "Move {item_type}"

#
# File: usr/share/ashyterm/ui/dialogs/move_dialogs.py, line: 48
msgid "Select Destination"
msgstr "Select Destination"

#
# File: usr/share/ashyterm/ui/dialogs/move_dialogs.py, line: 50
#, python-brace-format
msgid "Choose the folder to move the {item_type} '{name}' to."
msgstr "Choose the folder to move the {item_type} '{name}' to."

#
# File: usr/share/ashyterm/ui/dialogs/move_dialogs.py, line: 57
msgid "Destination Folder"
msgstr "Destination Folder"

#
# File: usr/share/ashyterm/ui/dialogs/move_dialogs.py, line: 58
msgid "Select a folder or 'Root' for the top level"
msgstr "Select a folder or 'Root' for the top level"

#
# File: usr/share/ashyterm/ui/dialogs/move_dialogs.py, line: 68
msgid "Move"
msgstr "Move"

#
# File: usr/share/ashyterm/ui/dialogs/move_dialogs.py, line: 134
msgid "Move Failed"
msgstr "Move Failed"

#
# File: usr/share/ashyterm/data/command_data.py, line: 9
# File: usr/share/ashyterm/data/command_data.py, line: 30
# File: usr/share/ashyterm/data/command_data.py, line: 53
# File: usr/share/ashyterm/data/command_data.py, line: 64
# File: usr/share/ashyterm/data/command_data.py, line: 81
# File: usr/share/ashyterm/data/command_data.py, line: 98
# File: usr/share/ashyterm/data/command_data.py, line: 113
msgid "Essentials: File & Directory Navigation"
msgstr "Essentials: File & Directory Navigation"

#
# File: usr/share/ashyterm/data/command_data.py, line: 12
msgid ""
"Lists the contents of a directory, like opening a folder to see what's "
"inside."
msgstr ""
"Lists the contents of a directory, like opening a folder to see what's "
"inside."

#
# File: usr/share/ashyterm/data/command_data.py, line: 18
msgid "Shows files and directories in the current location."
msgstr "Shows files and directories in the current location."

#
>>>>>>> aa677b20
# File: usr/share/ashyterm/data/command_data.py, line: 24
msgid "Shows a detailed list, including hidden files and human-readable sizes."
msgstr ""
"Shows a detailed list, including hidden files and human-readable sizes."

#
# File: usr/share/ashyterm/data/command_data.py, line: 32
msgid "Changes the current directory."
msgstr "Changes the current directory."

#
# File: usr/share/ashyterm/data/command_data.py, line: 36
msgid "Navigates to a specific directory."
msgstr "Navigates to a specific directory."

#
# File: usr/share/ashyterm/data/command_data.py, line: 40
msgid "Goes up one level to the parent directory."
msgstr "Goes up one level to the parent directory."

#
# File: usr/share/ashyterm/data/command_data.py, line: 44
msgid "Goes directly to your user's home directory."
msgstr "Goes directly to your user's home directory."

#
# File: usr/share/ashyterm/data/command_data.py, line: 48
msgid "Returns to the last directory you were in."
msgstr "Returns to the last directory you were in."

#
# File: usr/share/ashyterm/data/command_data.py, line: 55
msgid "Shows which directory you are currently in."
msgstr "Shows which directory you are currently in."

#
# File: usr/share/ashyterm/data/command_data.py, line: 59
msgid "Displays the full path of your current location."
msgstr "Displays the full path of your current location."

#
# File: usr/share/ashyterm/data/command_data.py, line: 66
msgid "Creates new directories."
msgstr "Creates new directories."

#
# File: usr/share/ashyterm/data/command_data.py, line: 70
msgid "Creates a single directory."
msgstr "Creates a single directory."

#
# File: usr/share/ashyterm/data/command_data.py, line: 75
msgid ""
"Creates a full path of directories, even if the parent directories don't "
"exist."
msgstr ""
"Creates a full path of directories, even if the parent directories don't "
"exist."

#
# File: usr/share/ashyterm/data/command_data.py, line: 84
msgid "Copies files or directories from one place to another."
msgstr "Copies files or directories from one place to another."

#
# File: usr/share/ashyterm/data/command_data.py, line: 89
msgid "Copies a single file."
msgstr "Copies a single file."

#
# File: usr/share/ashyterm/data/command_data.py, line: 93
msgid "Copies a directory and everything inside it."
msgstr "Copies a directory and everything inside it."

#
# File: usr/share/ashyterm/data/command_data.py, line: 100
msgid "Moves or renames files and directories."
msgstr "Moves or renames files and directories."

#
# File: usr/share/ashyterm/data/command_data.py, line: 104
msgid "Renames a file or directory."
msgstr "Renames a file or directory."

#
# File: usr/share/ashyterm/data/command_data.py, line: 108
msgid "Moves a file to a new location."
msgstr "Moves a file to a new location."

#
# File: usr/share/ashyterm/data/command_data.py, line: 116
msgid ""
"Deletes files and directories. CAUTION: this is permanent! Tip: Before "
"deleting, replace 'rm' with 'ls' to preview what will be removed."
msgstr ""
"Deletes files and directories. CAUTION: this is permanent! Tip: Before "
"deleting, replace 'rm' with 'ls' to preview what will be removed."

#
# File: usr/share/ashyterm/data/command_data.py, line: 119
msgid "Deletes a single file."
msgstr "Deletes a single file."

#
# File: usr/share/ashyterm/data/command_data.py, line: 122
msgid "Deletes a directory and everything inside it."
msgstr "Deletes a directory and everything inside it."

#
# File: usr/share/ashyterm/data/command_data.py, line: 126
msgid "Asks for confirmation before deleting each file."
msgstr "Asks for confirmation before deleting each file."

#
# File: usr/share/ashyterm/data/command_data.py, line: 131
msgid "Forces deletion without asking (use with extreme caution)."
msgstr "Forces deletion without asking (use with extreme caution)."

#
# File: usr/share/ashyterm/data/command_data.py, line: 138
# File: usr/share/ashyterm/data/command_data.py, line: 163
# File: usr/share/ashyterm/data/command_data.py, line: 190
# File: usr/share/ashyterm/data/command_data.py, line: 209
# File: usr/share/ashyterm/data/command_data.py, line: 224
msgid "Essentials: File I/O & Pipes"
msgstr "Essentials: File I/O & Pipes"

#
# File: usr/share/ashyterm/data/command_data.py, line: 140
msgid "Controls how data flows between commands and files."
msgstr "Controls how data flows between commands and files."

#
# File: usr/share/ashyterm/data/command_data.py, line: 145
msgid ""
"Redirect: Puts the output of a command into a file, overwriting it if it "
"exists."
msgstr ""
"Redirect: Puts the output of a command into a file, overwriting it if it "
"exists."

#
# File: usr/share/ashyterm/data/command_data.py, line: 151
msgid "Append: Adds the output of a command to the end of a file."
msgstr "Append: Adds the output of a command to the end of a file."

#
# File: usr/share/ashyterm/data/command_data.py, line: 157
msgid ""
"Pipe: Connects the output of command1 to the input of command2, creating a "
"workflow."
msgstr ""
"Pipe: Connects the output of command1 to the input of command2, creating a "
"workflow."

#
# File: usr/share/ashyterm/data/command_data.py, line: 165
msgid "Displays the content of a text file on the screen."
msgstr "Displays the content of a text file on the screen."

#
# File: usr/share/ashyterm/data/command_data.py, line: 170
msgid "A modern and efficient way to display a file's content."
msgstr "A modern and efficient way to display a file's content."

#
# File: usr/share/ashyterm/data/command_data.py, line: 175
msgid "Displays the content of a single file."
msgstr "Displays the content of a single file."

#
# File: usr/share/ashyterm/data/command_data.py, line: 180
msgid "Displays the content of multiple files, one after the other."
msgstr "Displays the content of multiple files, one after the other."

#
# File: usr/share/ashyterm/data/command_data.py, line: 185
msgid "Displays the content with line numbers."
msgstr "Displays the content with line numbers."

#
# File: usr/share/ashyterm/data/command_data.py, line: 193
msgid ""
"Creates multiple empty files at once or updates a file's modification "
"timestamp."
msgstr ""
"Creates multiple empty files at once or updates a file's modification "
"timestamp."

#
# File: usr/share/ashyterm/data/command_data.py, line: 198
msgid "Creates several empty files at once."
msgstr "Creates several empty files at once."

#
# File: usr/share/ashyterm/data/command_data.py, line: 203
msgid "Updates the modification date and time of a file to the current time."
msgstr "Updates the modification date and time of a file to the current time."

#
# File: usr/share/ashyterm/data/command_data.py, line: 211
msgid "Displays the beginning of a text file."
msgstr "Displays the beginning of a text file."

#
# File: usr/share/ashyterm/data/command_data.py, line: 215
msgid "Shows the first 10 lines of a file."
msgstr "Shows the first 10 lines of a file."

#
# File: usr/share/ashyterm/data/command_data.py, line: 219
msgid "Shows the first 20 lines of a file."
msgstr "Shows the first 20 lines of a file."

#
# File: usr/share/ashyterm/data/command_data.py, line: 226
msgid "Displays the end of a text file."
msgstr "Displays the end of a text file."

#
# File: usr/share/ashyterm/data/command_data.py, line: 230
msgid "Shows the last 10 lines of a file."
msgstr "Shows the last 10 lines of a file."

#
# File: usr/share/ashyterm/data/command_data.py, line: 235
msgid "Follows a file in real-time, showing new lines as they are added."
msgstr "Follows a file in real-time, showing new lines as they are added."

#
# File: usr/share/ashyterm/data/command_data.py, line: 242
# File: usr/share/ashyterm/data/command_data.py, line: 265
# File: usr/share/ashyterm/data/command_data.py, line: 296
# File: usr/share/ashyterm/data/command_data.py, line: 307
# File: usr/share/ashyterm/data/command_data.py, line: 319
# File: usr/share/ashyterm/data/command_data.py, line: 332
# File: usr/share/ashyterm/data/command_data.py, line: 345
# File: usr/share/ashyterm/data/command_data.py, line: 366
msgid "Essentials: Search & System Information"
msgstr "Essentials: Search & System Information"

#
# File: usr/share/ashyterm/data/command_data.py, line: 244
msgid "Searches for a word or text pattern within files."
msgstr "Searches for a word or text pattern within files."

#
# File: usr/share/ashyterm/data/command_data.py, line: 249
msgid "Finds and displays all lines containing 'word' in the file."
msgstr "Finds and displays all lines containing 'word' in the file."

#
# File: usr/share/ashyterm/data/command_data.py, line: 254
msgid "Searches for the word, ignoring case differences."
msgstr "Searches for the word, ignoring case differences."
<<<<<<< HEAD

#
# File: usr/share/ashyterm/data/command_data.py, line: 259
msgid ""
"Searches for 'word' in all files in the current directory and its "
"subdirectories."
msgstr ""
"Searches for 'word' in all files in the current directory and its "
"subdirectories."

#
# File: usr/share/ashyterm/data/command_data.py, line: 267
msgid "A powerful tool for finding files and directories."
msgstr "A powerful tool for finding files and directories."

#
# File: usr/share/ashyterm/data/command_data.py, line: 272
msgid ""
"Finds all files ending with .txt in the current directory and subdirectories."
msgstr ""
"Finds all files ending with .txt in the current directory and subdirectories."

#
# File: usr/share/ashyterm/data/command_data.py, line: 278
msgid "Finds only directories whose names start with 'backup'."
msgstr "Finds only directories whose names start with 'backup'."

#
# File: usr/share/ashyterm/data/command_data.py, line: 283
msgid "Finds files that were modified in the last 7 days."
msgstr "Finds files that were modified in the last 7 days."

#
# File: usr/share/ashyterm/data/command_data.py, line: 287
msgid "Finds files larger than 100MB."
msgstr "Finds files larger than 100MB."

#
# File: usr/share/ashyterm/data/command_data.py, line: 291
msgid "Finds empty files and directories."
msgstr "Finds empty files and directories."

#
# File: usr/share/ashyterm/data/command_data.py, line: 298
msgid "Shows the username of the currently logged-in user."
msgstr "Shows the username of the currently logged-in user."

#
# File: usr/share/ashyterm/data/command_data.py, line: 302
msgid "Displays your current username."
msgstr "Displays your current username."

#
# File: usr/share/ashyterm/data/command_data.py, line: 309
msgid "Displays the current system date and time."
msgstr "Displays the current system date and time."

#
# File: usr/share/ashyterm/data/command_data.py, line: 311
msgid "Shows the current date and time."
msgstr "Shows the current date and time."

#
# File: usr/share/ashyterm/data/command_data.py, line: 314
msgid "Shows the date and time in a custom format."
msgstr "Shows the date and time in a custom format."

#
# File: usr/share/ashyterm/data/command_data.py, line: 321
msgid "Shows the free and used space on storage disks."
msgstr "Shows the free and used space on storage disks."

#
# File: usr/share/ashyterm/data/command_data.py, line: 326
msgid "Shows disk usage in a human-readable format (KB, MB, GB)."
msgstr "Shows disk usage in a human-readable format (KB, MB, GB)."

#
# File: usr/share/ashyterm/data/command_data.py, line: 334
msgid "Shows the amount of used and free RAM."
msgstr "Shows the amount of used and free RAM."

#
# File: usr/share/ashyterm/data/command_data.py, line: 339
msgid "Shows memory usage in a human-readable format (KB, MB, GB)."
msgstr "Shows memory usage in a human-readable format (KB, MB, GB)."

#
# File: usr/share/ashyterm/data/command_data.py, line: 348
msgid "Shows the disk space that files and directories are using."
msgstr "Shows the disk space that files and directories are using."

#
# File: usr/share/ashyterm/data/command_data.py, line: 354
msgid ""
"Shows the total size of each item in the current directory in a summary "
"format."
msgstr ""
"Shows the total size of each item in the current directory in a summary "
"format."

#
# File: usr/share/ashyterm/data/command_data.py, line: 360
msgid ""
"Shows the size of each directory and subdirectory in a human-readable format."
msgstr ""
"Shows the size of each directory and subdirectory in a human-readable format."

#
# File: usr/share/ashyterm/data/command_data.py, line: 369
msgid "Shows how long the computer has been running without a restart."
msgstr "Shows how long the computer has been running without a restart."

#
# File: usr/share/ashyterm/data/command_data.py, line: 375
msgid "Displays the uptime, how many users are logged in, and the system load."
msgstr ""
"Displays the uptime, how many users are logged in, and the system load."

#
# File: usr/share/ashyterm/data/command_data.py, line: 382
# File: usr/share/ashyterm/data/command_data.py, line: 435
# File: usr/share/ashyterm/data/command_data.py, line: 466
msgid "Software Management"
msgstr "Software Management"

#
# File: usr/share/ashyterm/data/command_data.py, line: 385
msgid ""
"The primary tool for installing, updating, and removing software on Arch-"
"based Linux systems."
msgstr ""
"The primary tool for installing, updating, and removing software on Arch-"
"based Linux systems."

#
# File: usr/share/ashyterm/data/command_data.py, line: 391
msgid "Synchronizes with repositories and upgrades all installed packages."
msgstr "Synchronizes with repositories and upgrades all installed packages."

#
# File: usr/share/ashyterm/data/command_data.py, line: 396
msgid "Installs a new software package."
msgstr "Installs a new software package."

#
# File: usr/share/ashyterm/data/command_data.py, line: 400
msgid "Searches for a package in the repositories."
msgstr "Searches for a package in the repositories."

#
# File: usr/share/ashyterm/data/command_data.py, line: 404
msgid "Searches for an already installed package."
msgstr "Searches for an already installed package."

#
# File: usr/share/ashyterm/data/command_data.py, line: 409
msgid "Shows detailed information about a package from the repository."
msgstr "Shows detailed information about a package from the repository."

#
# File: usr/share/ashyterm/data/command_data.py, line: 415
msgid "Shows detailed information about an installed package."
msgstr "Shows detailed information about an installed package."

#
# File: usr/share/ashyterm/data/command_data.py, line: 420
msgid "Removes a package and its unneeded dependencies."
msgstr "Removes a package and its unneeded dependencies."

#
# File: usr/share/ashyterm/data/command_data.py, line: 425
msgid "Updates the database of which package owns which file."
msgstr "Updates the database of which package owns which file."

#
# File: usr/share/ashyterm/data/command_data.py, line: 430
msgid "Finds which package a specific file belongs to."
msgstr "Finds which package a specific file belongs to."

#
# File: usr/share/ashyterm/data/command_data.py, line: 438
msgid ""
"An AUR helper for Arch-based systems that wraps pacman and adds support for "
"the Arch User Repository."
msgstr ""
"An AUR helper for Arch-based systems that wraps pacman and adds support for "
"the Arch User Repository."

#
# File: usr/share/ashyterm/data/command_data.py, line: 444
msgid "Upgrades all packages from official repositories and the AUR."
msgstr "Upgrades all packages from official repositories and the AUR."

#
# File: usr/share/ashyterm/data/command_data.py, line: 450
msgid "Installs a package from the official repositories or the AUR."
msgstr "Installs a package from the official repositories or the AUR."

#
# File: usr/share/ashyterm/data/command_data.py, line: 456
msgid "Searches for a package in both official repositories and the AUR."
msgstr "Searches for a package in both official repositories and the AUR."

#
# File: usr/share/ashyterm/data/command_data.py, line: 461
msgid "Removes a package and its dependencies."
msgstr "Removes a package and its dependencies."

#
# File: usr/share/ashyterm/data/command_data.py, line: 469
msgid ""
"A universal system for installing and running applications that works across "
"different Linux distributions."
msgstr ""
"A universal system for installing and running applications that works across "
"different Linux distributions."

#
# File: usr/share/ashyterm/data/command_data.py, line: 475
msgid "Installs an application from a remote repository like Flathub."
msgstr "Installs an application from a remote repository like Flathub."

#
# File: usr/share/ashyterm/data/command_data.py, line: 480
msgid "Runs an installed Flatpak application."
msgstr "Runs an installed Flatpak application."

#
# File: usr/share/ashyterm/data/command_data.py, line: 484
msgid "Updates all installed Flatpak applications."
msgstr "Updates all installed Flatpak applications."

#
# File: usr/share/ashyterm/data/command_data.py, line: 489
msgid "Searches for applications in the configured remotes."
msgstr "Searches for applications in the configured remotes."

#
# File: usr/share/ashyterm/data/command_data.py, line: 494
msgid "Lists all installed Flatpak applications."
msgstr "Lists all installed Flatpak applications."

#
# File: usr/share/ashyterm/data/command_data.py, line: 498
msgid "Removes an installed Flatpak application."
msgstr "Removes an installed Flatpak application."

#
# File: usr/share/ashyterm/data/command_data.py, line: 504
# File: usr/share/ashyterm/data/command_data.py, line: 519
# File: usr/share/ashyterm/data/command_data.py, line: 540
msgid "Permissions & Ownership"
msgstr "Permissions & Ownership"

#
# File: usr/share/ashyterm/data/command_data.py, line: 507
msgid ""
"Executes a single command with administrative (root) privileges. Use with "
"care."
msgstr ""
"Executes a single command with administrative (root) privileges. Use with "
"care."

#
# File: usr/share/ashyterm/data/command_data.py, line: 513
msgid ""
"Runs the 'pacman -Syu' command as the administrator, which is required for "
"system updates."
msgstr ""
"Runs the 'pacman -Syu' command as the administrator, which is required for "
"system updates."

#
# File: usr/share/ashyterm/data/command_data.py, line: 522
msgid ""
"Changes the permissions of files and directories (who can read, write, or "
"execute them)."
msgstr ""
"Changes the permissions of files and directories (who can read, write, or "
"execute them)."

#
# File: usr/share/ashyterm/data/command_data.py, line: 528
msgid "Adds execute (x) permission, allowing the file to be run as a program."
msgstr "Adds execute (x) permission, allowing the file to be run as a program."

#
# File: usr/share/ashyterm/data/command_data.py, line: 534
msgid ""
"Sets permissions using numbers: owner can read/write/execute (7), group and "
"others can read/execute (5)."
msgstr ""
"Sets permissions using numbers: owner can read/write/execute (7), group and "
"others can read/execute (5)."

#
# File: usr/share/ashyterm/data/command_data.py, line: 542
msgid "Changes the owner and group of a file or directory."
msgstr "Changes the owner and group of a file or directory."

#
# File: usr/share/ashyterm/data/command_data.py, line: 547
msgid "Makes 'user' the owner and 'group' the group for the file."
msgstr "Makes 'user' the owner and 'group' the group for the file."

#
# File: usr/share/ashyterm/data/command_data.py, line: 554
# File: usr/share/ashyterm/data/command_data.py, line: 567
# File: usr/share/ashyterm/data/command_data.py, line: 586
# File: usr/share/ashyterm/data/command_data.py, line: 607
msgid "Process & Network Management"
msgstr "Process & Network Management"

#
# File: usr/share/ashyterm/data/command_data.py, line: 557
msgid "Shows the programs (processes) currently running on the system."
msgstr "Shows the programs (processes) currently running on the system."

#
# File: usr/share/ashyterm/data/command_data.py, line: 562
msgid "Shows a detailed list of all running programs."
msgstr "Shows a detailed list of all running programs."

#
# File: usr/share/ashyterm/data/command_data.py, line: 570
msgid "Terminates a program (process) that is frozen or unresponsive."
msgstr "Terminates a program (process) that is frozen or unresponsive."

#
# File: usr/share/ashyterm/data/command_data.py, line: 575
msgid "Politely tries to close the program with ID 1234."
msgstr "Politely tries to close the program with ID 1234."

#
# File: usr/share/ashyterm/data/command_data.py, line: 580
msgid "Forcibly terminates the program with ID 1234 (use as a last resort)."
msgstr "Forcibly terminates the program with ID 1234 (use as a last resort)."

#
# File: usr/share/ashyterm/data/command_data.py, line: 589
msgid ""
"Terminates all processes with a specific name, like closing all windows of "
"an app."
msgstr ""
"Terminates all processes with a specific name, like closing all windows of "
"an app."

#
# File: usr/share/ashyterm/data/command_data.py, line: 595
msgid "Closes all running instances of the 'firefox' program."
msgstr "Closes all running instances of the 'firefox' program."

#
# File: usr/share/ashyterm/data/command_data.py, line: 601
msgid "Asks for confirmation before terminating each 'chrome' process."
msgstr "Asks for confirmation before terminating each 'chrome' process."

#
# File: usr/share/ashyterm/data/command_data.py, line: 610
msgid "Tests if there is a connection to another computer or website."
msgstr "Tests if there is a connection to another computer or website."

#
# File: usr/share/ashyterm/data/command_data.py, line: 615
msgid "Checks if you can communicate with google.com."
msgstr "Checks if you can communicate with google.com."

#
# File: usr/share/ashyterm/data/command_data.py, line: 620
msgid "Sends only 4 test packets instead of running continuously."
msgstr "Sends only 4 test packets instead of running continuously."

#
# File: usr/share/ashyterm/data/command_data.py, line: 627
# File: usr/share/ashyterm/data/command_data.py, line: 644
# File: usr/share/ashyterm/data/command_data.py, line: 655
msgid "System & User Control"
msgstr "System & User Control"

#
# File: usr/share/ashyterm/data/command_data.py, line: 630
msgid "Safely turns off or schedules a shutdown for the computer."
msgstr "Safely turns off or schedules a shutdown for the computer."

#
# File: usr/share/ashyterm/data/command_data.py, line: 635
msgid "Shuts down the system immediately."
msgstr "Shuts down the system immediately."

#
# File: usr/share/ashyterm/data/command_data.py, line: 639
msgid "Schedules a shutdown for 15 minutes from now."
msgstr "Schedules a shutdown for 15 minutes from now."

#
# File: usr/share/ashyterm/data/command_data.py, line: 646
msgid "Restarts the computer."
msgstr "Restarts the computer."

#
# File: usr/share/ashyterm/data/command_data.py, line: 650
msgid "Restarts the system immediately."
msgstr "Restarts the system immediately."

#
# File: usr/share/ashyterm/data/command_data.py, line: 658
msgid "Switches to another user account in the current terminal session."
msgstr "Switches to another user account in the current terminal session."

#
# File: usr/share/ashyterm/data/command_data.py, line: 664
msgid "Switches to the specified user's account (requires their password)."
msgstr "Switches to the specified user's account (requires their password)."

#
# File: usr/share/ashyterm/data/command_data.py, line: 671
msgid "Version Control with Git"
msgstr "Version Control with Git"

#
# File: usr/share/ashyterm/data/command_data.py, line: 674
msgid ""
"A tool for saving the history of changes in code projects, like a 'save "
"point' in a game."
msgstr ""
"A tool for saving the history of changes in code projects, like a 'save "
"point' in a game."

#
# File: usr/share/ashyterm/data/command_data.py, line: 680
msgid "Initializes a new 'history album' (repository) in a directory."
msgstr "Initializes a new 'history album' (repository) in a directory."

#
# File: usr/share/ashyterm/data/command_data.py, line: 686
msgid "Downloads a copy of a project that already exists elsewhere."
msgstr "Downloads a copy of a project that already exists elsewhere."

#
# File: usr/share/ashyterm/data/command_data.py, line: 692
msgid "Shows which files have been modified, added, or deleted."
msgstr "Shows which files have been modified, added, or deleted."

#
# File: usr/share/ashyterm/data/command_data.py, line: 698
msgid ""
"Prepares a modified file to be saved in the history ('stages' the change)."
msgstr ""
"Prepares a modified file to be saved in the history ('stages' the change)."

#
# File: usr/share/ashyterm/data/command_data.py, line: 704
msgid ""
"Saves the staged changes to the history with a description of what was done."
msgstr ""
"Saves the staged changes to the history with a description of what was done."

#
# File: usr/share/ashyterm/data/command_data.py, line: 709
msgid "Downloads the latest updates from a remote project."
msgstr "Downloads the latest updates from a remote project."

#
# File: usr/share/ashyterm/data/command_data.py, line: 714
msgid "Uploads your saved changes (commits) to the remote project."
msgstr "Uploads your saved changes (commits) to the remote project."

#
# File: usr/share/ashyterm/data/command_data.py, line: 719
msgid "Shows the history of all commits (saves) made."
msgstr "Shows the history of all commits (saves) made."

#
# File: usr/share/ashyterm/data/command_data.py, line: 724
msgid "Lists all the 'timelines' (branches) of the project."
msgstr "Lists all the 'timelines' (branches) of the project."

#
# File: usr/share/ashyterm/data/command_data.py, line: 730
msgid "Switches to another 'timeline' (branch) to work on something new."
msgstr "Switches to another 'timeline' (branch) to work on something new."

#
# File: usr/share/ashyterm/data/command_data.py, line: 737
# File: usr/share/ashyterm/data/command_data.py, line: 758
# File: usr/share/ashyterm/data/command_data.py, line: 779
msgid "Archives & Compression"
msgstr "Archives & Compression"

#
# File: usr/share/ashyterm/data/command_data.py, line: 740
msgid ""
"Groups multiple files and directories into a single package (.tar file) or "
"extracts them."
msgstr ""
"Groups multiple files and directories into a single package (.tar file) or "
"extracts them."

#
# File: usr/share/ashyterm/data/command_data.py, line: 745
msgid "Creates a compressed package from a directory."
msgstr "Creates a compressed package from a directory."

#
# File: usr/share/ashyterm/data/command_data.py, line: 749
msgid "Extracts files from a compressed package."
msgstr "Extracts files from a compressed package."

#
# File: usr/share/ashyterm/data/command_data.py, line: 753
msgid "Creates a package without compression."
msgstr "Creates a package without compression."

#
# File: usr/share/ashyterm/data/command_data.py, line: 761
msgid ""
"Creates compressed .zip files, a format widely used on all operating systems."
msgstr ""
"Creates compressed .zip files, a format widely used on all operating systems."

#
# File: usr/share/ashyterm/data/command_data.py, line: 767
msgid "Creates a zip file containing one or more specified files."
msgstr "Creates a zip file containing one or more specified files."

#
# File: usr/share/ashyterm/data/command_data.py, line: 773
msgid "Creates a zip file containing a directory and everything inside it."
msgstr "Creates a zip file containing a directory and everything inside it."

#
# File: usr/share/ashyterm/data/command_data.py, line: 781
msgid "Extracts files from a .zip archive."
msgstr "Extracts files from a .zip archive."

#
# File: usr/share/ashyterm/data/command_data.py, line: 786
msgid "Extracts all files from the archive into the current directory."
msgstr "Extracts all files from the archive into the current directory."

#
# File: usr/share/ashyterm/data/command_data.py, line: 791
msgid "Extracts files to a specific destination directory."
msgstr "Extracts files to a specific destination directory."

#
# File: usr/share/ashyterm/data/command_data.py, line: 797
# File: usr/share/ashyterm/data/command_data.py, line: 812
# File: usr/share/ashyterm/data/command_data.py, line: 827
# File: usr/share/ashyterm/data/command_data.py, line: 840
# File: usr/share/ashyterm/data/command_data.py, line: 851
# File: usr/share/ashyterm/data/command_data.py, line: 866
# File: usr/share/ashyterm/data/command_data.py, line: 879
msgid "Useful Commands (Optional)"
msgstr "Useful Commands (Optional)"

#
# File: usr/share/ashyterm/data/command_data.py, line: 800
msgid "A visual 'Task Manager' for the terminal. (May require installation)"
msgstr "A visual 'Task Manager' for the terminal. (May require installation)"

#
# File: usr/share/ashyterm/data/command_data.py, line: 806
msgid "Interactively shows running programs, CPU, and memory usage."
msgstr "Interactively shows running programs, CPU, and memory usage."

#
# File: usr/share/ashyterm/data/command_data.py, line: 815
msgid ""
"Monitors the usage of video cards (GPUs), especially NVIDIA. (May require "
"installation)"
msgstr ""
"Monitors the usage of video cards (GPUs), especially NVIDIA. (May require "
"installation)"

#
# File: usr/share/ashyterm/data/command_data.py, line: 821
msgid "Shows GPU usage, video memory, and temperature in real-time."
msgstr "Shows GPU usage, video memory, and temperature in real-time."

#
# File: usr/share/ashyterm/data/command_data.py, line: 830
msgid ""
"Lists all devices connected to the computer's PCI slots (graphics card, "
"network, etc.)."
msgstr ""
"Lists all devices connected to the computer's PCI slots (graphics card, "
"network, etc.)."

#
# File: usr/share/ashyterm/data/command_data.py, line: 835
msgid "Shows a list of all PCI devices."
msgstr "Shows a list of all PCI devices."

#
# File: usr/share/ashyterm/data/command_data.py, line: 842
msgid "Lists all devices connected to the USB ports."
msgstr "Lists all devices connected to the USB ports."

#
# File: usr/share/ashyterm/data/command_data.py, line: 846
msgid "Shows a list of all connected USB devices."
msgstr "Shows a list of all connected USB devices."

#
# File: usr/share/ashyterm/data/command_data.py, line: 854
msgid ""
"A modern and super-fast version of 'grep' for searching text. (May require "
"installation: ripgrep)"
msgstr ""
"A modern and super-fast version of 'grep' for searching text. (May require "
"installation: ripgrep)"

#
# File: usr/share/ashyterm/data/command_data.py, line: 860
msgid "Recursively searches for 'word' in the current directory very quickly."
msgstr "Recursively searches for 'word' in the current directory very quickly."

#
# File: usr/share/ashyterm/data/command_data.py, line: 869
msgid ""
"A modern and more intuitive version of 'find' for finding files. (May "
"require installation: fd-find)"
msgstr ""
"A modern and more intuitive version of 'find' for finding files. (May "
"require installation: fd-find)"

#
# File: usr/share/ashyterm/data/command_data.py, line: 874
msgid "Finds all files containing '.txt' in their name."
msgstr "Finds all files containing '.txt' in their name."

#
# File: usr/share/ashyterm/data/command_data.py, line: 882
msgid ""
"A tool for processing and viewing data in JSON format. (May require "
"installation)"
msgstr ""
"A tool for processing and viewing data in JSON format. (May require "
"installation)"

#
# File: usr/share/ashyterm/data/command_data.py, line: 888
msgid "Displays a JSON file with colors and formatting for easy reading."
msgstr "Displays a JSON file with colors and formatting for easy reading."

#
# File: usr/share/ashyterm/data/command_data.py, line: 895
# File: usr/share/ashyterm/data/command_data.py, line: 914
# File: usr/share/ashyterm/data/command_data.py, line: 929
# File: usr/share/ashyterm/data/command_data.py, line: 944
# File: usr/share/ashyterm/data/command_data.py, line: 957
# File: usr/share/ashyterm/data/command_data.py, line: 968
# File: usr/share/ashyterm/data/command_data.py, line: 979
# File: usr/share/ashyterm/data/command_data.py, line: 990
# File: usr/share/ashyterm/data/command_data.py, line: 1003
# File: usr/share/ashyterm/data/command_data.py, line: 1015
msgid "Text Processing (Intermediate)"
msgstr "Text Processing (Intermediate)"

#
# File: usr/share/ashyterm/data/command_data.py, line: 897
msgid "Sorts the lines of a file."
msgstr "Sorts the lines of a file."

#
# File: usr/share/ashyterm/data/command_data.py, line: 901
msgid "Sorts lines in alphabetical order."
msgstr "Sorts lines in alphabetical order."

#
# File: usr/share/ashyterm/data/command_data.py, line: 905
msgid "Sorts lines in numerical order."
msgstr "Sorts lines in numerical order."

#
# File: usr/share/ashyterm/data/command_data.py, line: 909
msgid "Sorts lines in reverse order."
msgstr "Sorts lines in reverse order."

#
# File: usr/share/ashyterm/data/command_data.py, line: 916
msgid "Removes adjacent duplicate lines."
msgstr "Removes adjacent duplicate lines."

#
# File: usr/share/ashyterm/data/command_data.py, line: 920
msgid "First sorts the file, then removes duplicate lines."
msgstr "First sorts the file, then removes duplicate lines."

#
# File: usr/share/ashyterm/data/command_data.py, line: 924
msgid "Counts how many times each line appears."
msgstr "Counts how many times each line appears."

#
# File: usr/share/ashyterm/data/command_data.py, line: 931
msgid "Counts lines, words, and characters in a file."
msgstr "Counts lines, words, and characters in a file."

#
# File: usr/share/ashyterm/data/command_data.py, line: 935
msgid "Counts only the number of lines."
msgstr "Counts only the number of lines."

#
# File: usr/share/ashyterm/data/command_data.py, line: 939
msgid "Counts only the number of words."
msgstr "Counts only the number of words."

#
# File: usr/share/ashyterm/data/command_data.py, line: 946
msgid "Cuts and extracts columns of text from a file."
msgstr "Cuts and extracts columns of text from a file."

#
=======

#
# File: usr/share/ashyterm/data/command_data.py, line: 259
msgid ""
"Searches for 'word' in all files in the current directory and its "
"subdirectories."
msgstr ""
"Searches for 'word' in all files in the current directory and its "
"subdirectories."

#
# File: usr/share/ashyterm/data/command_data.py, line: 267
msgid "A powerful tool for finding files and directories."
msgstr "A powerful tool for finding files and directories."

#
# File: usr/share/ashyterm/data/command_data.py, line: 272
msgid ""
"Finds all files ending with .txt in the current directory and subdirectories."
msgstr ""
"Finds all files ending with .txt in the current directory and subdirectories."

#
# File: usr/share/ashyterm/data/command_data.py, line: 278
msgid "Finds only directories whose names start with 'backup'."
msgstr "Finds only directories whose names start with 'backup'."

#
# File: usr/share/ashyterm/data/command_data.py, line: 283
msgid "Finds files that were modified in the last 7 days."
msgstr "Finds files that were modified in the last 7 days."

#
# File: usr/share/ashyterm/data/command_data.py, line: 287
msgid "Finds files larger than 100MB."
msgstr "Finds files larger than 100MB."

#
# File: usr/share/ashyterm/data/command_data.py, line: 291
msgid "Finds empty files and directories."
msgstr "Finds empty files and directories."

#
# File: usr/share/ashyterm/data/command_data.py, line: 298
msgid "Shows the username of the currently logged-in user."
msgstr "Shows the username of the currently logged-in user."

#
# File: usr/share/ashyterm/data/command_data.py, line: 302
msgid "Displays your current username."
msgstr "Displays your current username."

#
# File: usr/share/ashyterm/data/command_data.py, line: 309
msgid "Displays the current system date and time."
msgstr "Displays the current system date and time."

#
# File: usr/share/ashyterm/data/command_data.py, line: 311
msgid "Shows the current date and time."
msgstr "Shows the current date and time."

#
# File: usr/share/ashyterm/data/command_data.py, line: 314
msgid "Shows the date and time in a custom format."
msgstr "Shows the date and time in a custom format."

#
# File: usr/share/ashyterm/data/command_data.py, line: 321
msgid "Shows the free and used space on storage disks."
msgstr "Shows the free and used space on storage disks."

#
# File: usr/share/ashyterm/data/command_data.py, line: 326
msgid "Shows disk usage in a human-readable format (KB, MB, GB)."
msgstr "Shows disk usage in a human-readable format (KB, MB, GB)."

#
# File: usr/share/ashyterm/data/command_data.py, line: 334
msgid "Shows the amount of used and free RAM."
msgstr "Shows the amount of used and free RAM."

#
# File: usr/share/ashyterm/data/command_data.py, line: 339
msgid "Shows memory usage in a human-readable format (KB, MB, GB)."
msgstr "Shows memory usage in a human-readable format (KB, MB, GB)."

#
# File: usr/share/ashyterm/data/command_data.py, line: 348
msgid "Shows the disk space that files and directories are using."
msgstr "Shows the disk space that files and directories are using."

#
# File: usr/share/ashyterm/data/command_data.py, line: 354
msgid ""
"Shows the total size of each item in the current directory in a summary "
"format."
msgstr ""
"Shows the total size of each item in the current directory in a summary "
"format."

#
# File: usr/share/ashyterm/data/command_data.py, line: 360
msgid ""
"Shows the size of each directory and subdirectory in a human-readable format."
msgstr ""
"Shows the size of each directory and subdirectory in a human-readable format."

#
# File: usr/share/ashyterm/data/command_data.py, line: 369
msgid "Shows how long the computer has been running without a restart."
msgstr "Shows how long the computer has been running without a restart."

#
# File: usr/share/ashyterm/data/command_data.py, line: 375
msgid "Displays the uptime, how many users are logged in, and the system load."
msgstr ""
"Displays the uptime, how many users are logged in, and the system load."

#
# File: usr/share/ashyterm/data/command_data.py, line: 382
# File: usr/share/ashyterm/data/command_data.py, line: 435
# File: usr/share/ashyterm/data/command_data.py, line: 466
msgid "Software Management"
msgstr "Software Management"

#
# File: usr/share/ashyterm/data/command_data.py, line: 385
msgid ""
"The primary tool for installing, updating, and removing software on Arch-"
"based Linux systems."
msgstr ""
"The primary tool for installing, updating, and removing software on Arch-"
"based Linux systems."

#
# File: usr/share/ashyterm/data/command_data.py, line: 391
msgid "Synchronizes with repositories and upgrades all installed packages."
msgstr "Synchronizes with repositories and upgrades all installed packages."

#
# File: usr/share/ashyterm/data/command_data.py, line: 396
msgid "Installs a new software package."
msgstr "Installs a new software package."

#
# File: usr/share/ashyterm/data/command_data.py, line: 400
msgid "Searches for a package in the repositories."
msgstr "Searches for a package in the repositories."

#
# File: usr/share/ashyterm/data/command_data.py, line: 404
msgid "Searches for an already installed package."
msgstr "Searches for an already installed package."

#
# File: usr/share/ashyterm/data/command_data.py, line: 409
msgid "Shows detailed information about a package from the repository."
msgstr "Shows detailed information about a package from the repository."

#
# File: usr/share/ashyterm/data/command_data.py, line: 415
msgid "Shows detailed information about an installed package."
msgstr "Shows detailed information about an installed package."

#
# File: usr/share/ashyterm/data/command_data.py, line: 420
msgid "Removes a package and its unneeded dependencies."
msgstr "Removes a package and its unneeded dependencies."

#
# File: usr/share/ashyterm/data/command_data.py, line: 425
msgid "Updates the database of which package owns which file."
msgstr "Updates the database of which package owns which file."

#
# File: usr/share/ashyterm/data/command_data.py, line: 430
msgid "Finds which package a specific file belongs to."
msgstr "Finds which package a specific file belongs to."

#
# File: usr/share/ashyterm/data/command_data.py, line: 438
msgid ""
"An AUR helper for Arch-based systems that wraps pacman and adds support for "
"the Arch User Repository."
msgstr ""
"An AUR helper for Arch-based systems that wraps pacman and adds support for "
"the Arch User Repository."

#
# File: usr/share/ashyterm/data/command_data.py, line: 444
msgid "Upgrades all packages from official repositories and the AUR."
msgstr "Upgrades all packages from official repositories and the AUR."

#
# File: usr/share/ashyterm/data/command_data.py, line: 450
msgid "Installs a package from the official repositories or the AUR."
msgstr "Installs a package from the official repositories or the AUR."

#
# File: usr/share/ashyterm/data/command_data.py, line: 456
msgid "Searches for a package in both official repositories and the AUR."
msgstr "Searches for a package in both official repositories and the AUR."

#
# File: usr/share/ashyterm/data/command_data.py, line: 461
msgid "Removes a package and its dependencies."
msgstr "Removes a package and its dependencies."

#
# File: usr/share/ashyterm/data/command_data.py, line: 469
msgid ""
"A universal system for installing and running applications that works across "
"different Linux distributions."
msgstr ""
"A universal system for installing and running applications that works across "
"different Linux distributions."

#
# File: usr/share/ashyterm/data/command_data.py, line: 475
msgid "Installs an application from a remote repository like Flathub."
msgstr "Installs an application from a remote repository like Flathub."

#
# File: usr/share/ashyterm/data/command_data.py, line: 480
msgid "Runs an installed Flatpak application."
msgstr "Runs an installed Flatpak application."

#
# File: usr/share/ashyterm/data/command_data.py, line: 484
msgid "Updates all installed Flatpak applications."
msgstr "Updates all installed Flatpak applications."

#
# File: usr/share/ashyterm/data/command_data.py, line: 489
msgid "Searches for applications in the configured remotes."
msgstr "Searches for applications in the configured remotes."

#
# File: usr/share/ashyterm/data/command_data.py, line: 494
msgid "Lists all installed Flatpak applications."
msgstr "Lists all installed Flatpak applications."

#
# File: usr/share/ashyterm/data/command_data.py, line: 498
msgid "Removes an installed Flatpak application."
msgstr "Removes an installed Flatpak application."

#
# File: usr/share/ashyterm/data/command_data.py, line: 504
# File: usr/share/ashyterm/data/command_data.py, line: 519
# File: usr/share/ashyterm/data/command_data.py, line: 540
msgid "Permissions & Ownership"
msgstr "Permissions & Ownership"

#
# File: usr/share/ashyterm/data/command_data.py, line: 507
msgid ""
"Executes a single command with administrative (root) privileges. Use with "
"care."
msgstr ""
"Executes a single command with administrative (root) privileges. Use with "
"care."

#
# File: usr/share/ashyterm/data/command_data.py, line: 513
msgid ""
"Runs the 'pacman -Syu' command as the administrator, which is required for "
"system updates."
msgstr ""
"Runs the 'pacman -Syu' command as the administrator, which is required for "
"system updates."

#
# File: usr/share/ashyterm/data/command_data.py, line: 522
msgid ""
"Changes the permissions of files and directories (who can read, write, or "
"execute them)."
msgstr ""
"Changes the permissions of files and directories (who can read, write, or "
"execute them)."

#
# File: usr/share/ashyterm/data/command_data.py, line: 528
msgid "Adds execute (x) permission, allowing the file to be run as a program."
msgstr "Adds execute (x) permission, allowing the file to be run as a program."

#
# File: usr/share/ashyterm/data/command_data.py, line: 534
msgid ""
"Sets permissions using numbers: owner can read/write/execute (7), group and "
"others can read/execute (5)."
msgstr ""
"Sets permissions using numbers: owner can read/write/execute (7), group and "
"others can read/execute (5)."

#
# File: usr/share/ashyterm/data/command_data.py, line: 542
msgid "Changes the owner and group of a file or directory."
msgstr "Changes the owner and group of a file or directory."

#
# File: usr/share/ashyterm/data/command_data.py, line: 547
msgid "Makes 'user' the owner and 'group' the group for the file."
msgstr "Makes 'user' the owner and 'group' the group for the file."

#
# File: usr/share/ashyterm/data/command_data.py, line: 554
# File: usr/share/ashyterm/data/command_data.py, line: 567
# File: usr/share/ashyterm/data/command_data.py, line: 586
# File: usr/share/ashyterm/data/command_data.py, line: 607
msgid "Process & Network Management"
msgstr "Process & Network Management"

#
# File: usr/share/ashyterm/data/command_data.py, line: 557
msgid "Shows the programs (processes) currently running on the system."
msgstr "Shows the programs (processes) currently running on the system."

#
# File: usr/share/ashyterm/data/command_data.py, line: 562
msgid "Shows a detailed list of all running programs."
msgstr "Shows a detailed list of all running programs."

#
# File: usr/share/ashyterm/data/command_data.py, line: 570
msgid "Terminates a program (process) that is frozen or unresponsive."
msgstr "Terminates a program (process) that is frozen or unresponsive."

#
# File: usr/share/ashyterm/data/command_data.py, line: 575
msgid "Politely tries to close the program with ID 1234."
msgstr "Politely tries to close the program with ID 1234."

#
# File: usr/share/ashyterm/data/command_data.py, line: 580
msgid "Forcibly terminates the program with ID 1234 (use as a last resort)."
msgstr "Forcibly terminates the program with ID 1234 (use as a last resort)."

#
# File: usr/share/ashyterm/data/command_data.py, line: 589
msgid ""
"Terminates all processes with a specific name, like closing all windows of "
"an app."
msgstr ""
"Terminates all processes with a specific name, like closing all windows of "
"an app."

#
# File: usr/share/ashyterm/data/command_data.py, line: 595
msgid "Closes all running instances of the 'firefox' program."
msgstr "Closes all running instances of the 'firefox' program."

#
# File: usr/share/ashyterm/data/command_data.py, line: 601
msgid "Asks for confirmation before terminating each 'chrome' process."
msgstr "Asks for confirmation before terminating each 'chrome' process."

#
# File: usr/share/ashyterm/data/command_data.py, line: 610
msgid "Tests if there is a connection to another computer or website."
msgstr "Tests if there is a connection to another computer or website."

#
# File: usr/share/ashyterm/data/command_data.py, line: 615
msgid "Checks if you can communicate with google.com."
msgstr "Checks if you can communicate with google.com."

#
# File: usr/share/ashyterm/data/command_data.py, line: 620
msgid "Sends only 4 test packets instead of running continuously."
msgstr "Sends only 4 test packets instead of running continuously."

#
# File: usr/share/ashyterm/data/command_data.py, line: 627
# File: usr/share/ashyterm/data/command_data.py, line: 644
# File: usr/share/ashyterm/data/command_data.py, line: 655
msgid "System & User Control"
msgstr "System & User Control"

#
# File: usr/share/ashyterm/data/command_data.py, line: 630
msgid "Safely turns off or schedules a shutdown for the computer."
msgstr "Safely turns off or schedules a shutdown for the computer."

#
# File: usr/share/ashyterm/data/command_data.py, line: 635
msgid "Shuts down the system immediately."
msgstr "Shuts down the system immediately."

#
# File: usr/share/ashyterm/data/command_data.py, line: 639
msgid "Schedules a shutdown for 15 minutes from now."
msgstr "Schedules a shutdown for 15 minutes from now."

#
# File: usr/share/ashyterm/data/command_data.py, line: 646
msgid "Restarts the computer."
msgstr "Restarts the computer."

#
# File: usr/share/ashyterm/data/command_data.py, line: 650
msgid "Restarts the system immediately."
msgstr "Restarts the system immediately."

#
# File: usr/share/ashyterm/data/command_data.py, line: 658
msgid "Switches to another user account in the current terminal session."
msgstr "Switches to another user account in the current terminal session."

#
# File: usr/share/ashyterm/data/command_data.py, line: 664
msgid "Switches to the specified user's account (requires their password)."
msgstr "Switches to the specified user's account (requires their password)."

#
# File: usr/share/ashyterm/data/command_data.py, line: 671
msgid "Version Control with Git"
msgstr "Version Control with Git"

#
# File: usr/share/ashyterm/data/command_data.py, line: 674
msgid ""
"A tool for saving the history of changes in code projects, like a 'save "
"point' in a game."
msgstr ""
"A tool for saving the history of changes in code projects, like a 'save "
"point' in a game."

#
# File: usr/share/ashyterm/data/command_data.py, line: 680
msgid "Initializes a new 'history album' (repository) in a directory."
msgstr "Initializes a new 'history album' (repository) in a directory."

#
# File: usr/share/ashyterm/data/command_data.py, line: 686
msgid "Downloads a copy of a project that already exists elsewhere."
msgstr "Downloads a copy of a project that already exists elsewhere."

#
# File: usr/share/ashyterm/data/command_data.py, line: 692
msgid "Shows which files have been modified, added, or deleted."
msgstr "Shows which files have been modified, added, or deleted."

#
# File: usr/share/ashyterm/data/command_data.py, line: 698
msgid ""
"Prepares a modified file to be saved in the history ('stages' the change)."
msgstr ""
"Prepares a modified file to be saved in the history ('stages' the change)."

#
# File: usr/share/ashyterm/data/command_data.py, line: 704
msgid ""
"Saves the staged changes to the history with a description of what was done."
msgstr ""
"Saves the staged changes to the history with a description of what was done."

#
# File: usr/share/ashyterm/data/command_data.py, line: 709
msgid "Downloads the latest updates from a remote project."
msgstr "Downloads the latest updates from a remote project."

#
# File: usr/share/ashyterm/data/command_data.py, line: 714
msgid "Uploads your saved changes (commits) to the remote project."
msgstr "Uploads your saved changes (commits) to the remote project."

#
# File: usr/share/ashyterm/data/command_data.py, line: 719
msgid "Shows the history of all commits (saves) made."
msgstr "Shows the history of all commits (saves) made."

#
# File: usr/share/ashyterm/data/command_data.py, line: 724
msgid "Lists all the 'timelines' (branches) of the project."
msgstr "Lists all the 'timelines' (branches) of the project."

#
# File: usr/share/ashyterm/data/command_data.py, line: 730
msgid "Switches to another 'timeline' (branch) to work on something new."
msgstr "Switches to another 'timeline' (branch) to work on something new."

#
# File: usr/share/ashyterm/data/command_data.py, line: 737
# File: usr/share/ashyterm/data/command_data.py, line: 758
# File: usr/share/ashyterm/data/command_data.py, line: 779
msgid "Archives & Compression"
msgstr "Archives & Compression"

#
# File: usr/share/ashyterm/data/command_data.py, line: 740
msgid ""
"Groups multiple files and directories into a single package (.tar file) or "
"extracts them."
msgstr ""
"Groups multiple files and directories into a single package (.tar file) or "
"extracts them."

#
# File: usr/share/ashyterm/data/command_data.py, line: 745
msgid "Creates a compressed package from a directory."
msgstr "Creates a compressed package from a directory."

#
# File: usr/share/ashyterm/data/command_data.py, line: 749
msgid "Extracts files from a compressed package."
msgstr "Extracts files from a compressed package."

#
# File: usr/share/ashyterm/data/command_data.py, line: 753
msgid "Creates a package without compression."
msgstr "Creates a package without compression."

#
# File: usr/share/ashyterm/data/command_data.py, line: 761
msgid ""
"Creates compressed .zip files, a format widely used on all operating systems."
msgstr ""
"Creates compressed .zip files, a format widely used on all operating systems."

#
# File: usr/share/ashyterm/data/command_data.py, line: 767
msgid "Creates a zip file containing one or more specified files."
msgstr "Creates a zip file containing one or more specified files."

#
# File: usr/share/ashyterm/data/command_data.py, line: 773
msgid "Creates a zip file containing a directory and everything inside it."
msgstr "Creates a zip file containing a directory and everything inside it."

#
# File: usr/share/ashyterm/data/command_data.py, line: 781
msgid "Extracts files from a .zip archive."
msgstr "Extracts files from a .zip archive."

#
# File: usr/share/ashyterm/data/command_data.py, line: 786
msgid "Extracts all files from the archive into the current directory."
msgstr "Extracts all files from the archive into the current directory."

#
# File: usr/share/ashyterm/data/command_data.py, line: 791
msgid "Extracts files to a specific destination directory."
msgstr "Extracts files to a specific destination directory."

#
# File: usr/share/ashyterm/data/command_data.py, line: 797
# File: usr/share/ashyterm/data/command_data.py, line: 812
# File: usr/share/ashyterm/data/command_data.py, line: 827
# File: usr/share/ashyterm/data/command_data.py, line: 840
# File: usr/share/ashyterm/data/command_data.py, line: 851
# File: usr/share/ashyterm/data/command_data.py, line: 866
# File: usr/share/ashyterm/data/command_data.py, line: 879
msgid "Useful Commands (Optional)"
msgstr "Useful Commands (Optional)"

#
# File: usr/share/ashyterm/data/command_data.py, line: 800
msgid "A visual 'Task Manager' for the terminal. (May require installation)"
msgstr "A visual 'Task Manager' for the terminal. (May require installation)"

#
# File: usr/share/ashyterm/data/command_data.py, line: 806
msgid "Interactively shows running programs, CPU, and memory usage."
msgstr "Interactively shows running programs, CPU, and memory usage."

#
# File: usr/share/ashyterm/data/command_data.py, line: 815
msgid ""
"Monitors the usage of video cards (GPUs), especially NVIDIA. (May require "
"installation)"
msgstr ""
"Monitors the usage of video cards (GPUs), especially NVIDIA. (May require "
"installation)"

#
# File: usr/share/ashyterm/data/command_data.py, line: 821
msgid "Shows GPU usage, video memory, and temperature in real-time."
msgstr "Shows GPU usage, video memory, and temperature in real-time."

#
# File: usr/share/ashyterm/data/command_data.py, line: 830
msgid ""
"Lists all devices connected to the computer's PCI slots (graphics card, "
"network, etc.)."
msgstr ""
"Lists all devices connected to the computer's PCI slots (graphics card, "
"network, etc.)."

#
# File: usr/share/ashyterm/data/command_data.py, line: 835
msgid "Shows a list of all PCI devices."
msgstr "Shows a list of all PCI devices."

#
# File: usr/share/ashyterm/data/command_data.py, line: 842
msgid "Lists all devices connected to the USB ports."
msgstr "Lists all devices connected to the USB ports."

#
# File: usr/share/ashyterm/data/command_data.py, line: 846
msgid "Shows a list of all connected USB devices."
msgstr "Shows a list of all connected USB devices."

#
# File: usr/share/ashyterm/data/command_data.py, line: 854
msgid ""
"A modern and super-fast version of 'grep' for searching text. (May require "
"installation: ripgrep)"
msgstr ""
"A modern and super-fast version of 'grep' for searching text. (May require "
"installation: ripgrep)"

#
# File: usr/share/ashyterm/data/command_data.py, line: 860
msgid "Recursively searches for 'word' in the current directory very quickly."
msgstr "Recursively searches for 'word' in the current directory very quickly."

#
# File: usr/share/ashyterm/data/command_data.py, line: 869
msgid ""
"A modern and more intuitive version of 'find' for finding files. (May "
"require installation: fd-find)"
msgstr ""
"A modern and more intuitive version of 'find' for finding files. (May "
"require installation: fd-find)"

#
# File: usr/share/ashyterm/data/command_data.py, line: 874
msgid "Finds all files containing '.txt' in their name."
msgstr "Finds all files containing '.txt' in their name."

#
# File: usr/share/ashyterm/data/command_data.py, line: 882
msgid ""
"A tool for processing and viewing data in JSON format. (May require "
"installation)"
msgstr ""
"A tool for processing and viewing data in JSON format. (May require "
"installation)"

#
# File: usr/share/ashyterm/data/command_data.py, line: 888
msgid "Displays a JSON file with colors and formatting for easy reading."
msgstr "Displays a JSON file with colors and formatting for easy reading."

#
# File: usr/share/ashyterm/data/command_data.py, line: 895
# File: usr/share/ashyterm/data/command_data.py, line: 914
# File: usr/share/ashyterm/data/command_data.py, line: 929
# File: usr/share/ashyterm/data/command_data.py, line: 944
# File: usr/share/ashyterm/data/command_data.py, line: 957
# File: usr/share/ashyterm/data/command_data.py, line: 968
# File: usr/share/ashyterm/data/command_data.py, line: 979
# File: usr/share/ashyterm/data/command_data.py, line: 990
# File: usr/share/ashyterm/data/command_data.py, line: 1003
# File: usr/share/ashyterm/data/command_data.py, line: 1015
msgid "Text Processing (Intermediate)"
msgstr "Text Processing (Intermediate)"

#
# File: usr/share/ashyterm/data/command_data.py, line: 897
msgid "Sorts the lines of a file."
msgstr "Sorts the lines of a file."

#
# File: usr/share/ashyterm/data/command_data.py, line: 901
msgid "Sorts lines in alphabetical order."
msgstr "Sorts lines in alphabetical order."

#
# File: usr/share/ashyterm/data/command_data.py, line: 905
msgid "Sorts lines in numerical order."
msgstr "Sorts lines in numerical order."

#
# File: usr/share/ashyterm/data/command_data.py, line: 909
msgid "Sorts lines in reverse order."
msgstr "Sorts lines in reverse order."

#
# File: usr/share/ashyterm/data/command_data.py, line: 916
msgid "Removes adjacent duplicate lines."
msgstr "Removes adjacent duplicate lines."

#
# File: usr/share/ashyterm/data/command_data.py, line: 920
msgid "First sorts the file, then removes duplicate lines."
msgstr "First sorts the file, then removes duplicate lines."

#
# File: usr/share/ashyterm/data/command_data.py, line: 924
msgid "Counts how many times each line appears."
msgstr "Counts how many times each line appears."

#
# File: usr/share/ashyterm/data/command_data.py, line: 931
msgid "Counts lines, words, and characters in a file."
msgstr "Counts lines, words, and characters in a file."

#
# File: usr/share/ashyterm/data/command_data.py, line: 935
msgid "Counts only the number of lines."
msgstr "Counts only the number of lines."

#
# File: usr/share/ashyterm/data/command_data.py, line: 939
msgid "Counts only the number of words."
msgstr "Counts only the number of words."

#
# File: usr/share/ashyterm/data/command_data.py, line: 946
msgid "Cuts and extracts columns of text from a file."
msgstr "Cuts and extracts columns of text from a file."

#
>>>>>>> aa677b20
# File: usr/share/ashyterm/data/command_data.py, line: 951
msgid "Extracts the first column of text, using ':' as the separator."
msgstr "Extracts the first column of text, using ':' as the separator."

#
# File: usr/share/ashyterm/data/command_data.py, line: 959
msgid "Merges the lines of multiple files side-by-side."
msgstr "Merges the lines of multiple files side-by-side."

#
# File: usr/share/ashyterm/data/command_data.py, line: 963
msgid "Combines the lines of two files into columns."
msgstr "Combines the lines of two files into columns."

#
# File: usr/share/ashyterm/data/command_data.py, line: 970
msgid "Translates or deletes characters from text."
msgstr "Translates or deletes characters from text."

#
# File: usr/share/ashyterm/data/command_data.py, line: 974
msgid "Converts text from lowercase to uppercase."
msgstr "Converts text from lowercase to uppercase."
<<<<<<< HEAD

#
# File: usr/share/ashyterm/data/command_data.py, line: 981
msgid "Reverses the order of characters in each line."
msgstr "Reverses the order of characters in each line."

#
# File: usr/share/ashyterm/data/command_data.py, line: 985
msgid "Reverses a string (result: 'stressed')."
msgstr "Reverses a string (result: 'stressed')."

#
# File: usr/share/ashyterm/data/command_data.py, line: 993
msgid "Displays the content of a file backwards (last line first)."
msgstr "Displays the content of a file backwards (last line first)."

#
# File: usr/share/ashyterm/data/command_data.py, line: 998
msgid "Displays the lines of a file in reverse order."
msgstr "Displays the lines of a file in reverse order."

#
# File: usr/share/ashyterm/data/command_data.py, line: 1005
msgid "Prints a sequence of numbers."
msgstr "Prints a sequence of numbers."

#
=======

#
# File: usr/share/ashyterm/data/command_data.py, line: 981
msgid "Reverses the order of characters in each line."
msgstr "Reverses the order of characters in each line."

#
# File: usr/share/ashyterm/data/command_data.py, line: 985
msgid "Reverses a string (result: 'stressed')."
msgstr "Reverses a string (result: 'stressed')."

#
# File: usr/share/ashyterm/data/command_data.py, line: 993
msgid "Displays the content of a file backwards (last line first)."
msgstr "Displays the content of a file backwards (last line first)."

#
# File: usr/share/ashyterm/data/command_data.py, line: 998
msgid "Displays the lines of a file in reverse order."
msgstr "Displays the lines of a file in reverse order."

#
# File: usr/share/ashyterm/data/command_data.py, line: 1005
msgid "Prints a sequence of numbers."
msgstr "Prints a sequence of numbers."

#
>>>>>>> aa677b20
# File: usr/share/ashyterm/data/command_data.py, line: 1007
msgid "Prints numbers from 1 to 10."
msgstr "Prints numbers from 1 to 10."

#
# File: usr/share/ashyterm/data/command_data.py, line: 1010
msgid "Prints numbers from 0 to 10, incrementing by 2."
msgstr "Prints numbers from 0 to 10, incrementing by 2."

#
# File: usr/share/ashyterm/data/command_data.py, line: 1017
msgid "A calculator for the terminal."
msgstr "A calculator for the terminal."

#
# File: usr/share/ashyterm/data/command_data.py, line: 1021
msgid "Performs a basic mathematical calculation."
msgstr "Performs a basic mathematical calculation."

#
# File: usr/share/ashyterm/data/command_data.py, line: 1025
msgid "Performs division with 2 decimal places."
msgstr "Performs division with 2 decimal places."

#
# File: usr/share/ashyterm/data/command_data.py, line: 1031
# File: usr/share/ashyterm/data/command_data.py, line: 1048
# File: usr/share/ashyterm/data/command_data.py, line: 1069
# File: usr/share/ashyterm/data/command_data.py, line: 1084
# File: usr/share/ashyterm/data/command_data.py, line: 1099
# File: usr/share/ashyterm/data/command_data.py, line: 1112
# File: usr/share/ashyterm/data/command_data.py, line: 1223
# File: usr/share/ashyterm/data/command_data.py, line: 1252
# File: usr/share/ashyterm/data/command_data.py, line: 1271
# File: usr/share/ashyterm/data/command_data.py, line: 1372
# File: usr/share/ashyterm/data/command_data.py, line: 1469
# File: usr/share/ashyterm/data/command_data.py, line: 1494
msgid "Advanced: Scripting & Shell"
msgstr "Advanced: Scripting & Shell"

#
# File: usr/share/ashyterm/data/command_data.py, line: 1034
msgid "Executes command blocks only if a condition is true."
msgstr "Executes command blocks only if a condition is true."

#
# File: usr/share/ashyterm/data/command_data.py, line: 1039
msgid "Tests if a file exists."
msgstr "Tests if a file exists."

#
# File: usr/share/ashyterm/data/command_data.py, line: 1043
msgid "Tests if a numeric variable is equal to 5."
msgstr "Tests if a numeric variable is equal to 5."

#
# File: usr/share/ashyterm/data/command_data.py, line: 1051
msgid "Creates a loop that repeats an action for each item in a list."
msgstr "Creates a loop that repeats an action for each item in a list."

#
# File: usr/share/ashyterm/data/command_data.py, line: 1057
msgid "Repeats the 'echo' command for the numbers 1, 2, and 3."
msgstr "Repeats the 'echo' command for the numbers 1, 2, and 3."

#
# File: usr/share/ashyterm/data/command_data.py, line: 1063
msgid "Performs an action for every file that ends with .txt."
msgstr "Performs an action for every file that ends with .txt."

#
# File: usr/share/ashyterm/data/command_data.py, line: 1072
msgid ""
"Creates a loop that continues to execute as long as a condition is true."
msgstr ""
"Creates a loop that continues to execute as long as a condition is true."

#
# File: usr/share/ashyterm/data/command_data.py, line: 1078
msgid "Executes the code block as long as the COUNT variable is less than 5."
msgstr "Executes the code block as long as the COUNT variable is less than 5."

#
# File: usr/share/ashyterm/data/command_data.py, line: 1087
msgid ""
"Creates a loop that continues to execute until a condition becomes true."
msgstr ""
"Creates a loop that continues to execute until a condition becomes true."

#
# File: usr/share/ashyterm/data/command_data.py, line: 1093
msgid "Executes the code block until the COUNT variable is equal to 0."
msgstr "Executes the code block until the COUNT variable is equal to 0."

#
# File: usr/share/ashyterm/data/command_data.py, line: 1101
msgid "Reads user input and stores it in a variable."
msgstr "Reads user input and stores it in a variable."

#
# File: usr/share/ashyterm/data/command_data.py, line: 1106
msgid "Displays a prompt and waits for the user to type something."
msgstr "Displays a prompt and waits for the user to type something."

#
# File: usr/share/ashyterm/data/command_data.py, line: 1115
msgid ""
"Checks if a condition is true or false, used for making decisions in scripts."
msgstr ""
"Checks if a condition is true or false, used for making decisions in scripts."

#
# File: usr/share/ashyterm/data/command_data.py, line: 1120
msgid "Checks if a variable is empty."
msgstr "Checks if a variable is empty."

#
# File: usr/share/ashyterm/data/command_data.py, line: 1124
msgid "Checks if a variable is not empty."
msgstr "Checks if a variable is not empty."

#
# File: usr/share/ashyterm/data/command_data.py, line: 1128
msgid "Checks if two pieces of text are exactly the same."
msgstr "Checks if two pieces of text are exactly the same."

#
# File: usr/share/ashyterm/data/command_data.py, line: 1132
msgid "Checks if two pieces of text are different."
msgstr "Checks if two pieces of text are different."

#
# File: usr/share/ashyterm/data/command_data.py, line: 1136
msgid "Checks if two numbers are equal."
msgstr "Checks if two numbers are equal."

#
# File: usr/share/ashyterm/data/command_data.py, line: 1140
msgid "Checks if two numbers are not equal."
msgstr "Checks if two numbers are not equal."

#
# File: usr/share/ashyterm/data/command_data.py, line: 1144
msgid "Checks if the first number is less than the second."
msgstr "Checks if the first number is less than the second."

#
# File: usr/share/ashyterm/data/command_data.py, line: 1149
msgid "Checks if the first number is less than or equal to the second."
msgstr "Checks if the first number is less than or equal to the second."

#
# File: usr/share/ashyterm/data/command_data.py, line: 1155
msgid "Checks if the first number is greater than the second."
msgstr "Checks if the first number is greater than the second."

#
# File: usr/share/ashyterm/data/command_data.py, line: 1161
msgid "Checks if the first number is greater than or equal to the second."
msgstr "Checks if the first number is greater than or equal to the second."

#
# File: usr/share/ashyterm/data/command_data.py, line: 1167
msgid "Checks if text matches a pattern (e.g., is a valid email)."
msgstr "Checks if text matches a pattern (e.g., is a valid email)."

#
# File: usr/share/ashyterm/data/command_data.py, line: 1172
msgid "NOT: Reverses the result of a check."
msgstr "NOT: Reverses the result of a check."

#
# File: usr/share/ashyterm/data/command_data.py, line: 1176
msgid "AND: Checks if both conditions are true."
msgstr "AND: Checks if both conditions are true."
<<<<<<< HEAD

#
# File: usr/share/ashyterm/data/command_data.py, line: 1180
msgid "OR: Checks if at least one condition is true."
msgstr "OR: Checks if at least one condition is true."

#
# File: usr/share/ashyterm/data/command_data.py, line: 1184
msgid "Checks if a file or directory exists."
msgstr "Checks if a file or directory exists."

#
# File: usr/share/ashyterm/data/command_data.py, line: 1188
msgid "Checks if you have permission to read a file."
msgstr "Checks if you have permission to read a file."

#
# File: usr/share/ashyterm/data/command_data.py, line: 1192
msgid "Checks if the path is a directory."
msgstr "Checks if the path is a directory."

#
# File: usr/share/ashyterm/data/command_data.py, line: 1196
msgid "Checks if you have permission to write to a file."
msgstr "Checks if you have permission to write to a file."

#
# File: usr/share/ashyterm/data/command_data.py, line: 1200
msgid "Checks if a file is not empty."
msgstr "Checks if a file is not empty."

#
# File: usr/share/ashyterm/data/command_data.py, line: 1205
msgid "Checks if the path is a regular file (not a directory)."
msgstr "Checks if the path is a regular file (not a directory)."

#
# File: usr/share/ashyterm/data/command_data.py, line: 1210
msgid "Checks if you have permission to run a file."
msgstr "Checks if you have permission to run a file."

#
# File: usr/share/ashyterm/data/command_data.py, line: 1214
msgid "Checks if the first file is newer than the second."
msgstr "Checks if the first file is newer than the second."

#
# File: usr/share/ashyterm/data/command_data.py, line: 1218
msgid "Checks if the first file is older than the second."
msgstr "Checks if the first file is older than the second."

#
# File: usr/share/ashyterm/data/command_data.py, line: 1226
msgid "Array operations for storing multiple values in a single variable."
msgstr "Array operations for storing multiple values in a single variable."

#
# File: usr/share/ashyterm/data/command_data.py, line: 1231
msgid "Creates a list with several items."
msgstr "Creates a list with several items."

#
# File: usr/share/ashyterm/data/command_data.py, line: 1235
msgid "Accesses the first item in the list."
msgstr "Accesses the first item in the list."

#
# File: usr/share/ashyterm/data/command_data.py, line: 1239
msgid "Accesses the last item in the list."
msgstr "Accesses the last item in the list."

#
# File: usr/share/ashyterm/data/command_data.py, line: 1243
msgid "Displays all items in the list."
msgstr "Displays all items in the list."

#
# File: usr/share/ashyterm/data/command_data.py, line: 1247
msgid "Shows how many items are in the list."
msgstr "Shows how many items are in the list."

#
# File: usr/share/ashyterm/data/command_data.py, line: 1254
msgid "Brace expansion to quickly generate text sequences."
msgstr "Brace expansion to quickly generate text sequences."

#
# File: usr/share/ashyterm/data/command_data.py, line: 1258
msgid "Generates: a.txt b.txt c.txt"
msgstr "Generates: a.txt b.txt c.txt"

#
# File: usr/share/ashyterm/data/command_data.py, line: 1262
msgid "Generates a sequence of numbers: 1 2 3 4 5."
msgstr "Generates a sequence of numbers: 1 2 3 4 5."

#
# File: usr/share/ashyterm/data/command_data.py, line: 1266
msgid "Creates multiple directories at once."
msgstr "Creates multiple directories at once."

#
# File: usr/share/ashyterm/data/command_data.py, line: 1274
msgid "Advanced ways to modify or get information from variables."
msgstr "Advanced ways to modify or get information from variables."

#
# File: usr/share/ashyterm/data/command_data.py, line: 1279
msgid "Gets the length of the text in a variable."
msgstr "Gets the length of the text in a variable."

#
# File: usr/share/ashyterm/data/command_data.py, line: 1283
msgid "Uses 'default' if the variable is empty or not set."
msgstr "Uses 'default' if the variable is empty or not set."

#
# File: usr/share/ashyterm/data/command_data.py, line: 1288
msgid "Uses 'default' if empty, and also sets the variable to 'default'."
msgstr "Uses 'default' if empty, and also sets the variable to 'default'."

#
# File: usr/share/ashyterm/data/command_data.py, line: 1294
msgid "Shows an error and stops the script if the variable is empty."
msgstr "Shows an error and stops the script if the variable is empty."

#
# File: usr/share/ashyterm/data/command_data.py, line: 1300
msgid "Uses 'value_if_set' only if the variable has content."
msgstr "Uses 'value_if_set' only if the variable has content."

#
# File: usr/share/ashyterm/data/command_data.py, line: 1305
msgid "Gets text starting from the 4th character."
msgstr "Gets text starting from the 4th character."

#
# File: usr/share/ashyterm/data/command_data.py, line: 1310
msgid "Gets 5 characters of text, starting from the 4th character."
msgstr "Gets 5 characters of text, starting from the 4th character."

#
# File: usr/share/ashyterm/data/command_data.py, line: 1316
msgid "Removes the shortest matching 'prefix' from the beginning."
msgstr "Removes the shortest matching 'prefix' from the beginning."

#
# File: usr/share/ashyterm/data/command_data.py, line: 1322
msgid "Removes the longest matching 'prefix' from the beginning."
msgstr "Removes the longest matching 'prefix' from the beginning."

#
# File: usr/share/ashyterm/data/command_data.py, line: 1328
msgid "Removes the shortest matching 'suffix' from the end."
msgstr "Removes the shortest matching 'suffix' from the end."

#
# File: usr/share/ashyterm/data/command_data.py, line: 1333
msgid "Removes the longest matching 'suffix' from the end."
msgstr "Removes the longest matching 'suffix' from the end."

#
# File: usr/share/ashyterm/data/command_data.py, line: 1337
msgid "Replaces the first match of 'old' with 'new'."
msgstr "Replaces the first match of 'old' with 'new'."

#
# File: usr/share/ashyterm/data/command_data.py, line: 1341
msgid "Replaces all matches of 'old' with 'new'."
msgstr "Replaces all matches of 'old' with 'new'."

#
# File: usr/share/ashyterm/data/command_data.py, line: 1346
msgid "Replaces 'old' with 'new' only if it's at the beginning."
msgstr "Replaces 'old' with 'new' only if it's at the beginning."

#
# File: usr/share/ashyterm/data/command_data.py, line: 1351
msgid "Replaces 'old' with 'new' only if it's at the end."
msgstr "Replaces 'old' with 'new' only if it's at the end."

#
# File: usr/share/ashyterm/data/command_data.py, line: 1355
msgid "Changes the first letter to uppercase."
msgstr "Changes the first letter to uppercase."

#
# File: usr/share/ashyterm/data/command_data.py, line: 1359
msgid "Changes all letters to uppercase."
msgstr "Changes all letters to uppercase."

#
# File: usr/share/ashyterm/data/command_data.py, line: 1363
msgid "Changes the first letter to lowercase."
msgstr "Changes the first letter to lowercase."

#
# File: usr/share/ashyterm/data/command_data.py, line: 1367
msgid "Changes all letters to lowercase."
msgstr "Changes all letters to lowercase."

#
# File: usr/share/ashyterm/data/command_data.py, line: 1375
msgid ""
"A 'mini-language' for finding text patterns. These are building blocks for "
"tools like grep, sed, and awk."
msgstr ""
"A 'mini-language' for finding text patterns. These are building blocks for "
"tools like grep, sed, and awk."

#
# File: usr/share/ashyterm/data/command_data.py, line: 1381
msgid "Dot: Matches any single character. 'h.t' finds 'hot', 'hat', and 'h t'."
msgstr ""
"Dot: Matches any single character. 'h.t' finds 'hot', 'hat', and 'h t'."

#
# File: usr/share/ashyterm/data/command_data.py, line: 1387
msgid ""
"Asterisk: Matches zero or more repetitions of the preceding item. 'a*' finds "
"'', 'a', 'aa'."
msgstr ""
"Asterisk: Matches zero or more repetitions of the preceding item. 'a*' finds "
"'', 'a', 'aa'."

#
# File: usr/share/ashyterm/data/command_data.py, line: 1393
msgid ""
"Plus: Matches one or more repetitions of the preceding item. 'a+' finds 'a', "
"'aa', but not ''."
msgstr ""
"Plus: Matches one or more repetitions of the preceding item. 'a+' finds 'a', "
"'aa', but not ''."

#
# File: usr/share/ashyterm/data/command_data.py, line: 1399
msgid ""
"Question Mark: Matches the preceding item zero or one time (makes it "
"optional). 'colou?r' matches 'color' and 'colour'."
msgstr ""
"Question Mark: Matches the preceding item zero or one time (makes it "
"optional). 'colou?r' matches 'color' and 'colour'."

#
# File: usr/share/ashyterm/data/command_data.py, line: 1405
msgid ""
"Caret: Matches the beginning of a line. '^Hello' only finds lines that start "
"with 'Hello'."
msgstr ""
"Caret: Matches the beginning of a line. '^Hello' only finds lines that start "
"with 'Hello'."

#
=======

#
# File: usr/share/ashyterm/data/command_data.py, line: 1180
msgid "OR: Checks if at least one condition is true."
msgstr "OR: Checks if at least one condition is true."

#
# File: usr/share/ashyterm/data/command_data.py, line: 1184
msgid "Checks if a file or directory exists."
msgstr "Checks if a file or directory exists."

#
# File: usr/share/ashyterm/data/command_data.py, line: 1188
msgid "Checks if you have permission to read a file."
msgstr "Checks if you have permission to read a file."

#
# File: usr/share/ashyterm/data/command_data.py, line: 1192
msgid "Checks if the path is a directory."
msgstr "Checks if the path is a directory."

#
# File: usr/share/ashyterm/data/command_data.py, line: 1196
msgid "Checks if you have permission to write to a file."
msgstr "Checks if you have permission to write to a file."

#
# File: usr/share/ashyterm/data/command_data.py, line: 1200
msgid "Checks if a file is not empty."
msgstr "Checks if a file is not empty."

#
# File: usr/share/ashyterm/data/command_data.py, line: 1205
msgid "Checks if the path is a regular file (not a directory)."
msgstr "Checks if the path is a regular file (not a directory)."

#
# File: usr/share/ashyterm/data/command_data.py, line: 1210
msgid "Checks if you have permission to run a file."
msgstr "Checks if you have permission to run a file."

#
# File: usr/share/ashyterm/data/command_data.py, line: 1214
msgid "Checks if the first file is newer than the second."
msgstr "Checks if the first file is newer than the second."

#
# File: usr/share/ashyterm/data/command_data.py, line: 1218
msgid "Checks if the first file is older than the second."
msgstr "Checks if the first file is older than the second."

#
# File: usr/share/ashyterm/data/command_data.py, line: 1226
msgid "Array operations for storing multiple values in a single variable."
msgstr "Array operations for storing multiple values in a single variable."

#
# File: usr/share/ashyterm/data/command_data.py, line: 1231
msgid "Creates a list with several items."
msgstr "Creates a list with several items."

#
# File: usr/share/ashyterm/data/command_data.py, line: 1235
msgid "Accesses the first item in the list."
msgstr "Accesses the first item in the list."

#
# File: usr/share/ashyterm/data/command_data.py, line: 1239
msgid "Accesses the last item in the list."
msgstr "Accesses the last item in the list."

#
# File: usr/share/ashyterm/data/command_data.py, line: 1243
msgid "Displays all items in the list."
msgstr "Displays all items in the list."

#
# File: usr/share/ashyterm/data/command_data.py, line: 1247
msgid "Shows how many items are in the list."
msgstr "Shows how many items are in the list."

#
# File: usr/share/ashyterm/data/command_data.py, line: 1254
msgid "Brace expansion to quickly generate text sequences."
msgstr "Brace expansion to quickly generate text sequences."

#
# File: usr/share/ashyterm/data/command_data.py, line: 1258
msgid "Generates: a.txt b.txt c.txt"
msgstr "Generates: a.txt b.txt c.txt"

#
# File: usr/share/ashyterm/data/command_data.py, line: 1262
msgid "Generates a sequence of numbers: 1 2 3 4 5."
msgstr "Generates a sequence of numbers: 1 2 3 4 5."

#
# File: usr/share/ashyterm/data/command_data.py, line: 1266
msgid "Creates multiple directories at once."
msgstr "Creates multiple directories at once."

#
# File: usr/share/ashyterm/data/command_data.py, line: 1274
msgid "Advanced ways to modify or get information from variables."
msgstr "Advanced ways to modify or get information from variables."

#
# File: usr/share/ashyterm/data/command_data.py, line: 1279
msgid "Gets the length of the text in a variable."
msgstr "Gets the length of the text in a variable."

#
# File: usr/share/ashyterm/data/command_data.py, line: 1283
msgid "Uses 'default' if the variable is empty or not set."
msgstr "Uses 'default' if the variable is empty or not set."

#
# File: usr/share/ashyterm/data/command_data.py, line: 1288
msgid "Uses 'default' if empty, and also sets the variable to 'default'."
msgstr "Uses 'default' if empty, and also sets the variable to 'default'."

#
# File: usr/share/ashyterm/data/command_data.py, line: 1294
msgid "Shows an error and stops the script if the variable is empty."
msgstr "Shows an error and stops the script if the variable is empty."

#
# File: usr/share/ashyterm/data/command_data.py, line: 1300
msgid "Uses 'value_if_set' only if the variable has content."
msgstr "Uses 'value_if_set' only if the variable has content."

#
# File: usr/share/ashyterm/data/command_data.py, line: 1305
msgid "Gets text starting from the 4th character."
msgstr "Gets text starting from the 4th character."

#
# File: usr/share/ashyterm/data/command_data.py, line: 1310
msgid "Gets 5 characters of text, starting from the 4th character."
msgstr "Gets 5 characters of text, starting from the 4th character."

#
# File: usr/share/ashyterm/data/command_data.py, line: 1316
msgid "Removes the shortest matching 'prefix' from the beginning."
msgstr "Removes the shortest matching 'prefix' from the beginning."

#
# File: usr/share/ashyterm/data/command_data.py, line: 1322
msgid "Removes the longest matching 'prefix' from the beginning."
msgstr "Removes the longest matching 'prefix' from the beginning."

#
# File: usr/share/ashyterm/data/command_data.py, line: 1328
msgid "Removes the shortest matching 'suffix' from the end."
msgstr "Removes the shortest matching 'suffix' from the end."

#
# File: usr/share/ashyterm/data/command_data.py, line: 1333
msgid "Removes the longest matching 'suffix' from the end."
msgstr "Removes the longest matching 'suffix' from the end."

#
# File: usr/share/ashyterm/data/command_data.py, line: 1337
msgid "Replaces the first match of 'old' with 'new'."
msgstr "Replaces the first match of 'old' with 'new'."

#
# File: usr/share/ashyterm/data/command_data.py, line: 1341
msgid "Replaces all matches of 'old' with 'new'."
msgstr "Replaces all matches of 'old' with 'new'."

#
# File: usr/share/ashyterm/data/command_data.py, line: 1346
msgid "Replaces 'old' with 'new' only if it's at the beginning."
msgstr "Replaces 'old' with 'new' only if it's at the beginning."

#
# File: usr/share/ashyterm/data/command_data.py, line: 1351
msgid "Replaces 'old' with 'new' only if it's at the end."
msgstr "Replaces 'old' with 'new' only if it's at the end."

#
# File: usr/share/ashyterm/data/command_data.py, line: 1355
msgid "Changes the first letter to uppercase."
msgstr "Changes the first letter to uppercase."

#
# File: usr/share/ashyterm/data/command_data.py, line: 1359
msgid "Changes all letters to uppercase."
msgstr "Changes all letters to uppercase."

#
# File: usr/share/ashyterm/data/command_data.py, line: 1363
msgid "Changes the first letter to lowercase."
msgstr "Changes the first letter to lowercase."

#
# File: usr/share/ashyterm/data/command_data.py, line: 1367
msgid "Changes all letters to lowercase."
msgstr "Changes all letters to lowercase."

#
# File: usr/share/ashyterm/data/command_data.py, line: 1375
msgid ""
"A 'mini-language' for finding text patterns. These are building blocks for "
"tools like grep, sed, and awk."
msgstr ""
"A 'mini-language' for finding text patterns. These are building blocks for "
"tools like grep, sed, and awk."

#
# File: usr/share/ashyterm/data/command_data.py, line: 1381
msgid "Dot: Matches any single character. 'h.t' finds 'hot', 'hat', and 'h t'."
msgstr ""
"Dot: Matches any single character. 'h.t' finds 'hot', 'hat', and 'h t'."

#
# File: usr/share/ashyterm/data/command_data.py, line: 1387
msgid ""
"Asterisk: Matches zero or more repetitions of the preceding item. 'a*' finds "
"'', 'a', 'aa'."
msgstr ""
"Asterisk: Matches zero or more repetitions of the preceding item. 'a*' finds "
"'', 'a', 'aa'."

#
# File: usr/share/ashyterm/data/command_data.py, line: 1393
msgid ""
"Plus: Matches one or more repetitions of the preceding item. 'a+' finds 'a', "
"'aa', but not ''."
msgstr ""
"Plus: Matches one or more repetitions of the preceding item. 'a+' finds 'a', "
"'aa', but not ''."

#
# File: usr/share/ashyterm/data/command_data.py, line: 1399
msgid ""
"Question Mark: Matches the preceding item zero or one time (makes it "
"optional). 'colou?r' matches 'color' and 'colour'."
msgstr ""
"Question Mark: Matches the preceding item zero or one time (makes it "
"optional). 'colou?r' matches 'color' and 'colour'."

#
# File: usr/share/ashyterm/data/command_data.py, line: 1405
msgid ""
"Caret: Matches the beginning of a line. '^Hello' only finds lines that start "
"with 'Hello'."
msgstr ""
"Caret: Matches the beginning of a line. '^Hello' only finds lines that start "
"with 'Hello'."

#
>>>>>>> aa677b20
# File: usr/share/ashyterm/data/command_data.py, line: 1411
msgid ""
"Dollar Sign: Matches the end of a line. 'end$' only finds lines that end "
"with 'end'."
msgstr ""
"Dollar Sign: Matches the end of a line. 'end$' only finds lines that end "
"with 'end'."

#
# File: usr/share/ashyterm/data/command_data.py, line: 1417
msgid ""
"Brackets: Matches any of the characters inside. '[abc]' finds 'a', 'b', or "
"'c'."
msgstr ""
"Brackets: Matches any of the characters inside. '[abc]' finds 'a', 'b', or "
"'c'."

#
# File: usr/share/ashyterm/data/command_data.py, line: 1423
msgid ""
"Negated Brackets: Matches any character NOT inside. '[^abc]' finds 'd', 'e', "
"'f', etc."
msgstr ""
"Negated Brackets: Matches any character NOT inside. '[^abc]' finds 'd', 'e', "
"'f', etc."

#
# File: usr/share/ashyterm/data/command_data.py, line: 1429
msgid "Parentheses: Groups expressions. '(ab)+' finds 'ab', 'abab', 'ababab'."
msgstr "Parentheses: Groups expressions. '(ab)+' finds 'ab', 'abab', 'ababab'."

#
# File: usr/share/ashyterm/data/command_data.py, line: 1435
msgid "Pipe: Acts as an 'OR'. 'cat|dog' finds 'cat' or 'dog'."
msgstr "Pipe: Acts as an 'OR'. 'cat|dog' finds 'cat' or 'dog'."

#
# File: usr/share/ashyterm/data/command_data.py, line: 1441
msgid ""
"Curly Braces: Matches a specific number of repetitions. e.g., 'a{2,4}' finds "
"'aa', 'aaa', 'aaaa'."
msgstr ""
"Curly Braces: Matches a specific number of repetitions. e.g., 'a{2,4}' finds "
"'aa', 'aaa', 'aaaa'."

#
# File: usr/share/ashyterm/data/command_data.py, line: 1446
msgid "Digit: Matches any single number from 0 to 9."
msgstr "Digit: Matches any single number from 0 to 9."

#
# File: usr/share/ashyterm/data/command_data.py, line: 1451
msgid "Word Character: Matches any letter, number, or underscore."
msgstr "Word Character: Matches any letter, number, or underscore."

#
# File: usr/share/ashyterm/data/command_data.py, line: 1457
msgid "Whitespace: Matches any space, tab, or newline character."
msgstr "Whitespace: Matches any space, tab, or newline character."

#
# File: usr/share/ashyterm/data/command_data.py, line: 1463
msgid ""
"Backslash: Escapes a special character, treating it literally. '\\.' matches "
"a literal dot."
msgstr ""
"Backslash: Escapes a special character, treating it literally. '\\.' matches "
"a literal dot."

#
# File: usr/share/ashyterm/data/command_data.py, line: 1472
msgid "A command-line text editor, great for replacing words in files."
msgstr "A command-line text editor, great for replacing words in files."

#
# File: usr/share/ashyterm/data/command_data.py, line: 1478
msgid "Replaces all occurrences of 'old' with 'new' in the file."
msgstr "Replaces all occurrences of 'old' with 'new' in the file."

#
# File: usr/share/ashyterm/data/command_data.py, line: 1483
msgid "Deletes all lines that start with # (comments)."
msgstr "Deletes all lines that start with # (comments)."

#
# File: usr/share/ashyterm/data/command_data.py, line: 1488
msgid "Saves the modification directly in the original file."
msgstr "Saves the modification directly in the original file."

#
# File: usr/share/ashyterm/data/command_data.py, line: 1497
msgid "An advanced tool for processing text, especially column-based data."
msgstr "An advanced tool for processing text, especially column-based data."

#
# File: usr/share/ashyterm/data/command_data.py, line: 1502
msgid "Displays only the first column (word) of each line."
msgstr "Displays only the first column (word) of each line."

#
# File: usr/share/ashyterm/data/command_data.py, line: 1506
msgid "Displays only the last column of each line."
msgstr "Displays only the last column of each line."

#
# File: usr/share/ashyterm/data/command_data.py, line: 1511
msgid ""
"Displays the value of column 1 only if the value of column 3 is greater than "
"100."
msgstr ""
"Displays the value of column 1 only if the value of column 3 is greater than "
"100."

#
# File: usr/share/ashyterm/sessions/storage.py, line: 79
#, python-brace-format
msgid "File path validation failed: {}"
msgstr "File path validation failed: {}"

#
# File: usr/share/ashyterm/sessions/storage.py, line: 87
msgid "File too large (>50MB)"
msgstr "File too large (>50MB)"

#
# File: usr/share/ashyterm/sessions/storage.py, line: 96
#, python-brace-format
msgid "Invalid JSON: {}"
msgstr "Invalid JSON: {}"

#
# File: usr/share/ashyterm/sessions/storage.py, line: 100
#, python-brace-format
msgid "Encoding error: {}"
msgstr "Encoding error: {}"

#
# File: usr/share/ashyterm/sessions/storage.py, line: 105
msgid "Root data is not a dictionary"
msgstr "Root data is not a dictionary"

#
# File: usr/share/ashyterm/sessions/storage.py, line: 138
#, python-brace-format
msgid "Load failed: {}"
msgstr "Load failed: {}"

#
# File: usr/share/ashyterm/sessions/storage.py, line: 231
msgid "Data validation failed"
msgstr "Data validation failed"

#
# File: usr/share/ashyterm/sessions/storage.py, line: 243
msgid "Temporary file was not written correctly"
msgstr "Temporary file was not written correctly"

#
# File: usr/share/ashyterm/sessions/storage.py, line: 251
#, python-brace-format
msgid "File write failed: {}"
msgstr "File write failed: {}"

#
# File: usr/share/ashyterm/sessions/storage.py, line: 256
msgid "Save verification failed"
msgstr "Save verification failed"

#
# File: usr/share/ashyterm/sessions/storage.py, line: 277
#, python-brace-format
msgid "Save failed: {}"
msgstr "Save failed: {}"

#
# File: usr/share/ashyterm/sessions/tree.py, line: 518
# File: usr/share/ashyterm/sessions/tree.py, line: 523
msgid "Move Error"
msgstr "Move Error"

#
# #-#-#-#-#  ashyterm.pot (ashyterm)  #-#-#-#-#
#
# File: usr/share/ashyterm/sessions/tree.py, line: 806
# File: usr/share/ashyterm/state/window_state.py, line: 165
msgid "Restore Layout"
msgstr "Restore Layout"

#
# File: usr/share/ashyterm/sessions/tree.py, line: 813
msgid "Delete Layout"
msgstr "Delete Layout"

#
# File: usr/share/ashyterm/sessions/tree.py, line: 890
# File: usr/share/ashyterm/sessions/tree.py, line: 895
msgid "Paste Error"
msgstr "Paste Error"

#
# File: usr/share/ashyterm/sessions/validation.py, line: 18
#, python-brace-format
msgid "Session validation failed: {}"
msgstr "Session validation failed: {}"

#
# File: usr/share/ashyterm/sessions/validation.py, line: 31
#, python-brace-format
msgid "A session with the name '{name}' already exists in this folder."
msgstr "A session with the name '{name}' already exists in this folder."

#
# File: usr/share/ashyterm/sessions/validation.py, line: 45
#, python-brace-format
msgid "The target folder '{folder}' does not exist."
msgstr "The target folder '{folder}' does not exist."

#
# File: usr/share/ashyterm/sessions/validation.py, line: 61
#, python-brace-format
msgid "Folder validation failed: {}"
msgstr "Folder validation failed: {}"

#
# File: usr/share/ashyterm/sessions/validation.py, line: 69
#, python-brace-format
msgid "A folder with the path '{path}' already exists."
msgstr "A folder with the path '{path}' already exists."

#
# File: usr/share/ashyterm/sessions/validation.py, line: 84
#, python-brace-format
msgid "The parent folder '{folder}' does not exist."
msgstr "The parent folder '{folder}' does not exist."

#
# File: usr/share/ashyterm/sessions/operations.py, line: 51
#, python-brace-format
msgid "Failed to save {item_type} data."
msgstr "Failed to save {item_type} data."

#
# File: usr/share/ashyterm/sessions/operations.py, line: 59
#, python-brace-format
msgid "{item_type} '{name}' added successfully."
msgstr "{item_type} '{name}' added successfully."

#
# File: usr/share/ashyterm/sessions/operations.py, line: 82
msgid "Item at position is not a session."
msgstr "Item at position is not a session."

#
<<<<<<< HEAD
# File: usr/share/ashyterm/sessions/operations.py, line: 121
=======
# File: usr/share/ashyterm/sessions/operations.py, line: 120
>>>>>>> aa677b20
msgid "Failed to save updated session data."
msgstr "Failed to save updated session data."

#
<<<<<<< HEAD
# File: usr/share/ashyterm/sessions/operations.py, line: 126
=======
# File: usr/share/ashyterm/sessions/operations.py, line: 125
>>>>>>> aa677b20
#, python-brace-format
msgid "Session '{name}' updated successfully."
msgstr "Session '{name}' updated successfully."

#
<<<<<<< HEAD
# File: usr/share/ashyterm/sessions/operations.py, line: 137
=======
# File: usr/share/ashyterm/sessions/operations.py, line: 136
>>>>>>> aa677b20
msgid "Session not found."
msgstr "Session not found."

#
<<<<<<< HEAD
# File: usr/share/ashyterm/sessions/operations.py, line: 143
=======
# File: usr/share/ashyterm/sessions/operations.py, line: 142
>>>>>>> aa677b20
msgid "Failed to save after session removal."
msgstr "Failed to save after session removal."

#
<<<<<<< HEAD
# File: usr/share/ashyterm/sessions/operations.py, line: 149
=======
# File: usr/share/ashyterm/sessions/operations.py, line: 148
>>>>>>> aa677b20
#, python-brace-format
msgid "Session '{name}' removed successfully."
msgstr "Session '{name}' removed successfully."

#
<<<<<<< HEAD
# File: usr/share/ashyterm/sessions/operations.py, line: 165
=======
# File: usr/share/ashyterm/sessions/operations.py, line: 164
>>>>>>> aa677b20
msgid "Item at position is not a folder."
msgstr "Item at position is not a folder."

#
<<<<<<< HEAD
# File: usr/share/ashyterm/sessions/operations.py, line: 178
=======
# File: usr/share/ashyterm/sessions/operations.py, line: 177
>>>>>>> aa677b20
msgid "Failed to save updated folder data."
msgstr "Failed to save updated folder data."

#
<<<<<<< HEAD
# File: usr/share/ashyterm/sessions/operations.py, line: 183
=======
# File: usr/share/ashyterm/sessions/operations.py, line: 182
>>>>>>> aa677b20
#, python-brace-format
msgid "Folder '{name}' updated successfully."
msgstr "Folder '{name}' updated successfully."

#
<<<<<<< HEAD
# File: usr/share/ashyterm/sessions/operations.py, line: 195
=======
# File: usr/share/ashyterm/sessions/operations.py, line: 194
>>>>>>> aa677b20
msgid "Cannot remove a non-empty folder."
msgstr "Cannot remove a non-empty folder."

#
<<<<<<< HEAD
# File: usr/share/ashyterm/sessions/operations.py, line: 202
# File: usr/share/ashyterm/sessions/operations.py, line: 246
=======
# File: usr/share/ashyterm/sessions/operations.py, line: 201
# File: usr/share/ashyterm/sessions/operations.py, line: 245
>>>>>>> aa677b20
msgid "Folder not found."
msgstr "Folder not found."

#
<<<<<<< HEAD
# File: usr/share/ashyterm/sessions/operations.py, line: 206
=======
# File: usr/share/ashyterm/sessions/operations.py, line: 205
>>>>>>> aa677b20
msgid "Failed to save after folder removal."
msgstr "Failed to save after folder removal."

#
<<<<<<< HEAD
# File: usr/share/ashyterm/sessions/operations.py, line: 211
=======
# File: usr/share/ashyterm/sessions/operations.py, line: 210
>>>>>>> aa677b20
#, python-brace-format
msgid "Folder '{name}' removed successfully."
msgstr "Folder '{name}' removed successfully."

#
<<<<<<< HEAD
# File: usr/share/ashyterm/sessions/operations.py, line: 227
=======
# File: usr/share/ashyterm/sessions/operations.py, line: 226
>>>>>>> aa677b20
msgid "Failed to save after moving session."
msgstr "Failed to save after moving session."

#
<<<<<<< HEAD
# File: usr/share/ashyterm/sessions/operations.py, line: 232
=======
# File: usr/share/ashyterm/sessions/operations.py, line: 231
>>>>>>> aa677b20
msgid "Session moved successfully."
msgstr "Session moved successfully."

#
<<<<<<< HEAD
# File: usr/share/ashyterm/sessions/operations.py, line: 242
=======
# File: usr/share/ashyterm/sessions/operations.py, line: 241
>>>>>>> aa677b20
msgid "Cannot move a folder into itself."
msgstr "Cannot move a folder into itself."

#
<<<<<<< HEAD
# File: usr/share/ashyterm/sessions/operations.py, line: 287
=======
# File: usr/share/ashyterm/sessions/operations.py, line: 286
>>>>>>> aa677b20
msgid "Unsupported item type for paste operation."
msgstr "Unsupported item type for paste operation."

#
<<<<<<< HEAD
# File: usr/share/ashyterm/sessions/models.py, line: 255
=======
# File: usr/share/ashyterm/sessions/models.py, line: 253
>>>>>>> aa677b20
msgid "Port must be a valid number between 1 and 65535"
msgstr "Port must be a valid number between 1 and 65535"

#
<<<<<<< HEAD
# File: usr/share/ashyterm/sessions/models.py, line: 341
=======
# File: usr/share/ashyterm/sessions/models.py, line: 339
>>>>>>> aa677b20
msgid "Invalid port forwarding entry."
msgstr "Invalid port forwarding entry."

#
<<<<<<< HEAD
# File: usr/share/ashyterm/sessions/models.py, line: 351
=======
# File: usr/share/ashyterm/sessions/models.py, line: 349
>>>>>>> aa677b20
msgid "Port forwarding entries must use numeric ports."
msgstr "Port forwarding entries must use numeric ports."

#
<<<<<<< HEAD
# File: usr/share/ashyterm/sessions/models.py, line: 377
=======
# File: usr/share/ashyterm/sessions/models.py, line: 364
>>>>>>> aa677b20
msgid "Session name is required."
msgstr "Session name is required."

#
<<<<<<< HEAD
# File: usr/share/ashyterm/sessions/models.py, line: 380
=======
# File: usr/share/ashyterm/sessions/models.py, line: 367
>>>>>>> aa677b20
msgid "Host is required for SSH sessions."
msgstr "Host is required for SSH sessions."

#
<<<<<<< HEAD
# File: usr/share/ashyterm/sessions/models.py, line: 382
=======
# File: usr/share/ashyterm/sessions/models.py, line: 369
>>>>>>> aa677b20
msgid "Port must be between 1 and 65535."
msgstr "Port must be between 1 and 65535."

#
<<<<<<< HEAD
# File: usr/share/ashyterm/sessions/models.py, line: 402
=======
# File: usr/share/ashyterm/sessions/models.py, line: 389
>>>>>>> aa677b20
#, python-brace-format
msgid ""
"Port forward '{name}' has an invalid local port (must be between 1025 and "
"65535)."
msgstr ""
"Port forward '{name}' has an invalid local port (must be between 1025 and "
"65535)."

#
<<<<<<< HEAD
# File: usr/share/ashyterm/sessions/models.py, line: 407
=======
# File: usr/share/ashyterm/sessions/models.py, line: 394
>>>>>>> aa677b20
#, python-brace-format
msgid "Port forward '{name}' has an invalid remote port."
msgstr "Port forward '{name}' has an invalid remote port."

#
<<<<<<< HEAD
# File: usr/share/ashyterm/sessions/models.py, line: 441
=======
# File: usr/share/ashyterm/sessions/models.py, line: 427
>>>>>>> aa677b20
msgid "Unnamed Session"
msgstr "Unnamed Session"

#
<<<<<<< HEAD
# File: usr/share/ashyterm/sessions/models.py, line: 540
=======
# File: usr/share/ashyterm/sessions/models.py, line: 525
>>>>>>> aa677b20
msgid "Folder name is required."
msgstr "Folder name is required."

#
<<<<<<< HEAD
# File: usr/share/ashyterm/sessions/models.py, line: 547
=======
# File: usr/share/ashyterm/sessions/models.py, line: 532
>>>>>>> aa677b20
msgid "Folder path is not consistent with its parent path."
msgstr "Folder path is not consistent with its parent path."

#
<<<<<<< HEAD
# File: usr/share/ashyterm/sessions/models.py, line: 564
=======
# File: usr/share/ashyterm/sessions/models.py, line: 549
>>>>>>> aa677b20
msgid "Unnamed Folder"
msgstr "Unnamed Folder"

#
# File: usr/share/ashyterm/filemanager/transfer_dialog.py, line: 56
msgid "Cancel transfer"
msgstr "Cancel transfer"

#
# File: usr/share/ashyterm/filemanager/transfer_dialog.py, line: 63
msgid "Remove from history"
msgstr "Remove from history"

#
# File: usr/share/ashyterm/filemanager/transfer_dialog.py, line: 78
msgid "Recebido"
msgstr "Recebido"

#
# File: usr/share/ashyterm/filemanager/transfer_dialog.py, line: 80
msgid "Enviado"
msgstr "Enviado"

#
# File: usr/share/ashyterm/filemanager/transfer_dialog.py, line: 107
msgid "Waiting..."
msgstr "Waiting..."

#
# File: usr/share/ashyterm/filemanager/transfer_dialog.py, line: 116
msgid "in"
msgstr "in"

#
# File: usr/share/ashyterm/filemanager/transfer_dialog.py, line: 121
msgid "Completed"
msgstr "Completed"

#
# File: usr/share/ashyterm/filemanager/transfer_dialog.py, line: 126
msgid "Unknown error"
msgstr "Unknown error"

#
# File: usr/share/ashyterm/filemanager/transfer_dialog.py, line: 127
msgid "Failed"
msgstr "Failed"

#
# File: usr/share/ashyterm/filemanager/transfer_dialog.py, line: 131
msgid "Cancelled"
msgstr "Cancelled"

#
# File: usr/share/ashyterm/filemanager/transfer_dialog.py, line: 147
msgid "Recebendo"
msgstr "Recebendo"

#
# File: usr/share/ashyterm/filemanager/transfer_dialog.py, line: 149
msgid "Enviando"
msgstr "Enviando"

#
# File: usr/share/ashyterm/filemanager/transfer_dialog.py, line: 165
msgid "remaining"
msgstr "remaining"

#
# File: usr/share/ashyterm/filemanager/transfer_dialog.py, line: 198
msgid "Transfer Manager"
msgstr "Transfer Manager"

#
# File: usr/share/ashyterm/filemanager/transfer_dialog.py, line: 240
# File: usr/share/ashyterm/filemanager/transfer_dialog.py, line: 367
msgid "Clear History"
msgstr "Clear History"

#
# File: usr/share/ashyterm/filemanager/transfer_dialog.py, line: 246
msgid "Cancelar Tudo"
msgstr "Cancelar Tudo"

#
# File: usr/share/ashyterm/filemanager/transfer_dialog.py, line: 267
msgid "No Transfers"
msgstr "No Transfers"

#
# File: usr/share/ashyterm/filemanager/transfer_dialog.py, line: 268
msgid "Active and past transfers will appear here."
msgstr "Active and past transfers will appear here."

#
# File: usr/share/ashyterm/filemanager/transfer_dialog.py, line: 359
msgid "Clear Transfer History?"
msgstr "Clear Transfer History?"

#
# File: usr/share/ashyterm/filemanager/transfer_dialog.py, line: 361
msgid ""
"This action cannot be undone and will remove all completed, failed, and "
"cancelled transfers from the list."
msgstr ""
"This action cannot be undone and will remove all completed, failed, and "
"cancelled transfers from the list."

#
# File: usr/share/ashyterm/filemanager/manager.py, line: 376
# File: usr/share/ashyterm/filemanager/manager.py, line: 1345
msgid "Refresh"
msgstr "Refresh"

#
# File: usr/share/ashyterm/filemanager/manager.py, line: 382
msgid "Show hidden files"
msgstr "Show hidden files"

#
# File: usr/share/ashyterm/filemanager/manager.py, line: 391
# File: usr/share/ashyterm/filemanager/manager.py, line: 1270
msgid "Filter files..."
msgstr "Filter files..."

#
# File: usr/share/ashyterm/filemanager/manager.py, line: 397
msgid "Recursive Search"
msgstr "Recursive Search"

#
# File: usr/share/ashyterm/filemanager/manager.py, line: 415
msgid "Transfer History"
msgstr "Transfer History"

#
# File: usr/share/ashyterm/filemanager/manager.py, line: 420
msgid "Upload Files"
msgstr "Upload Files"

#
# File: usr/share/ashyterm/filemanager/manager.py, line: 665
# File: usr/share/ashyterm/filemanager/manager.py, line: 1266
msgid "Searching..."
msgstr "Searching..."

#
# File: usr/share/ashyterm/filemanager/manager.py, line: 775
#, python-brace-format
msgid "Showing first {count} results. Refine your search to narrow the list."
msgstr "Showing first {count} results. Refine your search to narrow the list."

#
# File: usr/share/ashyterm/filemanager/manager.py, line: 878
msgid "Size"
msgstr "Size"

#
# File: usr/share/ashyterm/filemanager/manager.py, line: 883
msgid "Date Modified"
msgstr "Date Modified"

#
# File: usr/share/ashyterm/filemanager/manager.py, line: 891
# File: usr/share/ashyterm/filemanager/manager.py, line: 1461
msgid "Permissions"
msgstr "Permissions"

#
# File: usr/share/ashyterm/filemanager/manager.py, line: 899
# File: usr/share/ashyterm/filemanager/manager.py, line: 1544
msgid "Owner"
msgstr "Owner"

#
# File: usr/share/ashyterm/filemanager/manager.py, line: 907
# File: usr/share/ashyterm/filemanager/manager.py, line: 1558
msgid "Group"
msgstr "Group"

#
# File: usr/share/ashyterm/filemanager/manager.py, line: 1044
msgid "Command Failed"
msgstr "Command Failed"

#
# File: usr/share/ashyterm/filemanager/manager.py, line: 1046
msgid ""
"The command did not complete in time. The terminal may be busy or "
"unresponsive. Your original input has been restored."
msgstr ""
"The command did not complete in time. The terminal may be busy or "
"unresponsive. Your original input has been restored."

#
# File: usr/share/ashyterm/filemanager/manager.py, line: 1166
msgid "Loading..."
msgstr "Loading..."

#
# File: usr/share/ashyterm/filemanager/manager.py, line: 1268
msgid "Recursive filter..."
msgstr "Recursive filter..."

#
# File: usr/share/ashyterm/filemanager/manager.py, line: 1449
msgid "Open/Edit"
msgstr "Open/Edit"

#
# File: usr/share/ashyterm/filemanager/manager.py, line: 1450
# File: usr/share/ashyterm/filemanager/manager.py, line: 2075
msgid "Open With..."
msgstr "Open With..."

#
# File: usr/share/ashyterm/filemanager/manager.py, line: 1458
msgid "Download"
msgstr "Download"

#
# File: usr/share/ashyterm/filemanager/manager.py, line: 1493
msgid "Delete File"
msgstr "Delete File"

#
# File: usr/share/ashyterm/filemanager/manager.py, line: 1495
#, python-brace-format
msgid ""
"Are you sure you want to permanently delete '{name}'?\n"
"\n"
"This action cannot be undone."
msgstr ""
"Are you sure you want to permanently delete '{name}'?\n"
"\n"
"This action cannot be undone."
<<<<<<< HEAD

#
# File: usr/share/ashyterm/filemanager/manager.py, line: 1498
msgid "Delete Multiple Items"
msgstr "Delete Multiple Items"

#
# File: usr/share/ashyterm/filemanager/manager.py, line: 1500
#, python-brace-format
msgid ""
"Are you sure you want to permanently delete these {count} items?\n"
"\n"
"This action cannot be undone."
msgstr ""
"Are you sure you want to permanently delete these {count} items?\n"
"\n"
"This action cannot be undone."

#
# File: usr/share/ashyterm/filemanager/manager.py, line: 1518
msgid "Delete command sent to terminal"
msgstr "Delete command sent to terminal"

#
# File: usr/share/ashyterm/filemanager/manager.py, line: 1527
#, python-brace-format
msgid "Set Permissions for {count} Items"
msgstr "Set Permissions for {count} Items"

#
# File: usr/share/ashyterm/filemanager/manager.py, line: 1529
#, python-brace-format
msgid "Permissions for {name}"
msgstr "Permissions for {name}"

#
# File: usr/share/ashyterm/filemanager/manager.py, line: 1533
msgid "Set new file permissions."
msgstr "Set new file permissions."

#
# File: usr/share/ashyterm/filemanager/manager.py, line: 1535
#, python-brace-format
msgid ""
"Set file permissions for: {name}\n"
"Current: {perms}"
msgstr ""
"Set file permissions for: {name}\n"
"Current: {perms}"

#
# File: usr/share/ashyterm/filemanager/manager.py, line: 1547
# File: usr/share/ashyterm/filemanager/manager.py, line: 1561
# File: usr/share/ashyterm/filemanager/manager.py, line: 1575
msgid "Read"
msgstr "Read"

#
# File: usr/share/ashyterm/filemanager/manager.py, line: 1548
# File: usr/share/ashyterm/filemanager/manager.py, line: 1562
# File: usr/share/ashyterm/filemanager/manager.py, line: 1576
msgid "Write"
msgstr "Write"

#
# File: usr/share/ashyterm/filemanager/manager.py, line: 1549
# File: usr/share/ashyterm/filemanager/manager.py, line: 1563
# File: usr/share/ashyterm/filemanager/manager.py, line: 1577
msgid "Execute"
msgstr "Execute"

#
# File: usr/share/ashyterm/filemanager/manager.py, line: 1572
msgid "Others"
msgstr "Others"

#
# File: usr/share/ashyterm/filemanager/manager.py, line: 1608
msgid "Apply"
msgstr "Apply"

#
# File: usr/share/ashyterm/filemanager/manager.py, line: 1622
msgid "Chmod command sent to terminal"
msgstr "Chmod command sent to terminal"

#
# File: usr/share/ashyterm/filemanager/manager.py, line: 1662
msgid "Select Destination Folder"
msgstr "Select Destination Folder"

#
# File: usr/share/ashyterm/filemanager/manager.py, line: 1664
msgid "Download Here"
msgstr "Download Here"

#
# File: usr/share/ashyterm/filemanager/manager.py, line: 1707
# File: usr/share/ashyterm/filemanager/manager.py, line: 1725
msgid "Error"
msgstr "Error"

#
# File: usr/share/ashyterm/filemanager/manager.py, line: 1711
msgid "Upload File(s) to This Folder"
msgstr "Upload File(s) to This Folder"

#
# File: usr/share/ashyterm/filemanager/manager.py, line: 1713
# File: usr/share/ashyterm/filemanager/manager.py, line: 1817
msgid "Upload"
msgstr "Upload"

#
# File: usr/share/ashyterm/filemanager/manager.py, line: 1798
msgid "Confirm Upload"
msgstr "Confirm Upload"

#
# File: usr/share/ashyterm/filemanager/manager.py, line: 1800
#, python-brace-format
msgid ""
"You are about to upload {count} item(s) to:\n"
"<b>{dest}</b>\n"
"\n"
"Do you want to proceed?"
msgstr ""
"You are about to upload {count} item(s) to:\n"
"<b>{dest}</b>\n"
"\n"
"Do you want to proceed?"

#
# File: usr/share/ashyterm/filemanager/manager.py, line: 1876
msgid "File Has Changed on Server"
msgstr "File Has Changed on Server"

#
# File: usr/share/ashyterm/filemanager/manager.py, line: 1878
#, python-brace-format
msgid ""
"The file '{filename}' has been modified on the server since you last opened "
"it. Your local changes will be lost if you download the new version."
msgstr ""
"The file '{filename}' has been modified on the server since you last opened "
"it. Your local changes will be lost if you download the new version."

#
# File: usr/share/ashyterm/filemanager/manager.py, line: 1883
msgid "Open Local Version"
msgstr "Open Local Version"

#
# File: usr/share/ashyterm/filemanager/manager.py, line: 1884
msgid "Download New Version"
msgstr "Download New Version"

#
# File: usr/share/ashyterm/filemanager/manager.py, line: 1915
msgid "Could not get remote file details."
msgstr "Could not get remote file details."

#
# File: usr/share/ashyterm/filemanager/manager.py, line: 2024
msgid "Permission Denied"
msgstr "Permission Denied"

#
# File: usr/share/ashyterm/filemanager/manager.py, line: 2031
msgid "Transfer cancelled."
msgstr "Transfer cancelled."

#
# File: usr/share/ashyterm/filemanager/manager.py, line: 2044
msgid "Transfer Failed: Permission Denied"
msgstr "Transfer Failed: Permission Denied"

#
# File: usr/share/ashyterm/filemanager/manager.py, line: 2046
#, python-brace-format
msgid "Could not complete the transfer of '{filename}'."
msgstr "Could not complete the transfer of '{filename}'."

#
# File: usr/share/ashyterm/filemanager/manager.py, line: 2051
#, python-brace-format
msgid ""
"Please check if you have the necessary write permissions in the destination "
"directory:\n"
"\n"
"<b>{path}</b>"
msgstr ""
"Please check if you have the necessary write permissions in the destination "
"directory:\n"
"\n"
"<b>{path}</b>"

#
# File: usr/share/ashyterm/filemanager/manager.py, line: 2116
msgid "Failed to open file."
msgstr "Failed to open file."

#
# File: usr/share/ashyterm/filemanager/manager.py, line: 2158
msgid "File is open. Saving it will upload changes back to the server."
msgstr "File is open. Saving it will upload changes back to the server."

#
# File: usr/share/ashyterm/filemanager/manager.py, line: 2196
msgid "Upload failed: Could not verify remote file."
msgstr "Upload failed: Could not verify remote file."

#
# File: usr/share/ashyterm/filemanager/manager.py, line: 2214
msgid "File Conflict"
msgstr "File Conflict"

#
# File: usr/share/ashyterm/filemanager/manager.py, line: 2216
#, python-brace-format
msgid ""
"The file '{filename}' has been modified on the server since you started "
"editing it. How would you like to proceed?"
msgstr ""
"The file '{filename}' has been modified on the server since you started "
"editing it. How would you like to proceed?"

#
# File: usr/share/ashyterm/filemanager/manager.py, line: 2220
msgid "Cancel Upload"
msgstr "Cancel Upload"

#
# File: usr/share/ashyterm/filemanager/manager.py, line: 2221
msgid "Overwrite Server File"
msgstr "Overwrite Server File"

#
# File: usr/share/ashyterm/filemanager/manager.py, line: 2222
msgid "Save as New File"
msgstr "Save as New File"

#
# File: usr/share/ashyterm/filemanager/manager.py, line: 2240
msgid "Save As"
msgstr "Save As"

#
# File: usr/share/ashyterm/filemanager/manager.py, line: 2241
msgid "Enter a new name for the file on the server:"
msgstr "Enter a new name for the file on the server:"

#
# File: usr/share/ashyterm/filemanager/manager.py, line: 2291
msgid "Upload Complete"
msgstr "Upload Complete"

#
# File: usr/share/ashyterm/filemanager/manager.py, line: 2293
#, python-brace-format
msgid "'{filename}' has been saved to the server."
msgstr "'{filename}' has been saved to the server."

#
# File: usr/share/ashyterm/filemanager/manager.py, line: 2298
msgid "Upload Failed"
msgstr "Upload Failed"

#
# File: usr/share/ashyterm/filemanager/manager.py, line: 2300
#, python-brace-format
msgid "Could not save '{filename}' to the server: {error}"
msgstr "Could not save '{filename}' to the server: {error}"

#
# File: usr/share/ashyterm/filemanager/manager.py, line: 2341
#, python-brace-format
msgid "Enter a new name for '{name}'"
msgstr "Enter a new name for '{name}'"

#
# File: usr/share/ashyterm/filemanager/manager.py, line: 2363
msgid "Rename command sent to terminal"
msgstr "Rename command sent to terminal"

#
# File: usr/share/ashyterm/filemanager/operations.py, line: 114
msgid "No session context for file operation."
msgstr "No session context for file operation."

#
# File: usr/share/ashyterm/filemanager/operations.py, line: 143
msgid "Unsupported session type for command execution."
msgstr "Unsupported session type for command execution."

#
# File: usr/share/ashyterm/filemanager/operations.py, line: 183
msgid "Permission Denied: Check write permissions on the destination."
msgstr "Permission Denied: Check write permissions on the destination."

#
# File: usr/share/ashyterm/filemanager/operations.py, line: 187
msgid "An unknown transfer error occurred."
msgstr "An unknown transfer error occurred."

#
# File: usr/share/ashyterm/filemanager/transfer_manager.py, line: 275
msgid "Cancel All Transfers"
msgstr "Cancel All Transfers"

#
# File: usr/share/ashyterm/window.py, line: 417
msgid "Data Loading Error"
msgstr "Data Loading Error"

#
# File: usr/share/ashyterm/window.py, line: 419
msgid ""
"Failed to load saved sessions and folders. Starting with empty configuration."
msgstr ""
"Failed to load saved sessions and folders. Starting with empty configuration."

#
# File: usr/share/ashyterm/window.py, line: 553
msgid "Session Validation Error"
msgstr "Session Validation Error"

#
# File: usr/share/ashyterm/window.py, line: 554
#, python-brace-format
msgid ""
"Session validation failed:\n"
"{errors}"
msgstr ""
"Session validation failed:\n"
"{errors}"

#
# File: usr/share/ashyterm/window.py, line: 610
msgid "Cannot detach the last tab."
msgstr "Cannot detach the last tab."

#
# File: usr/share/ashyterm/window.py, line: 712
#, python-brace-format
msgid "Terminal {id}"
msgstr "Terminal {id}"

#
# File: usr/share/ashyterm/window.py, line: 726
msgid "No open terminals found."
msgstr "No open terminals found."

#
# File: usr/share/ashyterm/window.py, line: 732
msgid "Confirm sending of command"
msgstr "Confirm sending of command"

#
# File: usr/share/ashyterm/window.py, line: 734
#, python-brace-format
msgid ""
"Select which of the <b>{count}</b> open terminals should receive the command "
"below."
msgstr ""
"Select which of the <b>{count}</b> open terminals should receive the command "
"below."

#
# File: usr/share/ashyterm/window.py, line: 749
msgid "Choose the tabs that should run this command:"
msgstr "Choose the tabs that should run this command:"

#
# File: usr/share/ashyterm/window.py, line: 795
msgid "Send Command"
msgstr "Send Command"

#
# File: usr/share/ashyterm/window.py, line: 823
msgid "No tabs were selected to receive the command."
msgstr "No tabs were selected to receive the command."

#
# File: usr/share/ashyterm/window.py, line: 925
msgid "No active terminal to search in."
msgstr "No active terminal to search in."

#
# File: usr/share/ashyterm/window.py, line: 960
# File: usr/share/ashyterm/window.py, line: 1007
msgid "Invalid search pattern."
msgstr "Invalid search pattern."

#
# File: usr/share/ashyterm/window.py, line: 1035
# File: usr/share/ashyterm/window.py, line: 1068
msgid "No more matches found."
msgstr "No more matches found."

#
=======

#
# File: usr/share/ashyterm/filemanager/manager.py, line: 1498
msgid "Delete Multiple Items"
msgstr "Delete Multiple Items"

#
# File: usr/share/ashyterm/filemanager/manager.py, line: 1500
#, python-brace-format
msgid ""
"Are you sure you want to permanently delete these {count} items?\n"
"\n"
"This action cannot be undone."
msgstr ""
"Are you sure you want to permanently delete these {count} items?\n"
"\n"
"This action cannot be undone."

#
# File: usr/share/ashyterm/filemanager/manager.py, line: 1518
msgid "Delete command sent to terminal"
msgstr "Delete command sent to terminal"

#
# File: usr/share/ashyterm/filemanager/manager.py, line: 1527
#, python-brace-format
msgid "Set Permissions for {count} Items"
msgstr "Set Permissions for {count} Items"

#
# File: usr/share/ashyterm/filemanager/manager.py, line: 1529
#, python-brace-format
msgid "Permissions for {name}"
msgstr "Permissions for {name}"

#
# File: usr/share/ashyterm/filemanager/manager.py, line: 1533
msgid "Set new file permissions."
msgstr "Set new file permissions."

#
# File: usr/share/ashyterm/filemanager/manager.py, line: 1535
#, python-brace-format
msgid ""
"Set file permissions for: {name}\n"
"Current: {perms}"
msgstr ""
"Set file permissions for: {name}\n"
"Current: {perms}"

#
# File: usr/share/ashyterm/filemanager/manager.py, line: 1547
# File: usr/share/ashyterm/filemanager/manager.py, line: 1561
# File: usr/share/ashyterm/filemanager/manager.py, line: 1575
msgid "Read"
msgstr "Read"

#
# File: usr/share/ashyterm/filemanager/manager.py, line: 1548
# File: usr/share/ashyterm/filemanager/manager.py, line: 1562
# File: usr/share/ashyterm/filemanager/manager.py, line: 1576
msgid "Write"
msgstr "Write"

#
# File: usr/share/ashyterm/filemanager/manager.py, line: 1549
# File: usr/share/ashyterm/filemanager/manager.py, line: 1563
# File: usr/share/ashyterm/filemanager/manager.py, line: 1577
msgid "Execute"
msgstr "Execute"

#
# File: usr/share/ashyterm/filemanager/manager.py, line: 1572
msgid "Others"
msgstr "Others"

#
# File: usr/share/ashyterm/filemanager/manager.py, line: 1608
msgid "Apply"
msgstr "Apply"

#
# File: usr/share/ashyterm/filemanager/manager.py, line: 1622
msgid "Chmod command sent to terminal"
msgstr "Chmod command sent to terminal"

#
# File: usr/share/ashyterm/filemanager/manager.py, line: 1662
msgid "Select Destination Folder"
msgstr "Select Destination Folder"

#
# File: usr/share/ashyterm/filemanager/manager.py, line: 1664
msgid "Download Here"
msgstr "Download Here"

#
# File: usr/share/ashyterm/filemanager/manager.py, line: 1707
# File: usr/share/ashyterm/filemanager/manager.py, line: 1725
msgid "Error"
msgstr "Error"

#
# File: usr/share/ashyterm/filemanager/manager.py, line: 1711
msgid "Upload File(s) to This Folder"
msgstr "Upload File(s) to This Folder"

#
# File: usr/share/ashyterm/filemanager/manager.py, line: 1713
# File: usr/share/ashyterm/filemanager/manager.py, line: 1817
msgid "Upload"
msgstr "Upload"

#
# File: usr/share/ashyterm/filemanager/manager.py, line: 1798
msgid "Confirm Upload"
msgstr "Confirm Upload"

#
# File: usr/share/ashyterm/filemanager/manager.py, line: 1800
#, python-brace-format
msgid ""
"You are about to upload {count} item(s) to:\n"
"<b>{dest}</b>\n"
"\n"
"Do you want to proceed?"
msgstr ""
"You are about to upload {count} item(s) to:\n"
"<b>{dest}</b>\n"
"\n"
"Do you want to proceed?"

#
# File: usr/share/ashyterm/filemanager/manager.py, line: 1876
msgid "File Has Changed on Server"
msgstr "File Has Changed on Server"

#
# File: usr/share/ashyterm/filemanager/manager.py, line: 1878
#, python-brace-format
msgid ""
"The file '{filename}' has been modified on the server since you last opened "
"it. Your local changes will be lost if you download the new version."
msgstr ""
"The file '{filename}' has been modified on the server since you last opened "
"it. Your local changes will be lost if you download the new version."

#
# File: usr/share/ashyterm/filemanager/manager.py, line: 1883
msgid "Open Local Version"
msgstr "Open Local Version"

#
# File: usr/share/ashyterm/filemanager/manager.py, line: 1884
msgid "Download New Version"
msgstr "Download New Version"

#
# File: usr/share/ashyterm/filemanager/manager.py, line: 1915
msgid "Could not get remote file details."
msgstr "Could not get remote file details."

#
# File: usr/share/ashyterm/filemanager/manager.py, line: 2024
msgid "Permission Denied"
msgstr "Permission Denied"

#
# File: usr/share/ashyterm/filemanager/manager.py, line: 2031
msgid "Transfer cancelled."
msgstr "Transfer cancelled."

#
# File: usr/share/ashyterm/filemanager/manager.py, line: 2044
msgid "Transfer Failed: Permission Denied"
msgstr "Transfer Failed: Permission Denied"

#
# File: usr/share/ashyterm/filemanager/manager.py, line: 2046
#, python-brace-format
msgid "Could not complete the transfer of '{filename}'."
msgstr "Could not complete the transfer of '{filename}'."

#
# File: usr/share/ashyterm/filemanager/manager.py, line: 2051
#, python-brace-format
msgid ""
"Please check if you have the necessary write permissions in the destination "
"directory:\n"
"\n"
"<b>{path}</b>"
msgstr ""
"Please check if you have the necessary write permissions in the destination "
"directory:\n"
"\n"
"<b>{path}</b>"

#
# File: usr/share/ashyterm/filemanager/manager.py, line: 2116
msgid "Failed to open file."
msgstr "Failed to open file."

#
# File: usr/share/ashyterm/filemanager/manager.py, line: 2158
msgid "File is open. Saving it will upload changes back to the server."
msgstr "File is open. Saving it will upload changes back to the server."

#
# File: usr/share/ashyterm/filemanager/manager.py, line: 2196
msgid "Upload failed: Could not verify remote file."
msgstr "Upload failed: Could not verify remote file."

#
# File: usr/share/ashyterm/filemanager/manager.py, line: 2214
msgid "File Conflict"
msgstr "File Conflict"

#
# File: usr/share/ashyterm/filemanager/manager.py, line: 2216
#, python-brace-format
msgid ""
"The file '{filename}' has been modified on the server since you started "
"editing it. How would you like to proceed?"
msgstr ""
"The file '{filename}' has been modified on the server since you started "
"editing it. How would you like to proceed?"

#
# File: usr/share/ashyterm/filemanager/manager.py, line: 2220
msgid "Cancel Upload"
msgstr "Cancel Upload"

#
# File: usr/share/ashyterm/filemanager/manager.py, line: 2221
msgid "Overwrite Server File"
msgstr "Overwrite Server File"

#
# File: usr/share/ashyterm/filemanager/manager.py, line: 2222
msgid "Save as New File"
msgstr "Save as New File"

#
# File: usr/share/ashyterm/filemanager/manager.py, line: 2240
msgid "Save As"
msgstr "Save As"

#
# File: usr/share/ashyterm/filemanager/manager.py, line: 2241
msgid "Enter a new name for the file on the server:"
msgstr "Enter a new name for the file on the server:"

#
# File: usr/share/ashyterm/filemanager/manager.py, line: 2291
msgid "Upload Complete"
msgstr "Upload Complete"

#
# File: usr/share/ashyterm/filemanager/manager.py, line: 2293
#, python-brace-format
msgid "'{filename}' has been saved to the server."
msgstr "'{filename}' has been saved to the server."

#
# File: usr/share/ashyterm/filemanager/manager.py, line: 2298
msgid "Upload Failed"
msgstr "Upload Failed"

#
# File: usr/share/ashyterm/filemanager/manager.py, line: 2300
#, python-brace-format
msgid "Could not save '{filename}' to the server: {error}"
msgstr "Could not save '{filename}' to the server: {error}"

#
# File: usr/share/ashyterm/filemanager/manager.py, line: 2341
#, python-brace-format
msgid "Enter a new name for '{name}'"
msgstr "Enter a new name for '{name}'"

#
# File: usr/share/ashyterm/filemanager/manager.py, line: 2363
msgid "Rename command sent to terminal"
msgstr "Rename command sent to terminal"

#
# File: usr/share/ashyterm/filemanager/operations.py, line: 114
msgid "No session context for file operation."
msgstr "No session context for file operation."

#
# File: usr/share/ashyterm/filemanager/operations.py, line: 143
msgid "Unsupported session type for command execution."
msgstr "Unsupported session type for command execution."

#
# File: usr/share/ashyterm/filemanager/operations.py, line: 183
msgid "Permission Denied: Check write permissions on the destination."
msgstr "Permission Denied: Check write permissions on the destination."

#
# File: usr/share/ashyterm/filemanager/operations.py, line: 187
msgid "An unknown transfer error occurred."
msgstr "An unknown transfer error occurred."

#
# File: usr/share/ashyterm/filemanager/transfer_manager.py, line: 275
msgid "Cancel All Transfers"
msgstr "Cancel All Transfers"

#
# File: usr/share/ashyterm/window.py, line: 417
msgid "Data Loading Error"
msgstr "Data Loading Error"

#
# File: usr/share/ashyterm/window.py, line: 419
msgid ""
"Failed to load saved sessions and folders. Starting with empty configuration."
msgstr ""
"Failed to load saved sessions and folders. Starting with empty configuration."

#
# File: usr/share/ashyterm/window.py, line: 553
msgid "Session Validation Error"
msgstr "Session Validation Error"

#
# File: usr/share/ashyterm/window.py, line: 554
#, python-brace-format
msgid ""
"Session validation failed:\n"
"{errors}"
msgstr ""
"Session validation failed:\n"
"{errors}"

#
# File: usr/share/ashyterm/window.py, line: 610
msgid "Cannot detach the last tab."
msgstr "Cannot detach the last tab."

#
# File: usr/share/ashyterm/window.py, line: 712
#, python-brace-format
msgid "Terminal {id}"
msgstr "Terminal {id}"

#
# File: usr/share/ashyterm/window.py, line: 726
msgid "No open terminals found."
msgstr "No open terminals found."

#
# File: usr/share/ashyterm/window.py, line: 732
msgid "Confirm sending of command"
msgstr "Confirm sending of command"

#
# File: usr/share/ashyterm/window.py, line: 734
#, python-brace-format
msgid ""
"Select which of the <b>{count}</b> open terminals should receive the command "
"below."
msgstr ""
"Select which of the <b>{count}</b> open terminals should receive the command "
"below."

#
# File: usr/share/ashyterm/window.py, line: 749
msgid "Choose the tabs that should run this command:"
msgstr "Choose the tabs that should run this command:"

#
# File: usr/share/ashyterm/window.py, line: 795
msgid "Send Command"
msgstr "Send Command"

#
# File: usr/share/ashyterm/window.py, line: 823
msgid "No tabs were selected to receive the command."
msgstr "No tabs were selected to receive the command."

#
# File: usr/share/ashyterm/window.py, line: 925
msgid "No active terminal to search in."
msgstr "No active terminal to search in."

#
# File: usr/share/ashyterm/window.py, line: 960
# File: usr/share/ashyterm/window.py, line: 1007
msgid "Invalid search pattern."
msgstr "Invalid search pattern."

#
# File: usr/share/ashyterm/window.py, line: 1035
# File: usr/share/ashyterm/window.py, line: 1068
msgid "No more matches found."
msgstr "No more matches found."

#
>>>>>>> aa677b20
# File: usr/share/ashyterm/window.py, line: 1103
msgid "Initialization Error"
msgstr "Initialization Error"

#
# File: usr/share/ashyterm/window.py, line: 1104
#, python-brace-format
msgid "Failed to initialize terminal: {error}"
msgstr "Failed to initialize terminal: {error}"

#
# File: usr/share/ashyterm/window.py, line: 1128
msgid "Save Current Session?"
msgstr "Save Current Session?"

#
# File: usr/share/ashyterm/window.py, line: 1130
msgid "Do you want to restore these tabs the next time you open Ashy Terminal?"
msgstr ""
"Do you want to restore these tabs the next time you open Ashy Terminal?"

#
# File: usr/share/ashyterm/window.py, line: 1134
msgid "Don't Save"
msgstr "Don't Save"

#
# File: usr/share/ashyterm/window.py, line: 1136
msgid "Save and Close"
msgstr "Save and Close"

#
# File: usr/share/ashyterm/window.py, line: 1167
# File: usr/share/ashyterm/window.py, line: 1173
msgid "Close Window"
msgstr "Close Window"

#
# File: usr/share/ashyterm/window.py, line: 1169
msgid ""
"This window has active SSH connections. Closing will disconnect them. Are "
"you sure?"
msgstr ""
"This window has active SSH connections. Closing will disconnect them. Are "
"you sure?"

#
# File: usr/share/ashyterm/window.py, line: 1246
msgid "Invalid SSH Target"
msgstr "Invalid SSH Target"

#
# File: usr/share/ashyterm/window.py, line: 1247
msgid "Could not parse the provided SSH connection string."
msgstr "Could not parse the provided SSH connection string."

#
# File: usr/share/ashyterm/window.py, line: 1380
msgid "Remove this temporary file"
msgstr "Remove this temporary file"

#
# File: usr/share/ashyterm/window.py, line: 1407
msgid "No temporary files found."
msgstr "No temporary files found."

#
# File: usr/share/ashyterm/window.py, line: 1410
msgid "Clear All Temporary Files"
msgstr "Clear All Temporary Files"

#
# File: usr/share/ashyterm/window.py, line: 1432
msgid "Clear All Temporary Files?"
msgstr "Clear All Temporary Files?"

#
# File: usr/share/ashyterm/window.py, line: 1434
msgid ""
"This will remove all locally downloaded files for remote editing. Any "
"unsaved changes in your editor will be lost. This action cannot be undone."
msgstr ""
"This will remove all locally downloaded files for remote editing. Any "
"unsaved changes in your editor will be lost. This action cannot be undone."

#
# File: usr/share/ashyterm/window.py, line: 1440
msgid "Clear All"
msgstr "Clear All"

#
# File: usr/share/ashyterm/window.py, line: 1498
msgid "No active terminal to send command to."
msgstr "No active terminal to send command to."

#
# File: usr/share/ashyterm/app.py, line: 334
msgid "Preferences Error"
msgstr "Preferences Error"

#
# File: usr/share/ashyterm/app.py, line: 334
#, python-brace-format
msgid "Failed to open preferences: {}"
msgstr "Failed to open preferences: {}"

#
# File: usr/share/ashyterm/app.py, line: 351
msgid "A modern terminal emulator with session management"
msgstr "A modern terminal emulator with session management"

#
# File: usr/share/ashyterm/app.py, line: 364
msgid "Save Backup As..."
msgstr "Save Backup As..."

#
# File: usr/share/ashyterm/app.py, line: 377
msgid "Backup Error"
msgstr "Backup Error"

#
# File: usr/share/ashyterm/app.py, line: 383
msgid "Set Backup Password"
msgstr "Set Backup Password"

#
# File: usr/share/ashyterm/app.py, line: 384
msgid "Please enter a password to encrypt the backup file."
msgstr "Please enter a password to encrypt the backup file."

#
# File: usr/share/ashyterm/app.py, line: 392
msgid "Confirm Password"
msgstr "Confirm Password"

#
# File: usr/share/ashyterm/app.py, line: 408
# File: usr/share/ashyterm/app.py, line: 413
msgid "Password Error"
msgstr "Password Error"

#
# File: usr/share/ashyterm/app.py, line: 408
msgid "Password cannot be empty."
msgstr "Password cannot be empty."

#
# File: usr/share/ashyterm/app.py, line: 413
msgid "Passwords do not match."
msgstr "Passwords do not match."

#
# File: usr/share/ashyterm/app.py, line: 431
msgid "Creating backup..."
msgstr "Creating backup..."

#
# File: usr/share/ashyterm/app.py, line: 451
msgid "Backup Complete"
msgstr "Backup Complete"

#
# File: usr/share/ashyterm/app.py, line: 452
#, python-brace-format
msgid ""
"Backup saved successfully to:\n"
"{}"
msgstr ""
"Backup saved successfully to:\n"
"{}"

#
# File: usr/share/ashyterm/app.py, line: 458
msgid "Backup Failed"
msgstr "Backup Failed"

#
# File: usr/share/ashyterm/app.py, line: 459
#, python-brace-format
msgid "Could not create backup: {}"
msgstr "Could not create backup: {}"

#
# File: usr/share/ashyterm/app.py, line: 470
msgid "Restore from Backup?"
msgstr "Restore from Backup?"
<<<<<<< HEAD

#
# File: usr/share/ashyterm/app.py, line: 472
msgid ""
"Restoring from a backup will overwrite all your current sessions, settings, "
"and layouts. This action cannot be undone.\n"
"\n"
"<b>The application will need to be restarted after restoring.</b>"
msgstr ""
"Restoring from a backup will overwrite all your current sessions, settings, "
"and layouts. This action cannot be undone.\n"
"\n"
"<b>The application will need to be restarted after restoring.</b>"

#
# File: usr/share/ashyterm/app.py, line: 478
msgid "Choose File and Restore"
msgstr "Choose File and Restore"

#
# File: usr/share/ashyterm/app.py, line: 486
msgid "Select Backup File"
msgstr "Select Backup File"

#
# File: usr/share/ashyterm/app.py, line: 489
msgid "Backup Files"
msgstr "Backup Files"

#
# File: usr/share/ashyterm/app.py, line: 504
msgid "Restore Error"
msgstr "Restore Error"

#
# File: usr/share/ashyterm/app.py, line: 510
msgid "Enter Backup Password"
msgstr "Enter Backup Password"

#
# File: usr/share/ashyterm/app.py, line: 511
msgid "Please enter the password for the selected backup file."
msgstr "Please enter the password for the selected backup file."

#
# File: usr/share/ashyterm/app.py, line: 519
msgid "Restore"
msgstr "Restore"

#
# File: usr/share/ashyterm/app.py, line: 536
msgid "Restoring from backup..."
msgstr "Restoring from backup..."

#
# File: usr/share/ashyterm/app.py, line: 549
msgid "Restore Failed"
msgstr "Restore Failed"

#
=======

#
# File: usr/share/ashyterm/app.py, line: 472
msgid ""
"Restoring from a backup will overwrite all your current sessions, settings, "
"and layouts. This action cannot be undone.\n"
"\n"
"<b>The application will need to be restarted after restoring.</b>"
msgstr ""
"Restoring from a backup will overwrite all your current sessions, settings, "
"and layouts. This action cannot be undone.\n"
"\n"
"<b>The application will need to be restarted after restoring.</b>"

#
# File: usr/share/ashyterm/app.py, line: 478
msgid "Choose File and Restore"
msgstr "Choose File and Restore"

#
# File: usr/share/ashyterm/app.py, line: 486
msgid "Select Backup File"
msgstr "Select Backup File"

#
# File: usr/share/ashyterm/app.py, line: 489
msgid "Backup Files"
msgstr "Backup Files"

#
# File: usr/share/ashyterm/app.py, line: 504
msgid "Restore Error"
msgstr "Restore Error"

#
# File: usr/share/ashyterm/app.py, line: 510
msgid "Enter Backup Password"
msgstr "Enter Backup Password"

#
# File: usr/share/ashyterm/app.py, line: 511
msgid "Please enter the password for the selected backup file."
msgstr "Please enter the password for the selected backup file."

#
# File: usr/share/ashyterm/app.py, line: 519
msgid "Restore"
msgstr "Restore"

#
# File: usr/share/ashyterm/app.py, line: 536
msgid "Restoring from backup..."
msgstr "Restoring from backup..."

#
# File: usr/share/ashyterm/app.py, line: 549
msgid "Restore Failed"
msgstr "Restore Failed"

#
>>>>>>> aa677b20
# File: usr/share/ashyterm/app.py, line: 550
#, python-brace-format
msgid "Could not restore from backup: {}"
msgstr "Could not restore from backup: {}"

#
# File: usr/share/ashyterm/app.py, line: 560
msgid "Restore Complete"
msgstr "Restore Complete"

#
# File: usr/share/ashyterm/app.py, line: 562
msgid ""
"Data has been restored successfully. Please restart Ashy Terminal for the "
"changes to take effect."
msgstr ""
"Data has been restored successfully. Please restart Ashy Terminal for the "
"changes to take effect."

#
# File: usr/share/ashyterm/app.py, line: 595
msgid "Close Application"
msgstr "Close Application"

#
# File: usr/share/ashyterm/app.py, line: 597
msgid ""
"There are active SSH connections. Closing will disconnect all sessions.\n"
"\n"
"Are you sure you want to close the application?"
msgstr ""
"There are active SSH connections. Closing will disconnect all sessions.\n"
"\n"
"Are you sure you want to close the application?"

#
# File: usr/share/ashyterm/app.py, line: 601
msgid "Close All"
msgstr "Close All"

#
# File: usr/share/ashyterm/app.py, line: 654
msgid "Startup Error"
msgstr "Startup Error"

#
# File: usr/share/ashyterm/app.py, line: 655
#, python-brace-format
msgid "Application failed to start: {}"
msgstr "Application failed to start: {}"

#
# File: usr/share/ashyterm/state/window_state.py, line: 91
msgid "Save Layout"
msgstr "Save Layout"

#
# File: usr/share/ashyterm/state/window_state.py, line: 92
msgid "Enter a name for the current layout:"
msgstr "Enter a name for the current layout:"

#
# File: usr/share/ashyterm/state/window_state.py, line: 96
msgid "e.g., 'My Dev Setup'"
msgstr "e.g., 'My Dev Setup'"

#
# File: usr/share/ashyterm/state/window_state.py, line: 116
msgid "Layout name cannot be empty."
msgstr "Layout name cannot be empty."

#
# File: usr/share/ashyterm/state/window_state.py, line: 138
msgid "Layout Saved"
msgstr "Layout Saved"

#
# File: usr/share/ashyterm/state/window_state.py, line: 143
msgid "Error Saving Layout"
msgstr "Error Saving Layout"

#
# File: usr/share/ashyterm/state/window_state.py, line: 152
msgid "Saved layout not found."
msgstr "Saved layout not found."

#
# File: usr/share/ashyterm/state/window_state.py, line: 158
msgid "Restore Saved Layout?"
msgstr "Restore Saved Layout?"

#
# File: usr/share/ashyterm/state/window_state.py, line: 160
#, python-brace-format
msgid ""
"This will close all current tabs and restore the '{name}' layout. Are you "
"sure?"
msgstr ""
"This will close all current tabs and restore the '{name}' layout. Are you "
"sure?"

#
# File: usr/share/ashyterm/state/window_state.py, line: 182
msgid "Error Restoring Layout"
msgstr "Error Restoring Layout"

#
# File: usr/share/ashyterm/state/window_state.py, line: 199
msgid "Delete Layout?"
msgstr "Delete Layout?"

#
# File: usr/share/ashyterm/state/window_state.py, line: 201
#, python-brace-format
msgid "Are you sure you want to permanently delete the layout '{name}'?"
msgstr "Are you sure you want to permanently delete the layout '{name}'?"

#
# File: usr/share/ashyterm/state/window_state.py, line: 228
msgid "Layout Deleted"
msgstr "Layout Deleted"

#
# File: usr/share/ashyterm/state/window_state.py, line: 233
msgid "Error Deleting Layout"
msgstr "Error Deleting Layout"

#
# File: usr/share/ashyterm/state/window_state.py, line: 280
msgid "Error Moving Layout"
msgstr "Error Moving Layout"

#
# File: usr/share/nautilus-python/extensions/ashyterm.py, line: 129
msgid "Open in Ashy Terminal (SSH)"
msgstr "Open in Ashy Terminal (SSH)"

#
# File: usr/share/nautilus-python/extensions/ashyterm.py, line: 130
#, python-brace-format
msgid "Connect to {} via a new SSH session"
msgstr "Connect to {} via a new SSH session"

#
# File: usr/share/nautilus-python/extensions/ashyterm.py, line: 139
# File: usr/share/nautilus-python/extensions/ashyterm.py, line: 149
msgid "Open in Ashy Terminal"
msgstr "Open in Ashy Terminal"

#
# File: usr/share/nautilus-python/extensions/ashyterm.py, line: 140
#, python-brace-format
msgid "Open the local mount point {}"
msgstr "Open the local mount point {}"

#
# File: usr/share/nautilus-python/extensions/ashyterm.py, line: 150
#, python-brace-format
msgid "Open {} in Ashy Terminal"
msgstr "Open {} in Ashy Terminal"<|MERGE_RESOLUTION|>--- conflicted
+++ resolved
@@ -455,22 +455,6 @@
 
 #
 # File: usr/share/ashyterm/terminal/tabs.py, line: 531
-<<<<<<< HEAD
-msgid "Duplicate Tab"
-msgstr "Duplicate Tab"
-
-#
-# File: usr/share/ashyterm/terminal/tabs.py, line: 532
-msgid "Detach Tab"
-msgstr "Detach Tab"
-
-#
-# File: usr/share/ashyterm/terminal/tabs.py, line: 1122
-msgid "This is the only pane in the tab."
-msgstr "This is the only pane in the tab."
-
-#
-=======
 msgid "Detach Tab"
 msgstr "Detach Tab"
 
@@ -480,7 +464,6 @@
 msgstr "This is the only pane in the tab."
 
 #
->>>>>>> aa677b20
 # File: usr/share/ashyterm/main.py, line: 29
 #, python-brace-format
 msgid ""
@@ -621,7 +604,6 @@
 
 #
 # #-#-#-#-#  ashyterm.pot (ashyterm)  #-#-#-#-#
-<<<<<<< HEAD
 #
 # File: usr/share/ashyterm/ui/window_ui.py, line: 360
 # File: usr/share/ashyterm/ui/dialogs/shortcuts_dialog.py, line: 18
@@ -724,110 +706,6 @@
 msgstr "Cursor"
 
 #
-=======
-#
-# File: usr/share/ashyterm/ui/window_ui.py, line: 360
-# File: usr/share/ashyterm/ui/dialogs/shortcuts_dialog.py, line: 18
-msgid "New Tab"
-msgstr "New Tab"
-
-#
-# #-#-#-#-#  ashyterm.pot (ashyterm)  #-#-#-#-#
-#
-# #-#-#-#-#  ashyterm.pot (ashyterm)  #-#-#-#-#
-#
-# File: usr/share/ashyterm/ui/window_ui.py, line: 419
-# File: usr/share/ashyterm/filemanager/manager.py, line: 2156
-# File: usr/share/ashyterm/filemanager/manager.py, line: 2289
-# File: usr/share/ashyterm/window.py, line: 72
-# File: usr/share/ashyterm/window.py, line: 1267
-# File: usr/share/ashyterm/window.py, line: 1279
-# File: usr/share/ashyterm/window.py, line: 1282
-msgid "Ashy Terminal"
-msgstr "Ashy Terminal"
-
-#
-# #-#-#-#-#  ashyterm.pot (ashyterm)  #-#-#-#-#
-#
-# #-#-#-#-#  ashyterm.pot (ashyterm)  #-#-#-#-#
-#
-# File: usr/share/ashyterm/ui/window_ui.py, line: 494
-# File: usr/share/ashyterm/ui/menus.py, line: 251
-# File: usr/share/ashyterm/ui/dialogs/session_edit_dialog.py, line: 38
-msgid "Add Session"
-msgstr "Add Session"
-
-#
-# #-#-#-#-#  ashyterm.pot (ashyterm)  #-#-#-#-#
-#
-# #-#-#-#-#  ashyterm.pot (ashyterm)  #-#-#-#-#
-#
-# File: usr/share/ashyterm/ui/window_ui.py, line: 498
-# File: usr/share/ashyterm/ui/menus.py, line: 252
-# File: usr/share/ashyterm/ui/dialogs/folder_edit_dialog.py, line: 27
-msgid "Add Folder"
-msgstr "Add Folder"
-
-#
-# File: usr/share/ashyterm/ui/window_ui.py, line: 502
-msgid "Edit Selected"
-msgstr "Edit Selected"
-
-#
-# File: usr/share/ashyterm/ui/window_ui.py, line: 508
-msgid "Save Current Layout"
-msgstr "Save Current Layout"
-
-#
-# File: usr/share/ashyterm/ui/window_ui.py, line: 512
-msgid "Remove Selected"
-msgstr "Remove Selected"
-
-#
-# File: usr/share/ashyterm/ui/window_ui.py, line: 528
-msgid "Search sessions..."
-msgstr "Search sessions..."
-
-#
-# File: usr/share/ashyterm/ui/color_scheme_dialog.py, line: 107
-msgid "Edit Scheme"
-msgstr "Edit Scheme"
-
-#
-# File: usr/share/ashyterm/ui/color_scheme_dialog.py, line: 107
-msgid "New Scheme"
-msgstr "New Scheme"
-
-#
-# File: usr/share/ashyterm/ui/color_scheme_dialog.py, line: 109
-msgid "Scheme Name"
-msgstr "Scheme Name"
-
-#
-# File: usr/share/ashyterm/ui/color_scheme_dialog.py, line: 112
-msgid "Foreground"
-msgstr "Foreground"
-
-#
-# File: usr/share/ashyterm/ui/color_scheme_dialog.py, line: 113
-msgid "Background"
-msgstr "Background"
-
-#
-# File: usr/share/ashyterm/ui/color_scheme_dialog.py, line: 114
-msgid "Headerbar Background"
-msgstr "Headerbar Background"
-
-#
-# #-#-#-#-#  ashyterm.pot (ashyterm)  #-#-#-#-#
-#
-# File: usr/share/ashyterm/ui/color_scheme_dialog.py, line: 115
-# File: usr/share/ashyterm/ui/dialogs/preferences_dialog.py, line: 191
-msgid "Cursor"
-msgstr "Cursor"
-
-#
->>>>>>> aa677b20
 # #-#-#-#-#  ashyterm.pot (ashyterm)  #-#-#-#-#
 #
 # #-#-#-#-#  ashyterm.pot (ashyterm)  #-#-#-#-#
@@ -858,13 +736,8 @@
 # File: usr/share/ashyterm/ui/color_scheme_dialog.py, line: 599
 # File: usr/share/ashyterm/ui/actions.py, line: 391
 # File: usr/share/ashyterm/ui/actions.py, line: 468
-<<<<<<< HEAD
-# File: usr/share/ashyterm/ui/dialogs/session_edit_dialog.py, line: 501
-# File: usr/share/ashyterm/ui/dialogs/session_edit_dialog.py, line: 684
-=======
 # File: usr/share/ashyterm/ui/dialogs/session_edit_dialog.py, line: 489
 # File: usr/share/ashyterm/ui/dialogs/session_edit_dialog.py, line: 672
->>>>>>> aa677b20
 # File: usr/share/ashyterm/ui/dialogs/command_guide_dialog.py, line: 70
 # File: usr/share/ashyterm/ui/dialogs/command_guide_dialog.py, line: 734
 # File: usr/share/ashyterm/ui/dialogs/folder_edit_dialog.py, line: 134
@@ -906,104 +779,14 @@
 # #-#-#-#-#  ashyterm.pot (ashyterm)  #-#-#-#-#
 #
 # File: usr/share/ashyterm/ui/color_scheme_dialog.py, line: 140
-<<<<<<< HEAD
-# File: usr/share/ashyterm/ui/dialogs/session_edit_dialog.py, line: 503
-# File: usr/share/ashyterm/ui/dialogs/session_edit_dialog.py, line: 692
-=======
 # File: usr/share/ashyterm/ui/dialogs/session_edit_dialog.py, line: 491
 # File: usr/share/ashyterm/ui/dialogs/session_edit_dialog.py, line: 680
->>>>>>> aa677b20
 # File: usr/share/ashyterm/ui/dialogs/command_guide_dialog.py, line: 74
 # File: usr/share/ashyterm/ui/dialogs/folder_edit_dialog.py, line: 138
 # File: usr/share/ashyterm/filemanager/manager.py, line: 2247
 # File: usr/share/ashyterm/state/window_state.py, line: 102
 msgid "Save"
 msgstr "Save"
-<<<<<<< HEAD
-
-#
-# File: usr/share/ashyterm/ui/color_scheme_dialog.py, line: 147
-msgid "Live Preview"
-msgstr "Live Preview"
-
-#
-# File: usr/share/ashyterm/ui/color_scheme_dialog.py, line: 155
-msgid "General Colors"
-msgstr "General Colors"
-
-#
-# File: usr/share/ashyterm/ui/color_scheme_dialog.py, line: 164
-msgid "16-Color Palette"
-msgstr "16-Color Palette"
-
-#
-# #-#-#-#-#  ashyterm.pot (ashyterm)  #-#-#-#-#
-#
-# #-#-#-#-#  ashyterm.pot (ashyterm)  #-#-#-#-#
-#
-# #-#-#-#-#  ashyterm.pot (ashyterm)  #-#-#-#-#
-#
-# #-#-#-#-#  ashyterm.pot (ashyterm)  #-#-#-#-#
-#
-# #-#-#-#-#  ashyterm.pot (ashyterm)  #-#-#-#-#
-#
-# #-#-#-#-#  ashyterm.pot (ashyterm)  #-#-#-#-#
-#
-# File: usr/share/ashyterm/ui/color_scheme_dialog.py, line: 224
-# File: usr/share/ashyterm/ui/color_scheme_dialog.py, line: 582
-# File: usr/share/ashyterm/ui/dialogs/session_edit_dialog.py, line: 948
-# File: usr/share/ashyterm/ui/dialogs/base_dialog.py, line: 65
-# File: usr/share/ashyterm/ui/dialogs/preferences_dialog.py, line: 712
-# File: usr/share/ashyterm/ui/dialogs/preferences_dialog.py, line: 739
-# File: usr/share/ashyterm/ui/dialogs/preferences_dialog.py, line: 749
-# File: usr/share/ashyterm/filemanager/manager.py, line: 1050
-# File: usr/share/ashyterm/filemanager/manager.py, line: 2060
-# File: usr/share/ashyterm/window.py, line: 1304
-# File: usr/share/ashyterm/app.py, line: 566
-msgid "OK"
-msgstr "OK"
-
-#
-# File: usr/share/ashyterm/ui/color_scheme_dialog.py, line: 230
-msgid "Name Error"
-msgstr "Name Error"
-
-#
-# File: usr/share/ashyterm/ui/color_scheme_dialog.py, line: 230
-msgid "Scheme name cannot be empty."
-msgstr "Scheme name cannot be empty."
-
-#
-# File: usr/share/ashyterm/ui/color_scheme_dialog.py, line: 244
-# File: usr/share/ashyterm/ui/color_scheme_dialog.py, line: 254
-msgid "Name Conflict"
-msgstr "Name Conflict"
-
-#
-# File: usr/share/ashyterm/ui/color_scheme_dialog.py, line: 246
-#, python-brace-format
-msgid ""
-"A color scheme with the name '{name}' already exists. Please choose a "
-"different name."
-msgstr ""
-"A color scheme with the name '{name}' already exists. Please choose a "
-"different name."
-
-#
-# File: usr/share/ashyterm/ui/color_scheme_dialog.py, line: 256
-#, python-brace-format
-msgid ""
-"A scheme with a similar internal name ('{key}') already exists. Please "
-"choose a slightly different name."
-msgstr ""
-"A scheme with a similar internal name ('{key}') already exists. Please "
-"choose a slightly different name."
-
-#
-# File: usr/share/ashyterm/ui/color_scheme_dialog.py, line: 271
-msgid "Invalid Color"
-msgstr "Invalid Color"
-=======
 
 #
 # File: usr/share/ashyterm/ui/color_scheme_dialog.py, line: 147
@@ -1137,59 +920,12 @@
 # File: usr/share/ashyterm/ui/dialogs/shortcuts_dialog.py, line: 193
 msgid "Edit"
 msgstr "Edit"
->>>>>>> aa677b20
-
-#
-# File: usr/share/ashyterm/ui/color_scheme_dialog.py, line: 272
-msgid "One or more hex codes are invalid. Please correct them."
-msgstr "One or more hex codes are invalid. Please correct them."
-
-#
-# #-#-#-#-#  ashyterm.pot (ashyterm)  #-#-#-#-#
-#
-<<<<<<< HEAD
-# File: usr/share/ashyterm/ui/color_scheme_dialog.py, line: 297
-# File: usr/share/ashyterm/ui/dialogs/command_guide_dialog.py, line: 189
-msgid "Custom"
-msgstr "Custom"
-
-#
-# File: usr/share/ashyterm/ui/color_scheme_dialog.py, line: 297
-msgid "Built-in"
-msgstr "Built-in"
-
-#
-# File: usr/share/ashyterm/ui/color_scheme_dialog.py, line: 387
-msgid "Color Schemes"
-msgstr "Color Schemes"
-
-#
-# File: usr/share/ashyterm/ui/color_scheme_dialog.py, line: 413
-msgid "Available Schemes"
-msgstr "Available Schemes"
-
-#
-# File: usr/share/ashyterm/ui/color_scheme_dialog.py, line: 414
-msgid "Select a scheme to apply it instantly."
-msgstr "Select a scheme to apply it instantly."
-
-#
-# File: usr/share/ashyterm/ui/color_scheme_dialog.py, line: 439
-msgid "New"
-msgstr "New"
-
-#
-# #-#-#-#-#  ashyterm.pot (ashyterm)  #-#-#-#-#
-#
-# #-#-#-#-#  ashyterm.pot (ashyterm)  #-#-#-#-#
-#
-# File: usr/share/ashyterm/ui/color_scheme_dialog.py, line: 444
-# File: usr/share/ashyterm/ui/menus.py, line: 217
-# File: usr/share/ashyterm/ui/menus.py, line: 237
-# File: usr/share/ashyterm/ui/dialogs/shortcuts_dialog.py, line: 193
-msgid "Edit"
-msgstr "Edit"
-=======
+
+#
+# #-#-#-#-#  ashyterm.pot (ashyterm)  #-#-#-#-#
+#
+# #-#-#-#-#  ashyterm.pot (ashyterm)  #-#-#-#-#
+#
 # #-#-#-#-#  ashyterm.pot (ashyterm)  #-#-#-#-#
 #
 # #-#-#-#-#  ashyterm.pot (ashyterm)  #-#-#-#-#
@@ -1256,128 +992,6 @@
 # File: usr/share/ashyterm/ui/menus.py, line: 33
 msgid "Light Style"
 msgstr "Light Style"
->>>>>>> aa677b20
-
-#
-# File: usr/share/ashyterm/ui/menus.py, line: 40
-msgid "Dark Style"
-msgstr "Dark Style"
-
-#
-# File: usr/share/ashyterm/ui/menus.py, line: 47
-msgid "Match Terminal Colors"
-msgstr "Match Terminal Colors"
-
-#
-# #-#-#-#-#  ashyterm.pot (ashyterm)  #-#-#-#-#
-#
-# File: usr/share/ashyterm/ui/menus.py, line: 163
-# File: usr/share/ashyterm/ui/dialogs/shortcuts_dialog.py, line: 54
-msgid "New Window"
-msgstr "New Window"
-
-#
-# #-#-#-#-#  ashyterm.pot (ashyterm)  #-#-#-#-#
-#
-<<<<<<< HEAD
-# File: usr/share/ashyterm/ui/color_scheme_dialog.py, line: 449
-# File: usr/share/ashyterm/ui/color_scheme_dialog.py, line: 600
-# File: usr/share/ashyterm/ui/menus.py, line: 224
-# File: usr/share/ashyterm/ui/menus.py, line: 244
-# File: usr/share/ashyterm/ui/actions.py, line: 469
-# File: usr/share/ashyterm/ui/dialogs/command_guide_dialog.py, line: 735
-# File: usr/share/ashyterm/filemanager/manager.py, line: 1464
-# File: usr/share/ashyterm/filemanager/manager.py, line: 1505
-# File: usr/share/ashyterm/state/window_state.py, line: 206
-msgid "Delete"
-msgstr "Delete"
-
-#
-# File: usr/share/ashyterm/ui/color_scheme_dialog.py, line: 577
-msgid "Theme Saved"
-msgstr "Theme Saved"
-
-#
-# File: usr/share/ashyterm/ui/color_scheme_dialog.py, line: 578
-#, python-brace-format
-msgid "The theme '{name}' has been created and applied."
-msgstr "The theme '{name}' has been created and applied."
-
-#
-# File: usr/share/ashyterm/ui/color_scheme_dialog.py, line: 592
-msgid "Delete Scheme?"
-msgstr "Delete Scheme?"
-
-#
-# File: usr/share/ashyterm/ui/color_scheme_dialog.py, line: 594
-#, python-brace-format
-msgid ""
-"Are you sure you want to delete the scheme '{name}'? This cannot be undone."
-msgstr ""
-"Are you sure you want to delete the scheme '{name}'? This cannot be undone."
-
-#
-# File: usr/share/ashyterm/ui/sidebar_manager.py, line: 280
-msgid "Show Sessions"
-msgstr "Show Sessions"
-
-#
-# File: usr/share/ashyterm/ui/sidebar_manager.py, line: 287
-msgid "Hide Sidebar"
-msgstr "Hide Sidebar"
-
-#
-# File: usr/share/ashyterm/ui/sidebar_manager.py, line: 287
-msgid "Show Sidebar"
-msgstr "Show Sidebar"
-=======
-# #-#-#-#-#  ashyterm.pot (ashyterm)  #-#-#-#-#
-#
-# File: usr/share/ashyterm/ui/menus.py, line: 164
-# File: usr/share/ashyterm/ui/dialogs/shortcuts_dialog.py, line: 55
-# File: usr/share/ashyterm/ui/dialogs/preferences_dialog.py, line: 31
-msgid "Preferences"
-msgstr "Preferences"
-
-#
-# #-#-#-#-#  ashyterm.pot (ashyterm)  #-#-#-#-#
-#
-# File: usr/share/ashyterm/ui/menus.py, line: 165
-# File: usr/share/ashyterm/ui/dialogs/shortcuts_dialog.py, line: 74
-msgid "Keyboard Shortcuts"
-msgstr "Keyboard Shortcuts"
-
-#
-# File: usr/share/ashyterm/ui/menus.py, line: 166
-msgid "About"
-msgstr "About"
-
-#
-# File: usr/share/ashyterm/ui/menus.py, line: 168
-msgid "Quit"
-msgstr "Quit"
-
-#
-# File: usr/share/ashyterm/ui/menus.py, line: 213
-msgid "Connect with SFTP"
-msgstr "Connect with SFTP"
-
-#
-# File: usr/share/ashyterm/ui/menus.py, line: 218
-msgid "Duplicate"
-msgstr "Duplicate"
->>>>>>> aa677b20
-
-#
-# File: usr/share/ashyterm/ui/menus.py, line: 27
-msgid "Follow System Style"
-msgstr "Follow System Style"
-
-#
-<<<<<<< HEAD
-# File: usr/share/ashyterm/ui/menus.py, line: 33
-msgid "Light Style"
-msgstr "Light Style"
 
 #
 # File: usr/share/ashyterm/ui/menus.py, line: 40
@@ -1449,17 +1063,6 @@
 # File: usr/share/ashyterm/filemanager/manager.py, line: 2348
 msgid "Rename"
 msgstr "Rename"
-=======
-# #-#-#-#-#  ashyterm.pot (ashyterm)  #-#-#-#-#
-#
-# File: usr/share/ashyterm/ui/menus.py, line: 219
-# File: usr/share/ashyterm/ui/menus.py, line: 239
-# File: usr/share/ashyterm/ui/actions.py, line: 392
-# File: usr/share/ashyterm/filemanager/manager.py, line: 1454
-# File: usr/share/ashyterm/filemanager/manager.py, line: 2340
-# File: usr/share/ashyterm/filemanager/manager.py, line: 2348
-msgid "Rename"
-msgstr "Rename"
 
 #
 # #-#-#-#-#  ashyterm.pot (ashyterm)  #-#-#-#-#
@@ -1497,97 +1100,18 @@
 # File: usr/share/ashyterm/ui/menus.py, line: 282
 msgid "Copy Link"
 msgstr "Copy Link"
->>>>>>> aa677b20
-
-#
-# #-#-#-#-#  ashyterm.pot (ashyterm)  #-#-#-#-#
-#
-<<<<<<< HEAD
-# File: usr/share/ashyterm/ui/menus.py, line: 222
-# File: usr/share/ashyterm/sessions/tree.py, line: 809
-msgid "Move to Folder..."
-msgstr "Move to Folder..."
-
-#
-# File: usr/share/ashyterm/ui/menus.py, line: 238
-msgid "Add Session Here"
-msgstr "Add Session Here"
-=======
+
+#
+# #-#-#-#-#  ashyterm.pot (ashyterm)  #-#-#-#-#
+#
 # File: usr/share/ashyterm/ui/menus.py, line: 286
 # File: usr/share/ashyterm/ui/dialogs/shortcuts_dialog.py, line: 35
 msgid "Copy"
 msgstr "Copy"
->>>>>>> aa677b20
-
-#
-# #-#-#-#-#  ashyterm.pot (ashyterm)  #-#-#-#-#
-#
-<<<<<<< HEAD
-# File: usr/share/ashyterm/ui/menus.py, line: 242
-# File: usr/share/ashyterm/ui/menus.py, line: 287
-# File: usr/share/ashyterm/ui/dialogs/shortcuts_dialog.py, line: 36
-msgid "Paste"
-msgstr "Paste"
-
-#
-# File: usr/share/ashyterm/ui/menus.py, line: 255
-msgid "Paste to Root"
-msgstr "Paste to Root"
-
-#
-# File: usr/share/ashyterm/ui/menus.py, line: 281
-msgid "Open Link"
-msgstr "Open Link"
-
-#
-# File: usr/share/ashyterm/ui/menus.py, line: 282
-msgid "Copy Link"
-msgstr "Copy Link"
-
-#
-# #-#-#-#-#  ashyterm.pot (ashyterm)  #-#-#-#-#
-#
-# File: usr/share/ashyterm/ui/menus.py, line: 286
-# File: usr/share/ashyterm/ui/dialogs/shortcuts_dialog.py, line: 35
-msgid "Copy"
-msgstr "Copy"
-=======
-# File: usr/share/ashyterm/ui/menus.py, line: 288
-# File: usr/share/ashyterm/ui/dialogs/shortcuts_dialog.py, line: 37
-msgid "Select All"
-msgstr "Select All"
-
-#
-# File: usr/share/ashyterm/ui/menus.py, line: 292
-msgid "Split Left/Right"
-msgstr "Split Left/Right"
-
-#
-# File: usr/share/ashyterm/ui/menus.py, line: 295
-msgid "Split Top/Bottom"
-msgstr "Split Top/Bottom"
-
-#
-# File: usr/share/ashyterm/ui/actions.py, line: 192
-msgid "Please select an SSH session to connect with SFTP."
-msgstr "Please select an SSH session to connect with SFTP."
-
-#
-# File: usr/share/ashyterm/ui/actions.py, line: 258
-# File: usr/share/ashyterm/ui/actions.py, line: 280
-msgid "New Session"
-msgstr "New Session"
-
-#
-# File: usr/share/ashyterm/ui/actions.py, line: 284
-msgid "New Folder"
-msgstr "New Folder"
->>>>>>> aa677b20
-
-#
-# #-#-#-#-#  ashyterm.pot (ashyterm)  #-#-#-#-#
-#
-<<<<<<< HEAD
+
+#
+# #-#-#-#-#  ashyterm.pot (ashyterm)  #-#-#-#-#
+#
 # File: usr/share/ashyterm/ui/menus.py, line: 288
 # File: usr/share/ashyterm/ui/dialogs/shortcuts_dialog.py, line: 37
 msgid "Select All"
@@ -1633,7 +1157,7 @@
 #
 # File: usr/share/ashyterm/ui/actions.py, line: 383
 # File: usr/share/ashyterm/ui/actions.py, line: 434
-# File: usr/share/ashyterm/ui/dialogs/session_edit_dialog.py, line: 165
+# File: usr/share/ashyterm/ui/dialogs/session_edit_dialog.py, line: 164
 msgid "Folder"
 msgstr "Folder"
 
@@ -1724,113 +1248,6 @@
 #
 # #-#-#-#-#  ashyterm.pot (ashyterm)  #-#-#-#-#
 #
-# File: usr/share/ashyterm/ui/dialogs/session_edit_dialog.py, line: 106
-# File: usr/share/ashyterm/ui/dialogs/folder_edit_dialog.py, line: 72
-msgid "UI Error"
-msgstr "UI Error"
-=======
-# File: usr/share/ashyterm/ui/actions.py, line: 383
-# File: usr/share/ashyterm/ui/actions.py, line: 432
-# File: usr/share/ashyterm/ui/dialogs/move_dialogs.py, line: 141
-msgid "Session"
-msgstr "Session"
-
-#
-# #-#-#-#-#  ashyterm.pot (ashyterm)  #-#-#-#-#
-#
-# File: usr/share/ashyterm/ui/actions.py, line: 383
-# File: usr/share/ashyterm/ui/actions.py, line: 434
-# File: usr/share/ashyterm/ui/dialogs/session_edit_dialog.py, line: 164
-msgid "Folder"
-msgstr "Folder"
-
-#
-# File: usr/share/ashyterm/ui/actions.py, line: 386
-#, python-brace-format
-msgid "Rename {type}"
-msgstr "Rename {type}"
-
-#
-# File: usr/share/ashyterm/ui/actions.py, line: 387
-#, python-brace-format
-msgid "Enter new name for \"{name}\":"
-msgstr "Enter new name for \"{name}\":"
-
-#
-# File: usr/share/ashyterm/ui/actions.py, line: 428
-msgid "Delete Item"
-msgstr "Delete Item"
-
-#
-# File: usr/share/ashyterm/ui/actions.py, line: 428
-msgid "Delete Items"
-msgstr "Delete Items"
-
-#
-# #-#-#-#-#  ashyterm.pot (ashyterm)  #-#-#-#-#
-#
-# File: usr/share/ashyterm/ui/actions.py, line: 436
-# File: usr/share/ashyterm/ui/dialogs/move_dialogs.py, line: 163
-msgid "Layout"
-msgstr "Layout"
-
-#
-# File: usr/share/ashyterm/ui/actions.py, line: 439
-#, python-brace-format
-msgid "Delete {type}"
-msgstr "Delete {type}"
-
-#
-# File: usr/share/ashyterm/ui/actions.py, line: 445
-#, python-brace-format
-msgid ""
-"The folder \"{name}\" is not empty. Are you sure you want to permanently "
-"delete it and all its contents?"
-msgstr ""
-"The folder \"{name}\" is not empty. Are you sure you want to permanently "
-"delete it and all its contents?"
-
-#
-# File: usr/share/ashyterm/ui/actions.py, line: 448
-#, python-brace-format
-msgid "Are you sure you want to delete \"{name}\"?"
-msgstr "Are you sure you want to delete \"{name}\"?"
-
-#
-# File: usr/share/ashyterm/ui/actions.py, line: 454
-#, python-brace-format
-msgid "Are you sure you want to permanently delete these {count} items?"
-msgstr "Are you sure you want to permanently delete these {count} items?"
-
-#
-# File: usr/share/ashyterm/ui/actions.py, line: 462
-msgid "This will also delete all contents of any selected folders."
-msgstr "This will also delete all contents of any selected folders."
-
-#
-# File: usr/share/ashyterm/ui/ssh_dialogs.py, line: 20
-msgid "SSH Connection Failed"
-msgstr "SSH Connection Failed"
-
-#
-# File: usr/share/ashyterm/ui/ssh_dialogs.py, line: 21
-#, python-brace-format
-msgid "Could not connect to session '{session_name}'."
-msgstr "Could not connect to session '{session_name}'."
-
-#
-# File: usr/share/ashyterm/ui/ssh_dialogs.py, line: 43
-msgid "Close"
-msgstr "Close"
-
-#
-# File: usr/share/ashyterm/ui/dialogs/session_edit_dialog.py, line: 38
-msgid "Edit Session"
-msgstr "Edit Session"
-
-#
-# #-#-#-#-#  ashyterm.pot (ashyterm)  #-#-#-#-#
-#
 # File: usr/share/ashyterm/ui/dialogs/session_edit_dialog.py, line: 105
 # File: usr/share/ashyterm/ui/dialogs/folder_edit_dialog.py, line: 72
 msgid "UI Error"
@@ -1863,209 +1280,10 @@
 # File: usr/share/ashyterm/ui/dialogs/session_edit_dialog.py, line: 116
 msgid "Enter session name..."
 msgstr "Enter session name..."
->>>>>>> aa677b20
-
-#
-# #-#-#-#-#  ashyterm.pot (ashyterm)  #-#-#-#-#
-#
-<<<<<<< HEAD
-# File: usr/share/ashyterm/ui/dialogs/session_edit_dialog.py, line: 106
-# File: usr/share/ashyterm/ui/dialogs/folder_edit_dialog.py, line: 72
-msgid "Failed to initialize dialog interface"
-msgstr "Failed to initialize dialog interface"
-
-#
-# File: usr/share/ashyterm/ui/dialogs/session_edit_dialog.py, line: 111
-msgid "Session Information"
-msgstr "Session Information"
-
-#
-# File: usr/share/ashyterm/ui/dialogs/session_edit_dialog.py, line: 113
-msgid "Session Name"
-msgstr "Session Name"
-
-#
-# File: usr/share/ashyterm/ui/dialogs/session_edit_dialog.py, line: 113
-msgid "A descriptive name for this session"
-msgstr "A descriptive name for this session"
-
-#
-# File: usr/share/ashyterm/ui/dialogs/session_edit_dialog.py, line: 117
-msgid "Enter session name..."
-msgstr "Enter session name..."
-
-#
-# #-#-#-#-#  ashyterm.pot (ashyterm)  #-#-#-#-#
-#
-# File: usr/share/ashyterm/ui/dialogs/session_edit_dialog.py, line: 128
-# File: usr/share/ashyterm/ui/dialogs/preferences_dialog.py, line: 49
-msgid "Appearance"
-msgstr "Appearance"
-
-#
-# File: usr/share/ashyterm/ui/dialogs/session_edit_dialog.py, line: 130
-msgid "Tab Color"
-msgstr "Tab Color"
-
-#
-# File: usr/share/ashyterm/ui/dialogs/session_edit_dialog.py, line: 131
-msgid "Choose a color to identify this session's tab"
-msgstr "Choose a color to identify this session's tab"
-
-#
-# File: usr/share/ashyterm/ui/dialogs/session_edit_dialog.py, line: 150
-msgid "Clear Color"
-msgstr "Clear Color"
-
-#
-# #-#-#-#-#  ashyterm.pot (ashyterm)  #-#-#-#-#
-#
-# File: usr/share/ashyterm/ui/dialogs/session_edit_dialog.py, line: 163
-# File: usr/share/ashyterm/ui/dialogs/folder_edit_dialog.py, line: 84
-msgid "Organization"
-msgstr "Organization"
-
-#
-# File: usr/share/ashyterm/ui/dialogs/session_edit_dialog.py, line: 165
-msgid "Choose a folder to organize this session"
-msgstr "Choose a folder to organize this session"
-
-#
-# #-#-#-#-#  ashyterm.pot (ashyterm)  #-#-#-#-#
-#
-# #-#-#-#-#  ashyterm.pot (ashyterm)  #-#-#-#-#
-#
-# File: usr/share/ashyterm/ui/dialogs/session_edit_dialog.py, line: 168
-# File: usr/share/ashyterm/ui/dialogs/session_edit_dialog.py, line: 169
-# File: usr/share/ashyterm/ui/dialogs/folder_edit_dialog.py, line: 110
-# File: usr/share/ashyterm/ui/dialogs/folder_edit_dialog.py, line: 111
-# File: usr/share/ashyterm/ui/dialogs/move_dialogs.py, line: 80
-# File: usr/share/ashyterm/ui/dialogs/move_dialogs.py, line: 81
-msgid "Root"
-msgstr "Root"
-
-#
-# File: usr/share/ashyterm/ui/dialogs/session_edit_dialog.py, line: 194
-msgid "Connection Type"
-msgstr "Connection Type"
-
-#
-# File: usr/share/ashyterm/ui/dialogs/session_edit_dialog.py, line: 196
-msgid "Session Type"
-msgstr "Session Type"
-
-#
-# File: usr/share/ashyterm/ui/dialogs/session_edit_dialog.py, line: 197
-msgid "Choose between local terminal or SSH connection"
-msgstr "Choose between local terminal or SSH connection"
-
-#
-# #-#-#-#-#  ashyterm.pot (ashyterm)  #-#-#-#-#
-#
-# File: usr/share/ashyterm/ui/dialogs/session_edit_dialog.py, line: 200
-# File: usr/share/ashyterm/sessions/models.py, line: 477
-msgid "Local Terminal"
-msgstr "Local Terminal"
-
-#
-# File: usr/share/ashyterm/ui/dialogs/session_edit_dialog.py, line: 200
-msgid "SSH Connection"
-msgstr "SSH Connection"
-
-#
-# File: usr/share/ashyterm/ui/dialogs/session_edit_dialog.py, line: 210
-msgid "SSH Configuration"
-msgstr "SSH Configuration"
-
-#
-# File: usr/share/ashyterm/ui/dialogs/session_edit_dialog.py, line: 211
-msgid "Configure connection details for SSH sessions"
-msgstr "Configure connection details for SSH sessions"
-
-#
-# File: usr/share/ashyterm/ui/dialogs/session_edit_dialog.py, line: 214
-# File: usr/share/ashyterm/ui/dialogs/session_edit_dialog.py, line: 1118
-msgid "Host"
-msgstr "Host"
-
-#
-# File: usr/share/ashyterm/ui/dialogs/session_edit_dialog.py, line: 214
-msgid "Hostname or IP address of the remote server"
-msgstr "Hostname or IP address of the remote server"
-
-#
-# File: usr/share/ashyterm/ui/dialogs/session_edit_dialog.py, line: 218
-msgid "example.com or 192.168.1.100"
-msgstr "example.com or 192.168.1.100"
-
-#
-# File: usr/share/ashyterm/ui/dialogs/session_edit_dialog.py, line: 227
-msgid "Username"
-msgstr "Username"
-
-#
-# File: usr/share/ashyterm/ui/dialogs/session_edit_dialog.py, line: 228
-msgid "Username for SSH authentication (optional)"
-msgstr "Username for SSH authentication (optional)"
-
-#
-# File: usr/share/ashyterm/ui/dialogs/session_edit_dialog.py, line: 231
-msgid "username"
-msgstr "username"
-
-#
-# File: usr/share/ashyterm/ui/dialogs/session_edit_dialog.py, line: 239
-msgid "Port"
-msgstr "Port"
-
-#
-# File: usr/share/ashyterm/ui/dialogs/session_edit_dialog.py, line: 239
-msgid "SSH port number (default: 22)"
-msgstr "SSH port number (default: 22)"
-
-#
-# File: usr/share/ashyterm/ui/dialogs/session_edit_dialog.py, line: 249
-msgid "Authentication"
-msgstr "Authentication"
-
-#
-# File: usr/share/ashyterm/ui/dialogs/session_edit_dialog.py, line: 249
-msgid "Choose authentication method"
-msgstr "Choose authentication method"
-
-#
-# File: usr/share/ashyterm/ui/dialogs/session_edit_dialog.py, line: 251
-msgid "SSH Key"
-msgstr "SSH Key"
-
-#
-# #-#-#-#-#  ashyterm.pot (ashyterm)  #-#-#-#-#
-#
-# File: usr/share/ashyterm/ui/dialogs/session_edit_dialog.py, line: 251
-# File: usr/share/ashyterm/ui/dialogs/session_edit_dialog.py, line: 293
-# File: usr/share/ashyterm/app.py, line: 389
-# File: usr/share/ashyterm/app.py, line: 515
-msgid "Password"
-msgstr "Password"
-
-#
-# File: usr/share/ashyterm/ui/dialogs/session_edit_dialog.py, line: 266
-msgid "SSH Key Path"
-msgstr "SSH Key Path"
-
-#
-# File: usr/share/ashyterm/ui/dialogs/session_edit_dialog.py, line: 266
-msgid "Path to private SSH key file"
-msgstr "Path to private SSH key file"
-
-#
-# File: usr/share/ashyterm/ui/dialogs/session_edit_dialog.py, line: 281
-msgid "Browse..."
-msgstr "Browse..."
-
-#
-# File: usr/share/ashyterm/ui/dialogs/session_edit_dialog.py, line: 293
-=======
+
+#
+# #-#-#-#-#  ashyterm.pot (ashyterm)  #-#-#-#-#
+#
 # File: usr/share/ashyterm/ui/dialogs/session_edit_dialog.py, line: 127
 # File: usr/share/ashyterm/ui/dialogs/preferences_dialog.py, line: 49
 msgid "Appearance"
@@ -2234,189 +1452,50 @@
 
 #
 # File: usr/share/ashyterm/ui/dialogs/session_edit_dialog.py, line: 291
->>>>>>> aa677b20
 msgid "Password for SSH authentication"
 msgstr "Password for SSH authentication"
 
 #
-<<<<<<< HEAD
-# File: usr/share/ashyterm/ui/dialogs/session_edit_dialog.py, line: 297
-=======
 # File: usr/share/ashyterm/ui/dialogs/session_edit_dialog.py, line: 295
->>>>>>> aa677b20
 msgid "Password for SSH authentication (stored in system keyring)"
 msgstr "Password for SSH authentication (stored in system keyring)"
 
 #
-<<<<<<< HEAD
-# File: usr/share/ashyterm/ui/dialogs/session_edit_dialog.py, line: 301
-=======
 # File: usr/share/ashyterm/ui/dialogs/session_edit_dialog.py, line: 299
->>>>>>> aa677b20
 msgid "Password for SSH authentication (keyring not available)"
 msgstr "Password for SSH authentication (keyring not available)"
 
 #
-<<<<<<< HEAD
-# File: usr/share/ashyterm/ui/dialogs/session_edit_dialog.py, line: 310
-=======
 # File: usr/share/ashyterm/ui/dialogs/session_edit_dialog.py, line: 308
->>>>>>> aa677b20
 msgid "Enter password..."
 msgstr "Enter password..."
 
 #
-<<<<<<< HEAD
-# File: usr/share/ashyterm/ui/dialogs/session_edit_dialog.py, line: 325
-=======
 # File: usr/share/ashyterm/ui/dialogs/session_edit_dialog.py, line: 323
->>>>>>> aa677b20
 msgid "Run Command After Login"
 msgstr "Run Command After Login"
 
 #
-<<<<<<< HEAD
-# File: usr/share/ashyterm/ui/dialogs/session_edit_dialog.py, line: 327
-=======
 # File: usr/share/ashyterm/ui/dialogs/session_edit_dialog.py, line: 325
->>>>>>> aa677b20
 msgid "Execute a custom command automatically after the SSH session connects"
 msgstr "Execute a custom command automatically after the SSH session connects"
 
 #
-<<<<<<< HEAD
-# File: usr/share/ashyterm/ui/dialogs/session_edit_dialog.py, line: 334
-=======
 # File: usr/share/ashyterm/ui/dialogs/session_edit_dialog.py, line: 332
->>>>>>> aa677b20
 msgid "Post-Login Command"
 msgstr "Post-Login Command"
 
 #
-<<<<<<< HEAD
-# File: usr/share/ashyterm/ui/dialogs/session_edit_dialog.py, line: 335
-=======
 # File: usr/share/ashyterm/ui/dialogs/session_edit_dialog.py, line: 333
->>>>>>> aa677b20
 msgid "Command to execute right after a successful login"
 msgstr "Command to execute right after a successful login"
 
 #
-<<<<<<< HEAD
-# File: usr/share/ashyterm/ui/dialogs/session_edit_dialog.py, line: 339
-=======
 # File: usr/share/ashyterm/ui/dialogs/session_edit_dialog.py, line: 337
->>>>>>> aa677b20
 msgid "Example: tmux attach -t main"
 msgstr "Example: tmux attach -t main"
 
 #
-<<<<<<< HEAD
-# File: usr/share/ashyterm/ui/dialogs/session_edit_dialog.py, line: 356
-msgid "Enable X11 Forwarding"
-msgstr "Enable X11 Forwarding"
-
-#
-# File: usr/share/ashyterm/ui/dialogs/session_edit_dialog.py, line: 357
-msgid "Allow starting programs in graphical mode (X11)"
-msgstr "Allow starting programs in graphical mode (X11)"
-
-#
-# File: usr/share/ashyterm/ui/dialogs/session_edit_dialog.py, line: 366
-msgid "Port Forwarding"
-msgstr "Port Forwarding"
-
-#
-# File: usr/share/ashyterm/ui/dialogs/session_edit_dialog.py, line: 367
-msgid "Create SSH tunnels to forward local ports to remote targets"
-msgstr "Create SSH tunnels to forward local ports to remote targets"
-
-#
-# File: usr/share/ashyterm/ui/dialogs/session_edit_dialog.py, line: 381
-msgid "Add"
-msgstr "Add"
-
-#
-# File: usr/share/ashyterm/ui/dialogs/session_edit_dialog.py, line: 408
-msgid "No port forwards configured."
-msgstr "No port forwards configured."
-
-#
-# #-#-#-#-#  ashyterm.pot (ashyterm)  #-#-#-#-#
-#
-# File: usr/share/ashyterm/ui/dialogs/session_edit_dialog.py, line: 439
-# File: usr/share/ashyterm/ui/dialogs/session_edit_dialog.py, line: 588
-# File: usr/share/ashyterm/sessions/models.py, line: 343
-msgid "Tunnel"
-msgstr "Tunnel"
-
-#
-# File: usr/share/ashyterm/ui/dialogs/session_edit_dialog.py, line: 442
-msgid "SSH Host"
-msgstr "SSH Host"
-
-#
-# File: usr/share/ashyterm/ui/dialogs/session_edit_dialog.py, line: 443
-#, python-brace-format
-msgid "{local_host}:{local_port} → {remote_host}:{remote_port}"
-msgstr "{local_host}:{local_port} → {remote_host}:{remote_port}"
-
-#
-# File: usr/share/ashyterm/ui/dialogs/session_edit_dialog.py, line: 496
-msgid "Edit Port Forward"
-msgstr "Edit Port Forward"
-
-#
-# File: usr/share/ashyterm/ui/dialogs/session_edit_dialog.py, line: 496
-msgid "Add Port Forward"
-msgstr "Add Port Forward"
-
-#
-# File: usr/share/ashyterm/ui/dialogs/session_edit_dialog.py, line: 520
-msgid "Tunnel name"
-msgstr "Tunnel name"
-
-#
-# #-#-#-#-#  ashyterm.pot (ashyterm)  #-#-#-#-#
-#
-# File: usr/share/ashyterm/ui/dialogs/session_edit_dialog.py, line: 523
-# File: usr/share/ashyterm/filemanager/manager.py, line: 869
-msgid "Name"
-msgstr "Name"
-
-#
-# File: usr/share/ashyterm/ui/dialogs/session_edit_dialog.py, line: 531
-msgid "Local Host"
-msgstr "Local Host"
-
-#
-# File: usr/share/ashyterm/ui/dialogs/session_edit_dialog.py, line: 536
-msgid "Local Port"
-msgstr "Local Port"
-
-#
-# File: usr/share/ashyterm/ui/dialogs/session_edit_dialog.py, line: 541
-msgid "Leave blank to use the SSH host"
-msgstr "Leave blank to use the SSH host"
-
-#
-# File: usr/share/ashyterm/ui/dialogs/session_edit_dialog.py, line: 548
-msgid "Connect to a different remote host"
-msgstr "Connect to a different remote host"
-
-#
-# File: usr/share/ashyterm/ui/dialogs/session_edit_dialog.py, line: 558
-msgid "Remote Host"
-msgstr "Remote Host"
-
-#
-# File: usr/share/ashyterm/ui/dialogs/session_edit_dialog.py, line: 563
-msgid "Remote Port"
-msgstr "Remote Port"
-
-#
-# File: usr/share/ashyterm/ui/dialogs/session_edit_dialog.py, line: 602
-=======
 # File: usr/share/ashyterm/ui/dialogs/session_edit_dialog.py, line: 354
 msgid "Port Forwarding"
 msgstr "Port Forwarding"
@@ -2511,7 +1590,6 @@
 
 #
 # File: usr/share/ashyterm/ui/dialogs/session_edit_dialog.py, line: 590
->>>>>>> aa677b20
 msgid ""
 "Local port must be between 1025 and 65535 (ports below 1024 require "
 "administrator privileges)."
@@ -2520,113 +1598,36 @@
 "administrator privileges)."
 
 #
-<<<<<<< HEAD
-# File: usr/share/ashyterm/ui/dialogs/session_edit_dialog.py, line: 606
-=======
 # File: usr/share/ashyterm/ui/dialogs/session_edit_dialog.py, line: 594
->>>>>>> aa677b20
 msgid "Remote port must be between 1 and 65535."
 msgstr "Remote port must be between 1 and 65535."
 
 #
-<<<<<<< HEAD
-# File: usr/share/ashyterm/ui/dialogs/session_edit_dialog.py, line: 608
-=======
 # File: usr/share/ashyterm/ui/dialogs/session_edit_dialog.py, line: 596
->>>>>>> aa677b20
 msgid "Local host cannot be empty."
 msgstr "Local host cannot be empty."
 
 #
-<<<<<<< HEAD
-# File: usr/share/ashyterm/ui/dialogs/session_edit_dialog.py, line: 612
-=======
 # File: usr/share/ashyterm/ui/dialogs/session_edit_dialog.py, line: 600
->>>>>>> aa677b20
 msgid "Invalid Port Forward"
 msgstr "Invalid Port Forward"
 
 #
-<<<<<<< HEAD
-# File: usr/share/ashyterm/ui/dialogs/session_edit_dialog.py, line: 631
-=======
 # File: usr/share/ashyterm/ui/dialogs/session_edit_dialog.py, line: 619
->>>>>>> aa677b20
 msgid "SFTP Session"
 msgstr "SFTP Session"
 
 #
-<<<<<<< HEAD
-# File: usr/share/ashyterm/ui/dialogs/session_edit_dialog.py, line: 633
-=======
 # File: usr/share/ashyterm/ui/dialogs/session_edit_dialog.py, line: 621
->>>>>>> aa677b20
 msgid "Configure default directories for SFTP connections (optional)"
 msgstr "Configure default directories for SFTP connections (optional)"
 
 #
-<<<<<<< HEAD
-# File: usr/share/ashyterm/ui/dialogs/session_edit_dialog.py, line: 638
-=======
 # File: usr/share/ashyterm/ui/dialogs/session_edit_dialog.py, line: 626
->>>>>>> aa677b20
 msgid "Enable SFTP Session"
 msgstr "Enable SFTP Session"
 
 #
-<<<<<<< HEAD
-# File: usr/share/ashyterm/ui/dialogs/session_edit_dialog.py, line: 640
-msgid "Use these directories when opening an SFTP tab for this session"
-msgstr "Use these directories when opening an SFTP tab for this session"
-
-#
-# File: usr/share/ashyterm/ui/dialogs/session_edit_dialog.py, line: 649
-msgid "Local Directory"
-msgstr "Local Directory"
-
-#
-# File: usr/share/ashyterm/ui/dialogs/session_edit_dialog.py, line: 650
-msgid "Starting directory on your machine for SFTP"
-msgstr "Starting directory on your machine for SFTP"
-
-#
-# File: usr/share/ashyterm/ui/dialogs/session_edit_dialog.py, line: 654
-msgid "Example: /home/user/projects"
-msgstr "Example: /home/user/projects"
-
-#
-# File: usr/share/ashyterm/ui/dialogs/session_edit_dialog.py, line: 664
-msgid "Remote Directory"
-msgstr "Remote Directory"
-
-#
-# File: usr/share/ashyterm/ui/dialogs/session_edit_dialog.py, line: 665
-msgid "Starting directory on the remote host for SFTP"
-msgstr "Starting directory on the remote host for SFTP"
-
-#
-# File: usr/share/ashyterm/ui/dialogs/session_edit_dialog.py, line: 669
-msgid "Example: /var/www"
-msgstr "Example: /var/www"
-
-#
-# File: usr/share/ashyterm/ui/dialogs/session_edit_dialog.py, line: 688
-msgid "Test Connection"
-msgstr "Test Connection"
-
-#
-# File: usr/share/ashyterm/ui/dialogs/session_edit_dialog.py, line: 855
-msgid "Select SSH Key"
-msgstr "Select SSH Key"
-
-#
-# File: usr/share/ashyterm/ui/dialogs/session_edit_dialog.py, line: 863
-msgid "File Dialog Error"
-msgstr "File Dialog Error"
-
-#
-# File: usr/share/ashyterm/ui/dialogs/session_edit_dialog.py, line: 863
-=======
 # File: usr/share/ashyterm/ui/dialogs/session_edit_dialog.py, line: 628
 msgid "Use these directories when opening an SFTP tab for this session"
 msgstr "Use these directories when opening an SFTP tab for this session"
@@ -2678,195 +1679,89 @@
 
 #
 # File: usr/share/ashyterm/ui/dialogs/session_edit_dialog.py, line: 844
->>>>>>> aa677b20
 msgid "Failed to open file browser"
 msgstr "Failed to open file browser"
 
 #
-<<<<<<< HEAD
-# File: usr/share/ashyterm/ui/dialogs/session_edit_dialog.py, line: 875
-=======
 # File: usr/share/ashyterm/ui/dialogs/session_edit_dialog.py, line: 856
->>>>>>> aa677b20
 msgid "Invalid SSH Key"
 msgstr "Invalid SSH Key"
 
 #
-<<<<<<< HEAD
-# File: usr/share/ashyterm/ui/dialogs/session_edit_dialog.py, line: 880
-=======
 # File: usr/share/ashyterm/ui/dialogs/session_edit_dialog.py, line: 861
->>>>>>> aa677b20
 msgid "File Selection Error"
 msgstr "File Selection Error"
 
 #
-<<<<<<< HEAD
-# File: usr/share/ashyterm/ui/dialogs/session_edit_dialog.py, line: 881
-=======
 # File: usr/share/ashyterm/ui/dialogs/session_edit_dialog.py, line: 862
->>>>>>> aa677b20
 #, python-brace-format
 msgid "Failed to select file: {}"
 msgstr "Failed to select file: {}"
 
 #
-<<<<<<< HEAD
-# File: usr/share/ashyterm/ui/dialogs/session_edit_dialog.py, line: 891
-# File: usr/share/ashyterm/ui/dialogs/session_edit_dialog.py, line: 1106
-=======
 # File: usr/share/ashyterm/ui/dialogs/session_edit_dialog.py, line: 872
 # File: usr/share/ashyterm/ui/dialogs/session_edit_dialog.py, line: 1081
->>>>>>> aa677b20
 msgid "Validation Error"
 msgstr "Validation Error"
 
 #
-<<<<<<< HEAD
-# File: usr/share/ashyterm/ui/dialogs/session_edit_dialog.py, line: 892
-=======
 # File: usr/share/ashyterm/ui/dialogs/session_edit_dialog.py, line: 873
->>>>>>> aa677b20
 msgid "Please fill in all required SSH fields first."
 msgstr "Please fill in all required SSH fields first."
 
 #
-<<<<<<< HEAD
-# File: usr/share/ashyterm/ui/dialogs/session_edit_dialog.py, line: 897
-=======
 # File: usr/share/ashyterm/ui/dialogs/session_edit_dialog.py, line: 878
->>>>>>> aa677b20
 msgid "Testing Connection..."
 msgstr "Testing Connection..."
 
 #
-<<<<<<< HEAD
-# File: usr/share/ashyterm/ui/dialogs/session_edit_dialog.py, line: 898
-=======
 # File: usr/share/ashyterm/ui/dialogs/session_edit_dialog.py, line: 879
->>>>>>> aa677b20
 #, python-brace-format
 msgid "Attempting to connect to {host}..."
 msgstr "Attempting to connect to {host}..."
 
 #
-<<<<<<< HEAD
-# File: usr/share/ashyterm/ui/dialogs/session_edit_dialog.py, line: 914
-=======
 # File: usr/share/ashyterm/ui/dialogs/session_edit_dialog.py, line: 895
->>>>>>> aa677b20
 msgid "Test Connection Error"
 msgstr "Test Connection Error"
 
 #
-<<<<<<< HEAD
-# File: usr/share/ashyterm/ui/dialogs/session_edit_dialog.py, line: 915
-=======
 # File: usr/share/ashyterm/ui/dialogs/session_edit_dialog.py, line: 896
->>>>>>> aa677b20
 #, python-brace-format
 msgid "Failed to start connection test: {}"
 msgstr "Failed to start connection test: {}"
 
 #
-<<<<<<< HEAD
-# File: usr/share/ashyterm/ui/dialogs/session_edit_dialog.py, line: 945
-=======
 # File: usr/share/ashyterm/ui/dialogs/session_edit_dialog.py, line: 926
->>>>>>> aa677b20
 msgid "Connection Successful"
 msgstr "Connection Successful"
 
 #
-<<<<<<< HEAD
-# File: usr/share/ashyterm/ui/dialogs/session_edit_dialog.py, line: 946
-=======
 # File: usr/share/ashyterm/ui/dialogs/session_edit_dialog.py, line: 927
->>>>>>> aa677b20
 msgid "Successfully connected to the SSH server."
 msgstr "Successfully connected to the SSH server."
 
 #
-<<<<<<< HEAD
-# File: usr/share/ashyterm/ui/dialogs/session_edit_dialog.py, line: 952
-=======
 # File: usr/share/ashyterm/ui/dialogs/session_edit_dialog.py, line: 933
->>>>>>> aa677b20
 msgid "Connection Failed"
 msgstr "Connection Failed"
 
 #
-<<<<<<< HEAD
-# File: usr/share/ashyterm/ui/dialogs/session_edit_dialog.py, line: 953
-=======
 # File: usr/share/ashyterm/ui/dialogs/session_edit_dialog.py, line: 934
->>>>>>> aa677b20
 msgid "Could not connect to the SSH server."
 msgstr "Could not connect to the SSH server."
 
 #
 # #-#-#-#-#  ashyterm.pot (ashyterm)  #-#-#-#-#
-<<<<<<< HEAD
-#
-# File: usr/share/ashyterm/ui/dialogs/session_edit_dialog.py, line: 962
-# File: usr/share/ashyterm/ui/dialogs/folder_edit_dialog.py, line: 155
-msgid "Unsaved Changes"
-msgstr "Unsaved Changes"
-
-#
-# #-#-#-#-#  ashyterm.pot (ashyterm)  #-#-#-#-#
-#
-# File: usr/share/ashyterm/ui/dialogs/session_edit_dialog.py, line: 963
-# File: usr/share/ashyterm/ui/dialogs/folder_edit_dialog.py, line: 156
-msgid "You have unsaved changes. Are you sure you want to cancel?"
-msgstr "You have unsaved changes. Are you sure you want to cancel?"
-=======
 #
 # File: usr/share/ashyterm/ui/dialogs/session_edit_dialog.py, line: 943
 # File: usr/share/ashyterm/ui/dialogs/folder_edit_dialog.py, line: 155
 msgid "Unsaved Changes"
 msgstr "Unsaved Changes"
->>>>>>> aa677b20
-
-#
-# #-#-#-#-#  ashyterm.pot (ashyterm)  #-#-#-#-#
-#
-<<<<<<< HEAD
-# File: usr/share/ashyterm/ui/dialogs/session_edit_dialog.py, line: 992
-# File: usr/share/ashyterm/ui/dialogs/session_edit_dialog.py, line: 996
-# File: usr/share/ashyterm/ui/dialogs/folder_edit_dialog.py, line: 180
-# File: usr/share/ashyterm/ui/dialogs/folder_edit_dialog.py, line: 184
-msgid "Save Error"
-msgstr "Save Error"
-
-#
-# File: usr/share/ashyterm/ui/dialogs/session_edit_dialog.py, line: 996
-msgid "An unexpected error occurred while saving."
-msgstr "An unexpected error occurred while saving."
-
-#
-# File: usr/share/ashyterm/ui/dialogs/session_edit_dialog.py, line: 1107
-#, python-brace-format
-msgid ""
-"Session validation failed:\n"
-"{}"
-msgstr ""
-"Session validation failed:\n"
-"{}"
-
-#
-# File: usr/share/ashyterm/ui/dialogs/session_edit_dialog.py, line: 1114
-msgid "Session name"
-msgstr "Session name"
-
-#
-# #-#-#-#-#  ashyterm.pot (ashyterm)  #-#-#-#-#
-#
-# File: usr/share/ashyterm/ui/dialogs/session_edit_dialog.py, line: 1146
-# File: usr/share/ashyterm/sessions/models.py, line: 384
-msgid "Post-login command cannot be empty when enabled."
-msgstr "Post-login command cannot be empty when enabled."
-=======
+
+#
+# #-#-#-#-#  ashyterm.pot (ashyterm)  #-#-#-#-#
+#
 # File: usr/share/ashyterm/ui/dialogs/session_edit_dialog.py, line: 944
 # File: usr/share/ashyterm/ui/dialogs/folder_edit_dialog.py, line: 156
 msgid "You have unsaved changes. Are you sure you want to cancel?"
@@ -2901,26 +1796,32 @@
 # File: usr/share/ashyterm/ui/dialogs/session_edit_dialog.py, line: 1089
 msgid "Session name"
 msgstr "Session name"
->>>>>>> aa677b20
-
-#
-# #-#-#-#-#  ashyterm.pot (ashyterm)  #-#-#-#-#
-#
-<<<<<<< HEAD
-# File: usr/share/ashyterm/ui/dialogs/session_edit_dialog.py, line: 1160
-# File: usr/share/ashyterm/ui/dialogs/session_edit_dialog.py, line: 1168
-# File: usr/share/ashyterm/sessions/models.py, line: 390
-# File: usr/share/ashyterm/sessions/models.py, line: 394
+
+#
+# #-#-#-#-#  ashyterm.pot (ashyterm)  #-#-#-#-#
+#
+# File: usr/share/ashyterm/ui/dialogs/session_edit_dialog.py, line: 1121
+# File: usr/share/ashyterm/sessions/models.py, line: 371
+msgid "Post-login command cannot be empty when enabled."
+msgstr "Post-login command cannot be empty when enabled."
+
+#
+# #-#-#-#-#  ashyterm.pot (ashyterm)  #-#-#-#-#
+#
+# File: usr/share/ashyterm/ui/dialogs/session_edit_dialog.py, line: 1135
+# File: usr/share/ashyterm/ui/dialogs/session_edit_dialog.py, line: 1143
+# File: usr/share/ashyterm/sessions/models.py, line: 377
+# File: usr/share/ashyterm/sessions/models.py, line: 381
 msgid "SFTP local directory must exist and be a directory."
 msgstr "SFTP local directory must exist and be a directory."
 
 #
-# File: usr/share/ashyterm/ui/dialogs/session_edit_dialog.py, line: 1175
+# File: usr/share/ashyterm/ui/dialogs/session_edit_dialog.py, line: 1150
 msgid "SSH Validation Error"
 msgstr "SSH Validation Error"
 
 #
-# File: usr/share/ashyterm/ui/dialogs/session_edit_dialog.py, line: 1176
+# File: usr/share/ashyterm/ui/dialogs/session_edit_dialog.py, line: 1151
 #, python-brace-format
 msgid ""
 "SSH configuration errors:\n"
@@ -3239,348 +2140,6 @@
 msgstr "Reset All Shortcuts"
 
 #
-=======
-# File: usr/share/ashyterm/ui/dialogs/session_edit_dialog.py, line: 1121
-# File: usr/share/ashyterm/sessions/models.py, line: 371
-msgid "Post-login command cannot be empty when enabled."
-msgstr "Post-login command cannot be empty when enabled."
-
-#
-# #-#-#-#-#  ashyterm.pot (ashyterm)  #-#-#-#-#
-#
-# File: usr/share/ashyterm/ui/dialogs/session_edit_dialog.py, line: 1135
-# File: usr/share/ashyterm/ui/dialogs/session_edit_dialog.py, line: 1143
-# File: usr/share/ashyterm/sessions/models.py, line: 377
-# File: usr/share/ashyterm/sessions/models.py, line: 381
-msgid "SFTP local directory must exist and be a directory."
-msgstr "SFTP local directory must exist and be a directory."
-
-#
-# File: usr/share/ashyterm/ui/dialogs/session_edit_dialog.py, line: 1150
-msgid "SSH Validation Error"
-msgstr "SSH Validation Error"
-
-#
-# File: usr/share/ashyterm/ui/dialogs/session_edit_dialog.py, line: 1151
-#, python-brace-format
-msgid ""
-"SSH configuration errors:\n"
-"{}"
-msgstr ""
-"SSH configuration errors:\n"
-"{}"
-
-#
-# File: usr/share/ashyterm/ui/dialogs/command_guide_dialog.py, line: 39
-msgid "Add Custom Command"
-msgstr "Add Custom Command"
-
-#
-# File: usr/share/ashyterm/ui/dialogs/command_guide_dialog.py, line: 39
-msgid "Edit Custom Command"
-msgstr "Edit Custom Command"
-
-#
-# File: usr/share/ashyterm/ui/dialogs/command_guide_dialog.py, line: 91
-msgid "Command"
-msgstr "Command"
-
-#
-# File: usr/share/ashyterm/ui/dialogs/command_guide_dialog.py, line: 112
-# File: usr/share/ashyterm/ui/dialogs/command_guide_dialog.py, line: 528
-msgid "Category"
-msgstr "Category"
-
-#
-# File: usr/share/ashyterm/ui/dialogs/command_guide_dialog.py, line: 117
-msgid "Select an existing category or type a new one"
-msgstr "Select an existing category or type a new one"
-
-#
-# File: usr/share/ashyterm/ui/dialogs/command_guide_dialog.py, line: 130
-msgid "Description"
-msgstr "Description"
-
-#
-# File: usr/share/ashyterm/ui/dialogs/command_guide_dialog.py, line: 184
-msgid "Please fill in all required fields."
-msgstr "Please fill in all required fields."
-
-#
-# File: usr/share/ashyterm/ui/dialogs/command_guide_dialog.py, line: 249
-msgid "Delete this custom command"
-msgstr "Delete this custom command"
-
-#
-# File: usr/share/ashyterm/ui/dialogs/command_guide_dialog.py, line: 282
-msgid "Command Guide"
-msgstr "Command Guide"
-
-#
-# File: usr/share/ashyterm/ui/dialogs/command_guide_dialog.py, line: 387
-msgid "Search commands..."
-msgstr "Search commands..."
-
-#
-# File: usr/share/ashyterm/ui/dialogs/command_guide_dialog.py, line: 406
-msgid "Show Only Custom Commands"
-msgstr "Show Only Custom Commands"
-
-#
-# File: usr/share/ashyterm/ui/dialogs/command_guide_dialog.py, line: 411
-msgid "Add New Command"
-msgstr "Add New Command"
-
-#
-# File: usr/share/ashyterm/ui/dialogs/command_guide_dialog.py, line: 726
-msgid "Delete Custom Command?"
-msgstr "Delete Custom Command?"
-
-#
-# File: usr/share/ashyterm/ui/dialogs/command_guide_dialog.py, line: 728
-#, python-brace-format
-msgid ""
-"Are you sure you want to permanently delete the command:\n"
-"\n"
-"<b>{name}</b>"
-msgstr ""
-"Are you sure you want to permanently delete the command:\n"
-"\n"
-"<b>{name}</b>"
-
-#
-# File: usr/share/ashyterm/ui/dialogs/folder_edit_dialog.py, line: 27
-msgid "Edit Folder"
-msgstr "Edit Folder"
-
-#
-# File: usr/share/ashyterm/ui/dialogs/folder_edit_dialog.py, line: 78
-msgid "Folder Information"
-msgstr "Folder Information"
-
-#
-# File: usr/share/ashyterm/ui/dialogs/folder_edit_dialog.py, line: 90
-msgid "Folder Name"
-msgstr "Folder Name"
-
-#
-# File: usr/share/ashyterm/ui/dialogs/folder_edit_dialog.py, line: 91
-msgid "A descriptive name for organizing sessions"
-msgstr "A descriptive name for organizing sessions"
-
-#
-# File: usr/share/ashyterm/ui/dialogs/folder_edit_dialog.py, line: 95
-msgid "Enter folder name..."
-msgstr "Enter folder name..."
-
-#
-# File: usr/share/ashyterm/ui/dialogs/folder_edit_dialog.py, line: 106
-msgid "Parent Folder"
-msgstr "Parent Folder"
-
-#
-# File: usr/share/ashyterm/ui/dialogs/folder_edit_dialog.py, line: 107
-msgid "Choose a parent folder for organization"
-msgstr "Choose a parent folder for organization"
-
-#
-# File: usr/share/ashyterm/ui/dialogs/folder_edit_dialog.py, line: 184
-#, python-brace-format
-msgid "Failed to save folder: {}"
-msgstr "Failed to save folder: {}"
-
-#
-# File: usr/share/ashyterm/ui/dialogs/folder_edit_dialog.py, line: 189
-msgid "Folder name"
-msgstr "Folder name"
-
-#
-# File: usr/share/ashyterm/ui/dialogs/base_dialog.py, line: 77
-msgid "Continue"
-msgstr "Continue"
-
-#
-# File: usr/share/ashyterm/ui/dialogs/base_dialog.py, line: 96
-#, python-brace-format
-msgid "{} is required"
-msgstr "{} is required"
-
-#
-# File: usr/share/ashyterm/ui/dialogs/shortcuts_dialog.py, line: 16
-msgid "Tab &amp; Pane Management"
-msgstr "Tab &amp; Pane Management"
-
-#
-# File: usr/share/ashyterm/ui/dialogs/shortcuts_dialog.py, line: 19
-msgid "Close Tab"
-msgstr "Close Tab"
-
-#
-# File: usr/share/ashyterm/ui/dialogs/shortcuts_dialog.py, line: 20
-msgid "Next Tab"
-msgstr "Next Tab"
-
-#
-# File: usr/share/ashyterm/ui/dialogs/shortcuts_dialog.py, line: 21
-msgid "Previous Tab"
-msgstr "Previous Tab"
-
-#
-# File: usr/share/ashyterm/ui/dialogs/shortcuts_dialog.py, line: 25
-msgid "Splitting"
-msgstr "Splitting"
-
-#
-# File: usr/share/ashyterm/ui/dialogs/shortcuts_dialog.py, line: 27
-msgid "Split Horizontally"
-msgstr "Split Horizontally"
-
-#
-# File: usr/share/ashyterm/ui/dialogs/shortcuts_dialog.py, line: 28
-msgid "Split Vertically"
-msgstr "Split Vertically"
-
-#
-# File: usr/share/ashyterm/ui/dialogs/shortcuts_dialog.py, line: 29
-msgid "Close Active Pane"
-msgstr "Close Active Pane"
-
-#
-# File: usr/share/ashyterm/ui/dialogs/shortcuts_dialog.py, line: 33
-msgid "Terminal Interaction"
-msgstr "Terminal Interaction"
-
-#
-# File: usr/share/ashyterm/ui/dialogs/shortcuts_dialog.py, line: 38
-msgid "Send Command  All Tabs"
-msgstr "Send Command  All Tabs"
-
-#
-# File: usr/share/ashyterm/ui/dialogs/shortcuts_dialog.py, line: 42
-msgid "Zoom"
-msgstr "Zoom"
-
-#
-# File: usr/share/ashyterm/ui/dialogs/shortcuts_dialog.py, line: 44
-msgid "Zoom In"
-msgstr "Zoom In"
-
-#
-# File: usr/share/ashyterm/ui/dialogs/shortcuts_dialog.py, line: 45
-msgid "Zoom Out"
-msgstr "Zoom Out"
-
-#
-# File: usr/share/ashyterm/ui/dialogs/shortcuts_dialog.py, line: 46
-msgid "Reset Zoom"
-msgstr "Reset Zoom"
-
-#
-# File: usr/share/ashyterm/ui/dialogs/shortcuts_dialog.py, line: 50
-msgid "Application &amp; Window"
-msgstr "Application &amp; Window"
-
-#
-# File: usr/share/ashyterm/ui/dialogs/shortcuts_dialog.py, line: 53
-msgid "Toggle File Manager"
-msgstr "Toggle File Manager"
-
-#
-# File: usr/share/ashyterm/ui/dialogs/shortcuts_dialog.py, line: 56
-msgid "Quit Application"
-msgstr "Quit Application"
-
-#
-# File: usr/share/ashyterm/ui/dialogs/shortcuts_dialog.py, line: 93
-msgid "Reset All"
-msgstr "Reset All"
-
-#
-# File: usr/share/ashyterm/ui/dialogs/shortcuts_dialog.py, line: 94
-msgid "Reset all shortcuts to default values"
-msgstr "Reset all shortcuts to default values"
-
-#
-# File: usr/share/ashyterm/ui/dialogs/shortcuts_dialog.py, line: 128
-msgid "Reset all shortcuts to defaults"
-msgstr "Reset all shortcuts to defaults"
-
-#
-# File: usr/share/ashyterm/ui/dialogs/shortcuts_dialog.py, line: 186
-# File: usr/share/ashyterm/ui/dialogs/shortcuts_dialog.py, line: 213
-# File: usr/share/ashyterm/ui/dialogs/shortcuts_dialog.py, line: 294
-# File: usr/share/ashyterm/ui/dialogs/shortcuts_dialog.py, line: 334
-msgid "Not set"
-msgstr "Not set"
-
-#
-# File: usr/share/ashyterm/ui/dialogs/shortcuts_dialog.py, line: 191
-msgid "Shortcut for: "
-msgstr "Shortcut for: "
-
-#
-# File: usr/share/ashyterm/ui/dialogs/shortcuts_dialog.py, line: 195
-msgid "Click to change the keyboard shortcut for this action"
-msgstr "Click to change the keyboard shortcut for this action"
-
-#
-# File: usr/share/ashyterm/ui/dialogs/shortcuts_dialog.py, line: 205
-msgid "Set New Shortcut"
-msgstr "Set New Shortcut"
-
-#
-# File: usr/share/ashyterm/ui/dialogs/shortcuts_dialog.py, line: 206
-#, python-brace-format
-msgid "Press the new key combination for '{}', or Esc to cancel."
-msgstr "Press the new key combination for '{}', or Esc to cancel."
-
-#
-# File: usr/share/ashyterm/ui/dialogs/shortcuts_dialog.py, line: 215
-#, python-brace-format
-msgid ""
-"Current: {}\n"
-"New: (press keys)"
-msgstr ""
-"Current: {}\n"
-"New: (press keys)"
-
-#
-# File: usr/share/ashyterm/ui/dialogs/shortcuts_dialog.py, line: 257
-#, python-brace-format
-msgid ""
-"Current: {}\n"
-"New: {} (Conflicts with {})"
-msgstr ""
-"Current: {}\n"
-"New: {} (Conflicts with {})"
-
-#
-# File: usr/share/ashyterm/ui/dialogs/shortcuts_dialog.py, line: 263
-#, python-brace-format
-msgid ""
-"Current: {}\n"
-"New: {}"
-msgstr ""
-"Current: {}\n"
-"New: {}"
-
-#
-# File: usr/share/ashyterm/ui/dialogs/shortcuts_dialog.py, line: 270
-msgid "Clear"
-msgstr "Clear"
-
-#
-# File: usr/share/ashyterm/ui/dialogs/shortcuts_dialog.py, line: 271
-msgid "Set Shortcut"
-msgstr "Set Shortcut"
-
-#
-# File: usr/share/ashyterm/ui/dialogs/shortcuts_dialog.py, line: 306
-msgid "Reset All Shortcuts"
-msgstr "Reset All Shortcuts"
-
-#
->>>>>>> aa677b20
 # File: usr/share/ashyterm/ui/dialogs/shortcuts_dialog.py, line: 307
 msgid ""
 "This will reset all keyboard shortcuts to their default values. Continue?"
@@ -3670,7 +2229,6 @@
 # File: usr/share/ashyterm/ui/dialogs/preferences_dialog.py, line: 140
 msgid "Use Bright Colors for Bold Text"
 msgstr "Use Bright Colors for Bold Text"
-<<<<<<< HEAD
 
 #
 # File: usr/share/ashyterm/ui/dialogs/preferences_dialog.py, line: 141
@@ -3728,65 +2286,6 @@
 msgstr "Center"
 
 #
-=======
-
-#
-# File: usr/share/ashyterm/ui/dialogs/preferences_dialog.py, line: 141
-msgid "Render bold text with the brighter version of the base color"
-msgstr "Render bold text with the brighter version of the base color"
-
-#
-# File: usr/share/ashyterm/ui/dialogs/preferences_dialog.py, line: 151
-msgid "Auto-Hide Sidebar"
-msgstr "Auto-Hide Sidebar"
-
-#
-# File: usr/share/ashyterm/ui/dialogs/preferences_dialog.py, line: 153
-msgid "Automatically hide the sidebar when activating sessions or layouts"
-msgstr "Automatically hide the sidebar when activating sessions or layouts"
-
-#
-# File: usr/share/ashyterm/ui/dialogs/preferences_dialog.py, line: 166
-msgid "Blinking Text"
-msgstr "Blinking Text"
-
-#
-# File: usr/share/ashyterm/ui/dialogs/preferences_dialog.py, line: 167
-msgid "Control how the terminal handles blinking text"
-msgstr "Control how the terminal handles blinking text"
-
-#
-# File: usr/share/ashyterm/ui/dialogs/preferences_dialog.py, line: 169
-msgid "When focused"
-msgstr "When focused"
-
-#
-# File: usr/share/ashyterm/ui/dialogs/preferences_dialog.py, line: 169
-msgid "Always"
-msgstr "Always"
-
-#
-# File: usr/share/ashyterm/ui/dialogs/preferences_dialog.py, line: 175
-msgid "Tab Alignment"
-msgstr "Tab Alignment"
-
-#
-# File: usr/share/ashyterm/ui/dialogs/preferences_dialog.py, line: 176
-msgid "Align tabs to the left or center of the tab bar"
-msgstr "Align tabs to the left or center of the tab bar"
-
-#
-# File: usr/share/ashyterm/ui/dialogs/preferences_dialog.py, line: 178
-msgid "Left"
-msgstr "Left"
-
-#
-# File: usr/share/ashyterm/ui/dialogs/preferences_dialog.py, line: 178
-msgid "Center"
-msgstr "Center"
-
-#
->>>>>>> aa677b20
 # File: usr/share/ashyterm/ui/dialogs/preferences_dialog.py, line: 187
 msgid "Terminal"
 msgstr "Terminal"
@@ -4022,7 +2521,6 @@
 "Store temporary files for remote editing in /tmp instead of the config folder"
 msgstr ""
 "Store temporary files for remote editing in /tmp instead of the config folder"
-<<<<<<< HEAD
 
 #
 # File: usr/share/ashyterm/ui/dialogs/preferences_dialog.py, line: 402
@@ -4334,319 +2832,6 @@
 msgstr "Shows files and directories in the current location."
 
 #
-=======
-
-#
-# File: usr/share/ashyterm/ui/dialogs/preferences_dialog.py, line: 402
-msgid "Clear Remote Edit Files on Exit"
-msgstr "Clear Remote Edit Files on Exit"
-
-#
-# File: usr/share/ashyterm/ui/dialogs/preferences_dialog.py, line: 404
-msgid "Automatically delete all temporary remote files when closing the app"
-msgstr "Automatically delete all temporary remote files when closing the app"
-
-#
-# File: usr/share/ashyterm/ui/dialogs/preferences_dialog.py, line: 419
-msgid "SSH"
-msgstr "SSH"
-
-#
-# File: usr/share/ashyterm/ui/dialogs/preferences_dialog.py, line: 420
-msgid "Settings for SSH connection management (multiplexing)."
-msgstr "Settings for SSH connection management (multiplexing)."
-
-#
-# File: usr/share/ashyterm/ui/dialogs/preferences_dialog.py, line: 425
-msgid "Connection Persistence (seconds)"
-msgstr "Connection Persistence (seconds)"
-
-#
-# File: usr/share/ashyterm/ui/dialogs/preferences_dialog.py, line: 427
-msgid ""
-"Keep SSH connections alive in the background for faster reconnections. Set "
-"to 0 to disable."
-msgstr ""
-"Keep SSH connections alive in the background for faster reconnections. Set "
-"to 0 to disable."
-
-#
-# File: usr/share/ashyterm/ui/dialogs/preferences_dialog.py, line: 442
-msgid "Advanced"
-msgstr "Advanced"
-
-#
-# File: usr/share/ashyterm/ui/dialogs/preferences_dialog.py, line: 447
-msgid "Advanced Features"
-msgstr "Advanced Features"
-
-#
-# File: usr/share/ashyterm/ui/dialogs/preferences_dialog.py, line: 448
-msgid "Enable or disable advanced terminal features"
-msgstr "Enable or disable advanced terminal features"
-
-#
-# File: usr/share/ashyterm/ui/dialogs/preferences_dialog.py, line: 453
-msgid "Bidirectional Text Support"
-msgstr "Bidirectional Text Support"
-
-#
-# File: usr/share/ashyterm/ui/dialogs/preferences_dialog.py, line: 455
-msgid "Enable for languages like Arabic and Hebrew (may affect performance)"
-msgstr "Enable for languages like Arabic and Hebrew (may affect performance)"
-
-#
-# File: usr/share/ashyterm/ui/dialogs/preferences_dialog.py, line: 466
-msgid "Enable Arabic Text Shaping"
-msgstr "Enable Arabic Text Shaping"
-
-#
-# File: usr/share/ashyterm/ui/dialogs/preferences_dialog.py, line: 468
-msgid "Correctly render ligatures and contextual forms for Arabic script"
-msgstr "Correctly render ligatures and contextual forms for Arabic script"
-
-#
-# File: usr/share/ashyterm/ui/dialogs/preferences_dialog.py, line: 479
-msgid "SIXEL Graphics Support"
-msgstr "SIXEL Graphics Support"
-
-#
-# File: usr/share/ashyterm/ui/dialogs/preferences_dialog.py, line: 480
-msgid "Allow the terminal to display SIXEL images (experimental)"
-msgstr "Allow the terminal to display SIXEL images (experimental)"
-
-#
-# File: usr/share/ashyterm/ui/dialogs/preferences_dialog.py, line: 490
-msgid "Compatibility"
-msgstr "Compatibility"
-
-#
-# File: usr/share/ashyterm/ui/dialogs/preferences_dialog.py, line: 491
-msgid "Settings for compatibility with older systems and tools"
-msgstr "Settings for compatibility with older systems and tools"
-
-#
-# File: usr/share/ashyterm/ui/dialogs/preferences_dialog.py, line: 496
-msgid "Backspace Key"
-msgstr "Backspace Key"
-
-#
-# File: usr/share/ashyterm/ui/dialogs/preferences_dialog.py, line: 496
-msgid "Sequence to send for Backspace key"
-msgstr "Sequence to send for Backspace key"
-
-#
-# File: usr/share/ashyterm/ui/dialogs/preferences_dialog.py, line: 500
-# File: usr/share/ashyterm/ui/dialogs/preferences_dialog.py, line: 515
-msgid "Automatic"
-msgstr "Automatic"
-
-#
-# File: usr/share/ashyterm/ui/dialogs/preferences_dialog.py, line: 501
-msgid "ASCII BACKSPACE (^H)"
-msgstr "ASCII BACKSPACE (^H)"
-
-#
-# File: usr/share/ashyterm/ui/dialogs/preferences_dialog.py, line: 502
-# File: usr/share/ashyterm/ui/dialogs/preferences_dialog.py, line: 516
-msgid "ASCII DELETE"
-msgstr "ASCII DELETE"
-
-#
-# File: usr/share/ashyterm/ui/dialogs/preferences_dialog.py, line: 503
-# File: usr/share/ashyterm/ui/dialogs/preferences_dialog.py, line: 517
-msgid "Escape Sequence"
-msgstr "Escape Sequence"
-
-#
-# File: usr/share/ashyterm/ui/dialogs/preferences_dialog.py, line: 511
-msgid "Delete Key"
-msgstr "Delete Key"
-
-#
-# File: usr/share/ashyterm/ui/dialogs/preferences_dialog.py, line: 511
-msgid "Sequence to send for Delete key"
-msgstr "Sequence to send for Delete key"
-
-#
-# File: usr/share/ashyterm/ui/dialogs/preferences_dialog.py, line: 525
-msgid "Ambiguous-width Characters"
-msgstr "Ambiguous-width Characters"
-
-#
-# File: usr/share/ashyterm/ui/dialogs/preferences_dialog.py, line: 526
-msgid "Set the width for ambiguous characters (e.g., CJK)"
-msgstr "Set the width for ambiguous characters (e.g., CJK)"
-
-#
-# File: usr/share/ashyterm/ui/dialogs/preferences_dialog.py, line: 529
-msgid "Narrow (single-cell)"
-msgstr "Narrow (single-cell)"
-
-#
-# File: usr/share/ashyterm/ui/dialogs/preferences_dialog.py, line: 529
-msgid "Wide (double-cell)"
-msgstr "Wide (double-cell)"
-
-#
-# File: usr/share/ashyterm/ui/dialogs/preferences_dialog.py, line: 538
-msgid "Logging"
-msgstr "Logging"
-
-#
-# File: usr/share/ashyterm/ui/dialogs/preferences_dialog.py, line: 538
-msgid "Configure application logging behavior"
-msgstr "Configure application logging behavior"
-
-#
-# File: usr/share/ashyterm/ui/dialogs/preferences_dialog.py, line: 543
-msgid "Save Logs to File"
-msgstr "Save Logs to File"
-
-#
-# File: usr/share/ashyterm/ui/dialogs/preferences_dialog.py, line: 544
-msgid "Save application logs to the configuration directory"
-msgstr "Save application logs to the configuration directory"
-
-#
-# File: usr/share/ashyterm/ui/dialogs/preferences_dialog.py, line: 554
-msgid "Console Log Level"
-msgstr "Console Log Level"
-
-#
-# File: usr/share/ashyterm/ui/dialogs/preferences_dialog.py, line: 555
-msgid "Set the minimum level of messages shown in the console"
-msgstr "Set the minimum level of messages shown in the console"
-
-#
-# File: usr/share/ashyterm/ui/dialogs/preferences_dialog.py, line: 569
-msgid "Reset application settings to defaults"
-msgstr "Reset application settings to defaults"
-
-#
-# File: usr/share/ashyterm/ui/dialogs/preferences_dialog.py, line: 573
-# File: usr/share/ashyterm/ui/dialogs/preferences_dialog.py, line: 719
-# File: usr/share/ashyterm/ui/dialogs/preferences_dialog.py, line: 725
-msgid "Reset All Settings"
-msgstr "Reset All Settings"
-
-#
-# File: usr/share/ashyterm/ui/dialogs/preferences_dialog.py, line: 574
-msgid "Restore all settings to their default values"
-msgstr "Restore all settings to their default values"
-
-#
-# File: usr/share/ashyterm/ui/dialogs/preferences_dialog.py, line: 706
-msgid "Sidebar Visibility"
-msgstr "Sidebar Visibility"
-
-#
-# File: usr/share/ashyterm/ui/dialogs/preferences_dialog.py, line: 708
-msgid ""
-"The sidebar visibility change will take effect when you close and reopen the "
-"application. You can also toggle the sidebar manually using Ctrl+Shift+H."
-msgstr ""
-"The sidebar visibility change will take effect when you close and reopen the "
-"application. You can also toggle the sidebar manually using Ctrl+Shift+H."
-
-#
-# File: usr/share/ashyterm/ui/dialogs/preferences_dialog.py, line: 721
-msgid ""
-"Are you sure you want to reset all settings to their default values? This "
-"action cannot be undone."
-msgstr ""
-"Are you sure you want to reset all settings to their default values? This "
-"action cannot be undone."
-
-#
-# File: usr/share/ashyterm/ui/dialogs/preferences_dialog.py, line: 734
-msgid "Settings Reset"
-msgstr "Settings Reset"
-
-#
-# File: usr/share/ashyterm/ui/dialogs/preferences_dialog.py, line: 736
-msgid ""
-"All settings have been reset to their default values. Please restart the "
-"application for all changes to take effect."
-msgstr ""
-"All settings have been reset to their default values. Please restart the "
-"application for all changes to take effect."
-
-#
-# File: usr/share/ashyterm/ui/dialogs/preferences_dialog.py, line: 746
-msgid "Reset Failed"
-msgstr "Reset Failed"
-
-#
-# File: usr/share/ashyterm/ui/dialogs/preferences_dialog.py, line: 747
-#, python-brace-format
-msgid "Failed to reset settings: {}"
-msgstr "Failed to reset settings: {}"
-
-#
-# File: usr/share/ashyterm/ui/dialogs/move_dialogs.py, line: 28
-#, python-brace-format
-msgid "Move {item_type}"
-msgstr "Move {item_type}"
-
-#
-# File: usr/share/ashyterm/ui/dialogs/move_dialogs.py, line: 48
-msgid "Select Destination"
-msgstr "Select Destination"
-
-#
-# File: usr/share/ashyterm/ui/dialogs/move_dialogs.py, line: 50
-#, python-brace-format
-msgid "Choose the folder to move the {item_type} '{name}' to."
-msgstr "Choose the folder to move the {item_type} '{name}' to."
-
-#
-# File: usr/share/ashyterm/ui/dialogs/move_dialogs.py, line: 57
-msgid "Destination Folder"
-msgstr "Destination Folder"
-
-#
-# File: usr/share/ashyterm/ui/dialogs/move_dialogs.py, line: 58
-msgid "Select a folder or 'Root' for the top level"
-msgstr "Select a folder or 'Root' for the top level"
-
-#
-# File: usr/share/ashyterm/ui/dialogs/move_dialogs.py, line: 68
-msgid "Move"
-msgstr "Move"
-
-#
-# File: usr/share/ashyterm/ui/dialogs/move_dialogs.py, line: 134
-msgid "Move Failed"
-msgstr "Move Failed"
-
-#
-# File: usr/share/ashyterm/data/command_data.py, line: 9
-# File: usr/share/ashyterm/data/command_data.py, line: 30
-# File: usr/share/ashyterm/data/command_data.py, line: 53
-# File: usr/share/ashyterm/data/command_data.py, line: 64
-# File: usr/share/ashyterm/data/command_data.py, line: 81
-# File: usr/share/ashyterm/data/command_data.py, line: 98
-# File: usr/share/ashyterm/data/command_data.py, line: 113
-msgid "Essentials: File & Directory Navigation"
-msgstr "Essentials: File & Directory Navigation"
-
-#
-# File: usr/share/ashyterm/data/command_data.py, line: 12
-msgid ""
-"Lists the contents of a directory, like opening a folder to see what's "
-"inside."
-msgstr ""
-"Lists the contents of a directory, like opening a folder to see what's "
-"inside."
-
-#
-# File: usr/share/ashyterm/data/command_data.py, line: 18
-msgid "Shows files and directories in the current location."
-msgstr "Shows files and directories in the current location."
-
-#
->>>>>>> aa677b20
 # File: usr/share/ashyterm/data/command_data.py, line: 24
 msgid "Shows a detailed list, including hidden files and human-readable sizes."
 msgstr ""
@@ -4902,7 +3087,6 @@
 # File: usr/share/ashyterm/data/command_data.py, line: 254
 msgid "Searches for the word, ignoring case differences."
 msgstr "Searches for the word, ignoring case differences."
-<<<<<<< HEAD
 
 #
 # File: usr/share/ashyterm/data/command_data.py, line: 259
@@ -5620,725 +3804,6 @@
 msgstr "Cuts and extracts columns of text from a file."
 
 #
-=======
-
-#
-# File: usr/share/ashyterm/data/command_data.py, line: 259
-msgid ""
-"Searches for 'word' in all files in the current directory and its "
-"subdirectories."
-msgstr ""
-"Searches for 'word' in all files in the current directory and its "
-"subdirectories."
-
-#
-# File: usr/share/ashyterm/data/command_data.py, line: 267
-msgid "A powerful tool for finding files and directories."
-msgstr "A powerful tool for finding files and directories."
-
-#
-# File: usr/share/ashyterm/data/command_data.py, line: 272
-msgid ""
-"Finds all files ending with .txt in the current directory and subdirectories."
-msgstr ""
-"Finds all files ending with .txt in the current directory and subdirectories."
-
-#
-# File: usr/share/ashyterm/data/command_data.py, line: 278
-msgid "Finds only directories whose names start with 'backup'."
-msgstr "Finds only directories whose names start with 'backup'."
-
-#
-# File: usr/share/ashyterm/data/command_data.py, line: 283
-msgid "Finds files that were modified in the last 7 days."
-msgstr "Finds files that were modified in the last 7 days."
-
-#
-# File: usr/share/ashyterm/data/command_data.py, line: 287
-msgid "Finds files larger than 100MB."
-msgstr "Finds files larger than 100MB."
-
-#
-# File: usr/share/ashyterm/data/command_data.py, line: 291
-msgid "Finds empty files and directories."
-msgstr "Finds empty files and directories."
-
-#
-# File: usr/share/ashyterm/data/command_data.py, line: 298
-msgid "Shows the username of the currently logged-in user."
-msgstr "Shows the username of the currently logged-in user."
-
-#
-# File: usr/share/ashyterm/data/command_data.py, line: 302
-msgid "Displays your current username."
-msgstr "Displays your current username."
-
-#
-# File: usr/share/ashyterm/data/command_data.py, line: 309
-msgid "Displays the current system date and time."
-msgstr "Displays the current system date and time."
-
-#
-# File: usr/share/ashyterm/data/command_data.py, line: 311
-msgid "Shows the current date and time."
-msgstr "Shows the current date and time."
-
-#
-# File: usr/share/ashyterm/data/command_data.py, line: 314
-msgid "Shows the date and time in a custom format."
-msgstr "Shows the date and time in a custom format."
-
-#
-# File: usr/share/ashyterm/data/command_data.py, line: 321
-msgid "Shows the free and used space on storage disks."
-msgstr "Shows the free and used space on storage disks."
-
-#
-# File: usr/share/ashyterm/data/command_data.py, line: 326
-msgid "Shows disk usage in a human-readable format (KB, MB, GB)."
-msgstr "Shows disk usage in a human-readable format (KB, MB, GB)."
-
-#
-# File: usr/share/ashyterm/data/command_data.py, line: 334
-msgid "Shows the amount of used and free RAM."
-msgstr "Shows the amount of used and free RAM."
-
-#
-# File: usr/share/ashyterm/data/command_data.py, line: 339
-msgid "Shows memory usage in a human-readable format (KB, MB, GB)."
-msgstr "Shows memory usage in a human-readable format (KB, MB, GB)."
-
-#
-# File: usr/share/ashyterm/data/command_data.py, line: 348
-msgid "Shows the disk space that files and directories are using."
-msgstr "Shows the disk space that files and directories are using."
-
-#
-# File: usr/share/ashyterm/data/command_data.py, line: 354
-msgid ""
-"Shows the total size of each item in the current directory in a summary "
-"format."
-msgstr ""
-"Shows the total size of each item in the current directory in a summary "
-"format."
-
-#
-# File: usr/share/ashyterm/data/command_data.py, line: 360
-msgid ""
-"Shows the size of each directory and subdirectory in a human-readable format."
-msgstr ""
-"Shows the size of each directory and subdirectory in a human-readable format."
-
-#
-# File: usr/share/ashyterm/data/command_data.py, line: 369
-msgid "Shows how long the computer has been running without a restart."
-msgstr "Shows how long the computer has been running without a restart."
-
-#
-# File: usr/share/ashyterm/data/command_data.py, line: 375
-msgid "Displays the uptime, how many users are logged in, and the system load."
-msgstr ""
-"Displays the uptime, how many users are logged in, and the system load."
-
-#
-# File: usr/share/ashyterm/data/command_data.py, line: 382
-# File: usr/share/ashyterm/data/command_data.py, line: 435
-# File: usr/share/ashyterm/data/command_data.py, line: 466
-msgid "Software Management"
-msgstr "Software Management"
-
-#
-# File: usr/share/ashyterm/data/command_data.py, line: 385
-msgid ""
-"The primary tool for installing, updating, and removing software on Arch-"
-"based Linux systems."
-msgstr ""
-"The primary tool for installing, updating, and removing software on Arch-"
-"based Linux systems."
-
-#
-# File: usr/share/ashyterm/data/command_data.py, line: 391
-msgid "Synchronizes with repositories and upgrades all installed packages."
-msgstr "Synchronizes with repositories and upgrades all installed packages."
-
-#
-# File: usr/share/ashyterm/data/command_data.py, line: 396
-msgid "Installs a new software package."
-msgstr "Installs a new software package."
-
-#
-# File: usr/share/ashyterm/data/command_data.py, line: 400
-msgid "Searches for a package in the repositories."
-msgstr "Searches for a package in the repositories."
-
-#
-# File: usr/share/ashyterm/data/command_data.py, line: 404
-msgid "Searches for an already installed package."
-msgstr "Searches for an already installed package."
-
-#
-# File: usr/share/ashyterm/data/command_data.py, line: 409
-msgid "Shows detailed information about a package from the repository."
-msgstr "Shows detailed information about a package from the repository."
-
-#
-# File: usr/share/ashyterm/data/command_data.py, line: 415
-msgid "Shows detailed information about an installed package."
-msgstr "Shows detailed information about an installed package."
-
-#
-# File: usr/share/ashyterm/data/command_data.py, line: 420
-msgid "Removes a package and its unneeded dependencies."
-msgstr "Removes a package and its unneeded dependencies."
-
-#
-# File: usr/share/ashyterm/data/command_data.py, line: 425
-msgid "Updates the database of which package owns which file."
-msgstr "Updates the database of which package owns which file."
-
-#
-# File: usr/share/ashyterm/data/command_data.py, line: 430
-msgid "Finds which package a specific file belongs to."
-msgstr "Finds which package a specific file belongs to."
-
-#
-# File: usr/share/ashyterm/data/command_data.py, line: 438
-msgid ""
-"An AUR helper for Arch-based systems that wraps pacman and adds support for "
-"the Arch User Repository."
-msgstr ""
-"An AUR helper for Arch-based systems that wraps pacman and adds support for "
-"the Arch User Repository."
-
-#
-# File: usr/share/ashyterm/data/command_data.py, line: 444
-msgid "Upgrades all packages from official repositories and the AUR."
-msgstr "Upgrades all packages from official repositories and the AUR."
-
-#
-# File: usr/share/ashyterm/data/command_data.py, line: 450
-msgid "Installs a package from the official repositories or the AUR."
-msgstr "Installs a package from the official repositories or the AUR."
-
-#
-# File: usr/share/ashyterm/data/command_data.py, line: 456
-msgid "Searches for a package in both official repositories and the AUR."
-msgstr "Searches for a package in both official repositories and the AUR."
-
-#
-# File: usr/share/ashyterm/data/command_data.py, line: 461
-msgid "Removes a package and its dependencies."
-msgstr "Removes a package and its dependencies."
-
-#
-# File: usr/share/ashyterm/data/command_data.py, line: 469
-msgid ""
-"A universal system for installing and running applications that works across "
-"different Linux distributions."
-msgstr ""
-"A universal system for installing and running applications that works across "
-"different Linux distributions."
-
-#
-# File: usr/share/ashyterm/data/command_data.py, line: 475
-msgid "Installs an application from a remote repository like Flathub."
-msgstr "Installs an application from a remote repository like Flathub."
-
-#
-# File: usr/share/ashyterm/data/command_data.py, line: 480
-msgid "Runs an installed Flatpak application."
-msgstr "Runs an installed Flatpak application."
-
-#
-# File: usr/share/ashyterm/data/command_data.py, line: 484
-msgid "Updates all installed Flatpak applications."
-msgstr "Updates all installed Flatpak applications."
-
-#
-# File: usr/share/ashyterm/data/command_data.py, line: 489
-msgid "Searches for applications in the configured remotes."
-msgstr "Searches for applications in the configured remotes."
-
-#
-# File: usr/share/ashyterm/data/command_data.py, line: 494
-msgid "Lists all installed Flatpak applications."
-msgstr "Lists all installed Flatpak applications."
-
-#
-# File: usr/share/ashyterm/data/command_data.py, line: 498
-msgid "Removes an installed Flatpak application."
-msgstr "Removes an installed Flatpak application."
-
-#
-# File: usr/share/ashyterm/data/command_data.py, line: 504
-# File: usr/share/ashyterm/data/command_data.py, line: 519
-# File: usr/share/ashyterm/data/command_data.py, line: 540
-msgid "Permissions & Ownership"
-msgstr "Permissions & Ownership"
-
-#
-# File: usr/share/ashyterm/data/command_data.py, line: 507
-msgid ""
-"Executes a single command with administrative (root) privileges. Use with "
-"care."
-msgstr ""
-"Executes a single command with administrative (root) privileges. Use with "
-"care."
-
-#
-# File: usr/share/ashyterm/data/command_data.py, line: 513
-msgid ""
-"Runs the 'pacman -Syu' command as the administrator, which is required for "
-"system updates."
-msgstr ""
-"Runs the 'pacman -Syu' command as the administrator, which is required for "
-"system updates."
-
-#
-# File: usr/share/ashyterm/data/command_data.py, line: 522
-msgid ""
-"Changes the permissions of files and directories (who can read, write, or "
-"execute them)."
-msgstr ""
-"Changes the permissions of files and directories (who can read, write, or "
-"execute them)."
-
-#
-# File: usr/share/ashyterm/data/command_data.py, line: 528
-msgid "Adds execute (x) permission, allowing the file to be run as a program."
-msgstr "Adds execute (x) permission, allowing the file to be run as a program."
-
-#
-# File: usr/share/ashyterm/data/command_data.py, line: 534
-msgid ""
-"Sets permissions using numbers: owner can read/write/execute (7), group and "
-"others can read/execute (5)."
-msgstr ""
-"Sets permissions using numbers: owner can read/write/execute (7), group and "
-"others can read/execute (5)."
-
-#
-# File: usr/share/ashyterm/data/command_data.py, line: 542
-msgid "Changes the owner and group of a file or directory."
-msgstr "Changes the owner and group of a file or directory."
-
-#
-# File: usr/share/ashyterm/data/command_data.py, line: 547
-msgid "Makes 'user' the owner and 'group' the group for the file."
-msgstr "Makes 'user' the owner and 'group' the group for the file."
-
-#
-# File: usr/share/ashyterm/data/command_data.py, line: 554
-# File: usr/share/ashyterm/data/command_data.py, line: 567
-# File: usr/share/ashyterm/data/command_data.py, line: 586
-# File: usr/share/ashyterm/data/command_data.py, line: 607
-msgid "Process & Network Management"
-msgstr "Process & Network Management"
-
-#
-# File: usr/share/ashyterm/data/command_data.py, line: 557
-msgid "Shows the programs (processes) currently running on the system."
-msgstr "Shows the programs (processes) currently running on the system."
-
-#
-# File: usr/share/ashyterm/data/command_data.py, line: 562
-msgid "Shows a detailed list of all running programs."
-msgstr "Shows a detailed list of all running programs."
-
-#
-# File: usr/share/ashyterm/data/command_data.py, line: 570
-msgid "Terminates a program (process) that is frozen or unresponsive."
-msgstr "Terminates a program (process) that is frozen or unresponsive."
-
-#
-# File: usr/share/ashyterm/data/command_data.py, line: 575
-msgid "Politely tries to close the program with ID 1234."
-msgstr "Politely tries to close the program with ID 1234."
-
-#
-# File: usr/share/ashyterm/data/command_data.py, line: 580
-msgid "Forcibly terminates the program with ID 1234 (use as a last resort)."
-msgstr "Forcibly terminates the program with ID 1234 (use as a last resort)."
-
-#
-# File: usr/share/ashyterm/data/command_data.py, line: 589
-msgid ""
-"Terminates all processes with a specific name, like closing all windows of "
-"an app."
-msgstr ""
-"Terminates all processes with a specific name, like closing all windows of "
-"an app."
-
-#
-# File: usr/share/ashyterm/data/command_data.py, line: 595
-msgid "Closes all running instances of the 'firefox' program."
-msgstr "Closes all running instances of the 'firefox' program."
-
-#
-# File: usr/share/ashyterm/data/command_data.py, line: 601
-msgid "Asks for confirmation before terminating each 'chrome' process."
-msgstr "Asks for confirmation before terminating each 'chrome' process."
-
-#
-# File: usr/share/ashyterm/data/command_data.py, line: 610
-msgid "Tests if there is a connection to another computer or website."
-msgstr "Tests if there is a connection to another computer or website."
-
-#
-# File: usr/share/ashyterm/data/command_data.py, line: 615
-msgid "Checks if you can communicate with google.com."
-msgstr "Checks if you can communicate with google.com."
-
-#
-# File: usr/share/ashyterm/data/command_data.py, line: 620
-msgid "Sends only 4 test packets instead of running continuously."
-msgstr "Sends only 4 test packets instead of running continuously."
-
-#
-# File: usr/share/ashyterm/data/command_data.py, line: 627
-# File: usr/share/ashyterm/data/command_data.py, line: 644
-# File: usr/share/ashyterm/data/command_data.py, line: 655
-msgid "System & User Control"
-msgstr "System & User Control"
-
-#
-# File: usr/share/ashyterm/data/command_data.py, line: 630
-msgid "Safely turns off or schedules a shutdown for the computer."
-msgstr "Safely turns off or schedules a shutdown for the computer."
-
-#
-# File: usr/share/ashyterm/data/command_data.py, line: 635
-msgid "Shuts down the system immediately."
-msgstr "Shuts down the system immediately."
-
-#
-# File: usr/share/ashyterm/data/command_data.py, line: 639
-msgid "Schedules a shutdown for 15 minutes from now."
-msgstr "Schedules a shutdown for 15 minutes from now."
-
-#
-# File: usr/share/ashyterm/data/command_data.py, line: 646
-msgid "Restarts the computer."
-msgstr "Restarts the computer."
-
-#
-# File: usr/share/ashyterm/data/command_data.py, line: 650
-msgid "Restarts the system immediately."
-msgstr "Restarts the system immediately."
-
-#
-# File: usr/share/ashyterm/data/command_data.py, line: 658
-msgid "Switches to another user account in the current terminal session."
-msgstr "Switches to another user account in the current terminal session."
-
-#
-# File: usr/share/ashyterm/data/command_data.py, line: 664
-msgid "Switches to the specified user's account (requires their password)."
-msgstr "Switches to the specified user's account (requires their password)."
-
-#
-# File: usr/share/ashyterm/data/command_data.py, line: 671
-msgid "Version Control with Git"
-msgstr "Version Control with Git"
-
-#
-# File: usr/share/ashyterm/data/command_data.py, line: 674
-msgid ""
-"A tool for saving the history of changes in code projects, like a 'save "
-"point' in a game."
-msgstr ""
-"A tool for saving the history of changes in code projects, like a 'save "
-"point' in a game."
-
-#
-# File: usr/share/ashyterm/data/command_data.py, line: 680
-msgid "Initializes a new 'history album' (repository) in a directory."
-msgstr "Initializes a new 'history album' (repository) in a directory."
-
-#
-# File: usr/share/ashyterm/data/command_data.py, line: 686
-msgid "Downloads a copy of a project that already exists elsewhere."
-msgstr "Downloads a copy of a project that already exists elsewhere."
-
-#
-# File: usr/share/ashyterm/data/command_data.py, line: 692
-msgid "Shows which files have been modified, added, or deleted."
-msgstr "Shows which files have been modified, added, or deleted."
-
-#
-# File: usr/share/ashyterm/data/command_data.py, line: 698
-msgid ""
-"Prepares a modified file to be saved in the history ('stages' the change)."
-msgstr ""
-"Prepares a modified file to be saved in the history ('stages' the change)."
-
-#
-# File: usr/share/ashyterm/data/command_data.py, line: 704
-msgid ""
-"Saves the staged changes to the history with a description of what was done."
-msgstr ""
-"Saves the staged changes to the history with a description of what was done."
-
-#
-# File: usr/share/ashyterm/data/command_data.py, line: 709
-msgid "Downloads the latest updates from a remote project."
-msgstr "Downloads the latest updates from a remote project."
-
-#
-# File: usr/share/ashyterm/data/command_data.py, line: 714
-msgid "Uploads your saved changes (commits) to the remote project."
-msgstr "Uploads your saved changes (commits) to the remote project."
-
-#
-# File: usr/share/ashyterm/data/command_data.py, line: 719
-msgid "Shows the history of all commits (saves) made."
-msgstr "Shows the history of all commits (saves) made."
-
-#
-# File: usr/share/ashyterm/data/command_data.py, line: 724
-msgid "Lists all the 'timelines' (branches) of the project."
-msgstr "Lists all the 'timelines' (branches) of the project."
-
-#
-# File: usr/share/ashyterm/data/command_data.py, line: 730
-msgid "Switches to another 'timeline' (branch) to work on something new."
-msgstr "Switches to another 'timeline' (branch) to work on something new."
-
-#
-# File: usr/share/ashyterm/data/command_data.py, line: 737
-# File: usr/share/ashyterm/data/command_data.py, line: 758
-# File: usr/share/ashyterm/data/command_data.py, line: 779
-msgid "Archives & Compression"
-msgstr "Archives & Compression"
-
-#
-# File: usr/share/ashyterm/data/command_data.py, line: 740
-msgid ""
-"Groups multiple files and directories into a single package (.tar file) or "
-"extracts them."
-msgstr ""
-"Groups multiple files and directories into a single package (.tar file) or "
-"extracts them."
-
-#
-# File: usr/share/ashyterm/data/command_data.py, line: 745
-msgid "Creates a compressed package from a directory."
-msgstr "Creates a compressed package from a directory."
-
-#
-# File: usr/share/ashyterm/data/command_data.py, line: 749
-msgid "Extracts files from a compressed package."
-msgstr "Extracts files from a compressed package."
-
-#
-# File: usr/share/ashyterm/data/command_data.py, line: 753
-msgid "Creates a package without compression."
-msgstr "Creates a package without compression."
-
-#
-# File: usr/share/ashyterm/data/command_data.py, line: 761
-msgid ""
-"Creates compressed .zip files, a format widely used on all operating systems."
-msgstr ""
-"Creates compressed .zip files, a format widely used on all operating systems."
-
-#
-# File: usr/share/ashyterm/data/command_data.py, line: 767
-msgid "Creates a zip file containing one or more specified files."
-msgstr "Creates a zip file containing one or more specified files."
-
-#
-# File: usr/share/ashyterm/data/command_data.py, line: 773
-msgid "Creates a zip file containing a directory and everything inside it."
-msgstr "Creates a zip file containing a directory and everything inside it."
-
-#
-# File: usr/share/ashyterm/data/command_data.py, line: 781
-msgid "Extracts files from a .zip archive."
-msgstr "Extracts files from a .zip archive."
-
-#
-# File: usr/share/ashyterm/data/command_data.py, line: 786
-msgid "Extracts all files from the archive into the current directory."
-msgstr "Extracts all files from the archive into the current directory."
-
-#
-# File: usr/share/ashyterm/data/command_data.py, line: 791
-msgid "Extracts files to a specific destination directory."
-msgstr "Extracts files to a specific destination directory."
-
-#
-# File: usr/share/ashyterm/data/command_data.py, line: 797
-# File: usr/share/ashyterm/data/command_data.py, line: 812
-# File: usr/share/ashyterm/data/command_data.py, line: 827
-# File: usr/share/ashyterm/data/command_data.py, line: 840
-# File: usr/share/ashyterm/data/command_data.py, line: 851
-# File: usr/share/ashyterm/data/command_data.py, line: 866
-# File: usr/share/ashyterm/data/command_data.py, line: 879
-msgid "Useful Commands (Optional)"
-msgstr "Useful Commands (Optional)"
-
-#
-# File: usr/share/ashyterm/data/command_data.py, line: 800
-msgid "A visual 'Task Manager' for the terminal. (May require installation)"
-msgstr "A visual 'Task Manager' for the terminal. (May require installation)"
-
-#
-# File: usr/share/ashyterm/data/command_data.py, line: 806
-msgid "Interactively shows running programs, CPU, and memory usage."
-msgstr "Interactively shows running programs, CPU, and memory usage."
-
-#
-# File: usr/share/ashyterm/data/command_data.py, line: 815
-msgid ""
-"Monitors the usage of video cards (GPUs), especially NVIDIA. (May require "
-"installation)"
-msgstr ""
-"Monitors the usage of video cards (GPUs), especially NVIDIA. (May require "
-"installation)"
-
-#
-# File: usr/share/ashyterm/data/command_data.py, line: 821
-msgid "Shows GPU usage, video memory, and temperature in real-time."
-msgstr "Shows GPU usage, video memory, and temperature in real-time."
-
-#
-# File: usr/share/ashyterm/data/command_data.py, line: 830
-msgid ""
-"Lists all devices connected to the computer's PCI slots (graphics card, "
-"network, etc.)."
-msgstr ""
-"Lists all devices connected to the computer's PCI slots (graphics card, "
-"network, etc.)."
-
-#
-# File: usr/share/ashyterm/data/command_data.py, line: 835
-msgid "Shows a list of all PCI devices."
-msgstr "Shows a list of all PCI devices."
-
-#
-# File: usr/share/ashyterm/data/command_data.py, line: 842
-msgid "Lists all devices connected to the USB ports."
-msgstr "Lists all devices connected to the USB ports."
-
-#
-# File: usr/share/ashyterm/data/command_data.py, line: 846
-msgid "Shows a list of all connected USB devices."
-msgstr "Shows a list of all connected USB devices."
-
-#
-# File: usr/share/ashyterm/data/command_data.py, line: 854
-msgid ""
-"A modern and super-fast version of 'grep' for searching text. (May require "
-"installation: ripgrep)"
-msgstr ""
-"A modern and super-fast version of 'grep' for searching text. (May require "
-"installation: ripgrep)"
-
-#
-# File: usr/share/ashyterm/data/command_data.py, line: 860
-msgid "Recursively searches for 'word' in the current directory very quickly."
-msgstr "Recursively searches for 'word' in the current directory very quickly."
-
-#
-# File: usr/share/ashyterm/data/command_data.py, line: 869
-msgid ""
-"A modern and more intuitive version of 'find' for finding files. (May "
-"require installation: fd-find)"
-msgstr ""
-"A modern and more intuitive version of 'find' for finding files. (May "
-"require installation: fd-find)"
-
-#
-# File: usr/share/ashyterm/data/command_data.py, line: 874
-msgid "Finds all files containing '.txt' in their name."
-msgstr "Finds all files containing '.txt' in their name."
-
-#
-# File: usr/share/ashyterm/data/command_data.py, line: 882
-msgid ""
-"A tool for processing and viewing data in JSON format. (May require "
-"installation)"
-msgstr ""
-"A tool for processing and viewing data in JSON format. (May require "
-"installation)"
-
-#
-# File: usr/share/ashyterm/data/command_data.py, line: 888
-msgid "Displays a JSON file with colors and formatting for easy reading."
-msgstr "Displays a JSON file with colors and formatting for easy reading."
-
-#
-# File: usr/share/ashyterm/data/command_data.py, line: 895
-# File: usr/share/ashyterm/data/command_data.py, line: 914
-# File: usr/share/ashyterm/data/command_data.py, line: 929
-# File: usr/share/ashyterm/data/command_data.py, line: 944
-# File: usr/share/ashyterm/data/command_data.py, line: 957
-# File: usr/share/ashyterm/data/command_data.py, line: 968
-# File: usr/share/ashyterm/data/command_data.py, line: 979
-# File: usr/share/ashyterm/data/command_data.py, line: 990
-# File: usr/share/ashyterm/data/command_data.py, line: 1003
-# File: usr/share/ashyterm/data/command_data.py, line: 1015
-msgid "Text Processing (Intermediate)"
-msgstr "Text Processing (Intermediate)"
-
-#
-# File: usr/share/ashyterm/data/command_data.py, line: 897
-msgid "Sorts the lines of a file."
-msgstr "Sorts the lines of a file."
-
-#
-# File: usr/share/ashyterm/data/command_data.py, line: 901
-msgid "Sorts lines in alphabetical order."
-msgstr "Sorts lines in alphabetical order."
-
-#
-# File: usr/share/ashyterm/data/command_data.py, line: 905
-msgid "Sorts lines in numerical order."
-msgstr "Sorts lines in numerical order."
-
-#
-# File: usr/share/ashyterm/data/command_data.py, line: 909
-msgid "Sorts lines in reverse order."
-msgstr "Sorts lines in reverse order."
-
-#
-# File: usr/share/ashyterm/data/command_data.py, line: 916
-msgid "Removes adjacent duplicate lines."
-msgstr "Removes adjacent duplicate lines."
-
-#
-# File: usr/share/ashyterm/data/command_data.py, line: 920
-msgid "First sorts the file, then removes duplicate lines."
-msgstr "First sorts the file, then removes duplicate lines."
-
-#
-# File: usr/share/ashyterm/data/command_data.py, line: 924
-msgid "Counts how many times each line appears."
-msgstr "Counts how many times each line appears."
-
-#
-# File: usr/share/ashyterm/data/command_data.py, line: 931
-msgid "Counts lines, words, and characters in a file."
-msgstr "Counts lines, words, and characters in a file."
-
-#
-# File: usr/share/ashyterm/data/command_data.py, line: 935
-msgid "Counts only the number of lines."
-msgstr "Counts only the number of lines."
-
-#
-# File: usr/share/ashyterm/data/command_data.py, line: 939
-msgid "Counts only the number of words."
-msgstr "Counts only the number of words."
-
-#
-# File: usr/share/ashyterm/data/command_data.py, line: 946
-msgid "Cuts and extracts columns of text from a file."
-msgstr "Cuts and extracts columns of text from a file."
-
-#
->>>>>>> aa677b20
 # File: usr/share/ashyterm/data/command_data.py, line: 951
 msgid "Extracts the first column of text, using ':' as the separator."
 msgstr "Extracts the first column of text, using ':' as the separator."
@@ -6362,7 +3827,6 @@
 # File: usr/share/ashyterm/data/command_data.py, line: 974
 msgid "Converts text from lowercase to uppercase."
 msgstr "Converts text from lowercase to uppercase."
-<<<<<<< HEAD
 
 #
 # File: usr/share/ashyterm/data/command_data.py, line: 981
@@ -6390,35 +3854,6 @@
 msgstr "Prints a sequence of numbers."
 
 #
-=======
-
-#
-# File: usr/share/ashyterm/data/command_data.py, line: 981
-msgid "Reverses the order of characters in each line."
-msgstr "Reverses the order of characters in each line."
-
-#
-# File: usr/share/ashyterm/data/command_data.py, line: 985
-msgid "Reverses a string (result: 'stressed')."
-msgstr "Reverses a string (result: 'stressed')."
-
-#
-# File: usr/share/ashyterm/data/command_data.py, line: 993
-msgid "Displays the content of a file backwards (last line first)."
-msgstr "Displays the content of a file backwards (last line first)."
-
-#
-# File: usr/share/ashyterm/data/command_data.py, line: 998
-msgid "Displays the lines of a file in reverse order."
-msgstr "Displays the lines of a file in reverse order."
-
-#
-# File: usr/share/ashyterm/data/command_data.py, line: 1005
-msgid "Prints a sequence of numbers."
-msgstr "Prints a sequence of numbers."
-
-#
->>>>>>> aa677b20
 # File: usr/share/ashyterm/data/command_data.py, line: 1007
 msgid "Prints numbers from 1 to 10."
 msgstr "Prints numbers from 1 to 10."
@@ -6594,7 +4029,6 @@
 # File: usr/share/ashyterm/data/command_data.py, line: 1176
 msgid "AND: Checks if both conditions are true."
 msgstr "AND: Checks if both conditions are true."
-<<<<<<< HEAD
 
 #
 # File: usr/share/ashyterm/data/command_data.py, line: 1180
@@ -6848,261 +4282,6 @@
 "with 'Hello'."
 
 #
-=======
-
-#
-# File: usr/share/ashyterm/data/command_data.py, line: 1180
-msgid "OR: Checks if at least one condition is true."
-msgstr "OR: Checks if at least one condition is true."
-
-#
-# File: usr/share/ashyterm/data/command_data.py, line: 1184
-msgid "Checks if a file or directory exists."
-msgstr "Checks if a file or directory exists."
-
-#
-# File: usr/share/ashyterm/data/command_data.py, line: 1188
-msgid "Checks if you have permission to read a file."
-msgstr "Checks if you have permission to read a file."
-
-#
-# File: usr/share/ashyterm/data/command_data.py, line: 1192
-msgid "Checks if the path is a directory."
-msgstr "Checks if the path is a directory."
-
-#
-# File: usr/share/ashyterm/data/command_data.py, line: 1196
-msgid "Checks if you have permission to write to a file."
-msgstr "Checks if you have permission to write to a file."
-
-#
-# File: usr/share/ashyterm/data/command_data.py, line: 1200
-msgid "Checks if a file is not empty."
-msgstr "Checks if a file is not empty."
-
-#
-# File: usr/share/ashyterm/data/command_data.py, line: 1205
-msgid "Checks if the path is a regular file (not a directory)."
-msgstr "Checks if the path is a regular file (not a directory)."
-
-#
-# File: usr/share/ashyterm/data/command_data.py, line: 1210
-msgid "Checks if you have permission to run a file."
-msgstr "Checks if you have permission to run a file."
-
-#
-# File: usr/share/ashyterm/data/command_data.py, line: 1214
-msgid "Checks if the first file is newer than the second."
-msgstr "Checks if the first file is newer than the second."
-
-#
-# File: usr/share/ashyterm/data/command_data.py, line: 1218
-msgid "Checks if the first file is older than the second."
-msgstr "Checks if the first file is older than the second."
-
-#
-# File: usr/share/ashyterm/data/command_data.py, line: 1226
-msgid "Array operations for storing multiple values in a single variable."
-msgstr "Array operations for storing multiple values in a single variable."
-
-#
-# File: usr/share/ashyterm/data/command_data.py, line: 1231
-msgid "Creates a list with several items."
-msgstr "Creates a list with several items."
-
-#
-# File: usr/share/ashyterm/data/command_data.py, line: 1235
-msgid "Accesses the first item in the list."
-msgstr "Accesses the first item in the list."
-
-#
-# File: usr/share/ashyterm/data/command_data.py, line: 1239
-msgid "Accesses the last item in the list."
-msgstr "Accesses the last item in the list."
-
-#
-# File: usr/share/ashyterm/data/command_data.py, line: 1243
-msgid "Displays all items in the list."
-msgstr "Displays all items in the list."
-
-#
-# File: usr/share/ashyterm/data/command_data.py, line: 1247
-msgid "Shows how many items are in the list."
-msgstr "Shows how many items are in the list."
-
-#
-# File: usr/share/ashyterm/data/command_data.py, line: 1254
-msgid "Brace expansion to quickly generate text sequences."
-msgstr "Brace expansion to quickly generate text sequences."
-
-#
-# File: usr/share/ashyterm/data/command_data.py, line: 1258
-msgid "Generates: a.txt b.txt c.txt"
-msgstr "Generates: a.txt b.txt c.txt"
-
-#
-# File: usr/share/ashyterm/data/command_data.py, line: 1262
-msgid "Generates a sequence of numbers: 1 2 3 4 5."
-msgstr "Generates a sequence of numbers: 1 2 3 4 5."
-
-#
-# File: usr/share/ashyterm/data/command_data.py, line: 1266
-msgid "Creates multiple directories at once."
-msgstr "Creates multiple directories at once."
-
-#
-# File: usr/share/ashyterm/data/command_data.py, line: 1274
-msgid "Advanced ways to modify or get information from variables."
-msgstr "Advanced ways to modify or get information from variables."
-
-#
-# File: usr/share/ashyterm/data/command_data.py, line: 1279
-msgid "Gets the length of the text in a variable."
-msgstr "Gets the length of the text in a variable."
-
-#
-# File: usr/share/ashyterm/data/command_data.py, line: 1283
-msgid "Uses 'default' if the variable is empty or not set."
-msgstr "Uses 'default' if the variable is empty or not set."
-
-#
-# File: usr/share/ashyterm/data/command_data.py, line: 1288
-msgid "Uses 'default' if empty, and also sets the variable to 'default'."
-msgstr "Uses 'default' if empty, and also sets the variable to 'default'."
-
-#
-# File: usr/share/ashyterm/data/command_data.py, line: 1294
-msgid "Shows an error and stops the script if the variable is empty."
-msgstr "Shows an error and stops the script if the variable is empty."
-
-#
-# File: usr/share/ashyterm/data/command_data.py, line: 1300
-msgid "Uses 'value_if_set' only if the variable has content."
-msgstr "Uses 'value_if_set' only if the variable has content."
-
-#
-# File: usr/share/ashyterm/data/command_data.py, line: 1305
-msgid "Gets text starting from the 4th character."
-msgstr "Gets text starting from the 4th character."
-
-#
-# File: usr/share/ashyterm/data/command_data.py, line: 1310
-msgid "Gets 5 characters of text, starting from the 4th character."
-msgstr "Gets 5 characters of text, starting from the 4th character."
-
-#
-# File: usr/share/ashyterm/data/command_data.py, line: 1316
-msgid "Removes the shortest matching 'prefix' from the beginning."
-msgstr "Removes the shortest matching 'prefix' from the beginning."
-
-#
-# File: usr/share/ashyterm/data/command_data.py, line: 1322
-msgid "Removes the longest matching 'prefix' from the beginning."
-msgstr "Removes the longest matching 'prefix' from the beginning."
-
-#
-# File: usr/share/ashyterm/data/command_data.py, line: 1328
-msgid "Removes the shortest matching 'suffix' from the end."
-msgstr "Removes the shortest matching 'suffix' from the end."
-
-#
-# File: usr/share/ashyterm/data/command_data.py, line: 1333
-msgid "Removes the longest matching 'suffix' from the end."
-msgstr "Removes the longest matching 'suffix' from the end."
-
-#
-# File: usr/share/ashyterm/data/command_data.py, line: 1337
-msgid "Replaces the first match of 'old' with 'new'."
-msgstr "Replaces the first match of 'old' with 'new'."
-
-#
-# File: usr/share/ashyterm/data/command_data.py, line: 1341
-msgid "Replaces all matches of 'old' with 'new'."
-msgstr "Replaces all matches of 'old' with 'new'."
-
-#
-# File: usr/share/ashyterm/data/command_data.py, line: 1346
-msgid "Replaces 'old' with 'new' only if it's at the beginning."
-msgstr "Replaces 'old' with 'new' only if it's at the beginning."
-
-#
-# File: usr/share/ashyterm/data/command_data.py, line: 1351
-msgid "Replaces 'old' with 'new' only if it's at the end."
-msgstr "Replaces 'old' with 'new' only if it's at the end."
-
-#
-# File: usr/share/ashyterm/data/command_data.py, line: 1355
-msgid "Changes the first letter to uppercase."
-msgstr "Changes the first letter to uppercase."
-
-#
-# File: usr/share/ashyterm/data/command_data.py, line: 1359
-msgid "Changes all letters to uppercase."
-msgstr "Changes all letters to uppercase."
-
-#
-# File: usr/share/ashyterm/data/command_data.py, line: 1363
-msgid "Changes the first letter to lowercase."
-msgstr "Changes the first letter to lowercase."
-
-#
-# File: usr/share/ashyterm/data/command_data.py, line: 1367
-msgid "Changes all letters to lowercase."
-msgstr "Changes all letters to lowercase."
-
-#
-# File: usr/share/ashyterm/data/command_data.py, line: 1375
-msgid ""
-"A 'mini-language' for finding text patterns. These are building blocks for "
-"tools like grep, sed, and awk."
-msgstr ""
-"A 'mini-language' for finding text patterns. These are building blocks for "
-"tools like grep, sed, and awk."
-
-#
-# File: usr/share/ashyterm/data/command_data.py, line: 1381
-msgid "Dot: Matches any single character. 'h.t' finds 'hot', 'hat', and 'h t'."
-msgstr ""
-"Dot: Matches any single character. 'h.t' finds 'hot', 'hat', and 'h t'."
-
-#
-# File: usr/share/ashyterm/data/command_data.py, line: 1387
-msgid ""
-"Asterisk: Matches zero or more repetitions of the preceding item. 'a*' finds "
-"'', 'a', 'aa'."
-msgstr ""
-"Asterisk: Matches zero or more repetitions of the preceding item. 'a*' finds "
-"'', 'a', 'aa'."
-
-#
-# File: usr/share/ashyterm/data/command_data.py, line: 1393
-msgid ""
-"Plus: Matches one or more repetitions of the preceding item. 'a+' finds 'a', "
-"'aa', but not ''."
-msgstr ""
-"Plus: Matches one or more repetitions of the preceding item. 'a+' finds 'a', "
-"'aa', but not ''."
-
-#
-# File: usr/share/ashyterm/data/command_data.py, line: 1399
-msgid ""
-"Question Mark: Matches the preceding item zero or one time (makes it "
-"optional). 'colou?r' matches 'color' and 'colour'."
-msgstr ""
-"Question Mark: Matches the preceding item zero or one time (makes it "
-"optional). 'colou?r' matches 'color' and 'colour'."
-
-#
-# File: usr/share/ashyterm/data/command_data.py, line: 1405
-msgid ""
-"Caret: Matches the beginning of a line. '^Hello' only finds lines that start "
-"with 'Hello'."
-msgstr ""
-"Caret: Matches the beginning of a line. '^Hello' only finds lines that start "
-"with 'Hello'."
-
-#
->>>>>>> aa677b20
 # File: usr/share/ashyterm/data/command_data.py, line: 1411
 msgid ""
 "Dollar Sign: Matches the end of a line. 'end$' only finds lines that end "
@@ -7356,215 +4535,122 @@
 msgstr "Item at position is not a session."
 
 #
-<<<<<<< HEAD
 # File: usr/share/ashyterm/sessions/operations.py, line: 121
-=======
-# File: usr/share/ashyterm/sessions/operations.py, line: 120
->>>>>>> aa677b20
 msgid "Failed to save updated session data."
 msgstr "Failed to save updated session data."
 
 #
-<<<<<<< HEAD
 # File: usr/share/ashyterm/sessions/operations.py, line: 126
-=======
-# File: usr/share/ashyterm/sessions/operations.py, line: 125
->>>>>>> aa677b20
 #, python-brace-format
 msgid "Session '{name}' updated successfully."
 msgstr "Session '{name}' updated successfully."
 
 #
-<<<<<<< HEAD
 # File: usr/share/ashyterm/sessions/operations.py, line: 137
-=======
-# File: usr/share/ashyterm/sessions/operations.py, line: 136
->>>>>>> aa677b20
 msgid "Session not found."
 msgstr "Session not found."
 
 #
-<<<<<<< HEAD
 # File: usr/share/ashyterm/sessions/operations.py, line: 143
-=======
-# File: usr/share/ashyterm/sessions/operations.py, line: 142
->>>>>>> aa677b20
 msgid "Failed to save after session removal."
 msgstr "Failed to save after session removal."
 
 #
-<<<<<<< HEAD
 # File: usr/share/ashyterm/sessions/operations.py, line: 149
-=======
-# File: usr/share/ashyterm/sessions/operations.py, line: 148
->>>>>>> aa677b20
 #, python-brace-format
 msgid "Session '{name}' removed successfully."
 msgstr "Session '{name}' removed successfully."
 
 #
-<<<<<<< HEAD
 # File: usr/share/ashyterm/sessions/operations.py, line: 165
-=======
-# File: usr/share/ashyterm/sessions/operations.py, line: 164
->>>>>>> aa677b20
 msgid "Item at position is not a folder."
 msgstr "Item at position is not a folder."
 
 #
-<<<<<<< HEAD
 # File: usr/share/ashyterm/sessions/operations.py, line: 178
-=======
-# File: usr/share/ashyterm/sessions/operations.py, line: 177
->>>>>>> aa677b20
 msgid "Failed to save updated folder data."
 msgstr "Failed to save updated folder data."
 
 #
-<<<<<<< HEAD
 # File: usr/share/ashyterm/sessions/operations.py, line: 183
-=======
-# File: usr/share/ashyterm/sessions/operations.py, line: 182
->>>>>>> aa677b20
 #, python-brace-format
 msgid "Folder '{name}' updated successfully."
 msgstr "Folder '{name}' updated successfully."
 
 #
-<<<<<<< HEAD
 # File: usr/share/ashyterm/sessions/operations.py, line: 195
-=======
-# File: usr/share/ashyterm/sessions/operations.py, line: 194
->>>>>>> aa677b20
 msgid "Cannot remove a non-empty folder."
 msgstr "Cannot remove a non-empty folder."
 
 #
-<<<<<<< HEAD
 # File: usr/share/ashyterm/sessions/operations.py, line: 202
 # File: usr/share/ashyterm/sessions/operations.py, line: 246
-=======
-# File: usr/share/ashyterm/sessions/operations.py, line: 201
-# File: usr/share/ashyterm/sessions/operations.py, line: 245
->>>>>>> aa677b20
 msgid "Folder not found."
 msgstr "Folder not found."
 
 #
-<<<<<<< HEAD
 # File: usr/share/ashyterm/sessions/operations.py, line: 206
-=======
-# File: usr/share/ashyterm/sessions/operations.py, line: 205
->>>>>>> aa677b20
 msgid "Failed to save after folder removal."
 msgstr "Failed to save after folder removal."
 
 #
-<<<<<<< HEAD
 # File: usr/share/ashyterm/sessions/operations.py, line: 211
-=======
-# File: usr/share/ashyterm/sessions/operations.py, line: 210
->>>>>>> aa677b20
 #, python-brace-format
 msgid "Folder '{name}' removed successfully."
 msgstr "Folder '{name}' removed successfully."
 
 #
-<<<<<<< HEAD
 # File: usr/share/ashyterm/sessions/operations.py, line: 227
-=======
-# File: usr/share/ashyterm/sessions/operations.py, line: 226
->>>>>>> aa677b20
 msgid "Failed to save after moving session."
 msgstr "Failed to save after moving session."
 
 #
-<<<<<<< HEAD
 # File: usr/share/ashyterm/sessions/operations.py, line: 232
-=======
-# File: usr/share/ashyterm/sessions/operations.py, line: 231
->>>>>>> aa677b20
 msgid "Session moved successfully."
 msgstr "Session moved successfully."
 
 #
-<<<<<<< HEAD
 # File: usr/share/ashyterm/sessions/operations.py, line: 242
-=======
-# File: usr/share/ashyterm/sessions/operations.py, line: 241
->>>>>>> aa677b20
 msgid "Cannot move a folder into itself."
 msgstr "Cannot move a folder into itself."
 
 #
-<<<<<<< HEAD
 # File: usr/share/ashyterm/sessions/operations.py, line: 287
-=======
-# File: usr/share/ashyterm/sessions/operations.py, line: 286
->>>>>>> aa677b20
 msgid "Unsupported item type for paste operation."
 msgstr "Unsupported item type for paste operation."
 
 #
-<<<<<<< HEAD
-# File: usr/share/ashyterm/sessions/models.py, line: 255
-=======
 # File: usr/share/ashyterm/sessions/models.py, line: 253
->>>>>>> aa677b20
 msgid "Port must be a valid number between 1 and 65535"
 msgstr "Port must be a valid number between 1 and 65535"
 
 #
-<<<<<<< HEAD
-# File: usr/share/ashyterm/sessions/models.py, line: 341
-=======
 # File: usr/share/ashyterm/sessions/models.py, line: 339
->>>>>>> aa677b20
 msgid "Invalid port forwarding entry."
 msgstr "Invalid port forwarding entry."
 
 #
-<<<<<<< HEAD
-# File: usr/share/ashyterm/sessions/models.py, line: 351
-=======
 # File: usr/share/ashyterm/sessions/models.py, line: 349
->>>>>>> aa677b20
 msgid "Port forwarding entries must use numeric ports."
 msgstr "Port forwarding entries must use numeric ports."
 
 #
-<<<<<<< HEAD
-# File: usr/share/ashyterm/sessions/models.py, line: 377
-=======
 # File: usr/share/ashyterm/sessions/models.py, line: 364
->>>>>>> aa677b20
 msgid "Session name is required."
 msgstr "Session name is required."
 
 #
-<<<<<<< HEAD
-# File: usr/share/ashyterm/sessions/models.py, line: 380
-=======
 # File: usr/share/ashyterm/sessions/models.py, line: 367
->>>>>>> aa677b20
 msgid "Host is required for SSH sessions."
 msgstr "Host is required for SSH sessions."
 
 #
-<<<<<<< HEAD
-# File: usr/share/ashyterm/sessions/models.py, line: 382
-=======
 # File: usr/share/ashyterm/sessions/models.py, line: 369
->>>>>>> aa677b20
 msgid "Port must be between 1 and 65535."
 msgstr "Port must be between 1 and 65535."
 
 #
-<<<<<<< HEAD
-# File: usr/share/ashyterm/sessions/models.py, line: 402
-=======
 # File: usr/share/ashyterm/sessions/models.py, line: 389
->>>>>>> aa677b20
 #, python-brace-format
 msgid ""
 "Port forward '{name}' has an invalid local port (must be between 1025 and "
@@ -7574,48 +4660,28 @@
 "65535)."
 
 #
-<<<<<<< HEAD
-# File: usr/share/ashyterm/sessions/models.py, line: 407
-=======
 # File: usr/share/ashyterm/sessions/models.py, line: 394
->>>>>>> aa677b20
 #, python-brace-format
 msgid "Port forward '{name}' has an invalid remote port."
 msgstr "Port forward '{name}' has an invalid remote port."
 
 #
-<<<<<<< HEAD
-# File: usr/share/ashyterm/sessions/models.py, line: 441
-=======
 # File: usr/share/ashyterm/sessions/models.py, line: 427
->>>>>>> aa677b20
 msgid "Unnamed Session"
 msgstr "Unnamed Session"
 
 #
-<<<<<<< HEAD
-# File: usr/share/ashyterm/sessions/models.py, line: 540
-=======
 # File: usr/share/ashyterm/sessions/models.py, line: 525
->>>>>>> aa677b20
 msgid "Folder name is required."
 msgstr "Folder name is required."
 
 #
-<<<<<<< HEAD
-# File: usr/share/ashyterm/sessions/models.py, line: 547
-=======
 # File: usr/share/ashyterm/sessions/models.py, line: 532
->>>>>>> aa677b20
 msgid "Folder path is not consistent with its parent path."
 msgstr "Folder path is not consistent with its parent path."
 
 #
-<<<<<<< HEAD
-# File: usr/share/ashyterm/sessions/models.py, line: 564
-=======
 # File: usr/share/ashyterm/sessions/models.py, line: 549
->>>>>>> aa677b20
 msgid "Unnamed Folder"
 msgstr "Unnamed Folder"
 
@@ -7852,7 +4918,6 @@
 "Are you sure you want to permanently delete '{name}'?\n"
 "\n"
 "This action cannot be undone."
-<<<<<<< HEAD
 
 #
 # File: usr/share/ashyterm/filemanager/manager.py, line: 1498
@@ -8254,409 +5319,6 @@
 msgstr "No more matches found."
 
 #
-=======
-
-#
-# File: usr/share/ashyterm/filemanager/manager.py, line: 1498
-msgid "Delete Multiple Items"
-msgstr "Delete Multiple Items"
-
-#
-# File: usr/share/ashyterm/filemanager/manager.py, line: 1500
-#, python-brace-format
-msgid ""
-"Are you sure you want to permanently delete these {count} items?\n"
-"\n"
-"This action cannot be undone."
-msgstr ""
-"Are you sure you want to permanently delete these {count} items?\n"
-"\n"
-"This action cannot be undone."
-
-#
-# File: usr/share/ashyterm/filemanager/manager.py, line: 1518
-msgid "Delete command sent to terminal"
-msgstr "Delete command sent to terminal"
-
-#
-# File: usr/share/ashyterm/filemanager/manager.py, line: 1527
-#, python-brace-format
-msgid "Set Permissions for {count} Items"
-msgstr "Set Permissions for {count} Items"
-
-#
-# File: usr/share/ashyterm/filemanager/manager.py, line: 1529
-#, python-brace-format
-msgid "Permissions for {name}"
-msgstr "Permissions for {name}"
-
-#
-# File: usr/share/ashyterm/filemanager/manager.py, line: 1533
-msgid "Set new file permissions."
-msgstr "Set new file permissions."
-
-#
-# File: usr/share/ashyterm/filemanager/manager.py, line: 1535
-#, python-brace-format
-msgid ""
-"Set file permissions for: {name}\n"
-"Current: {perms}"
-msgstr ""
-"Set file permissions for: {name}\n"
-"Current: {perms}"
-
-#
-# File: usr/share/ashyterm/filemanager/manager.py, line: 1547
-# File: usr/share/ashyterm/filemanager/manager.py, line: 1561
-# File: usr/share/ashyterm/filemanager/manager.py, line: 1575
-msgid "Read"
-msgstr "Read"
-
-#
-# File: usr/share/ashyterm/filemanager/manager.py, line: 1548
-# File: usr/share/ashyterm/filemanager/manager.py, line: 1562
-# File: usr/share/ashyterm/filemanager/manager.py, line: 1576
-msgid "Write"
-msgstr "Write"
-
-#
-# File: usr/share/ashyterm/filemanager/manager.py, line: 1549
-# File: usr/share/ashyterm/filemanager/manager.py, line: 1563
-# File: usr/share/ashyterm/filemanager/manager.py, line: 1577
-msgid "Execute"
-msgstr "Execute"
-
-#
-# File: usr/share/ashyterm/filemanager/manager.py, line: 1572
-msgid "Others"
-msgstr "Others"
-
-#
-# File: usr/share/ashyterm/filemanager/manager.py, line: 1608
-msgid "Apply"
-msgstr "Apply"
-
-#
-# File: usr/share/ashyterm/filemanager/manager.py, line: 1622
-msgid "Chmod command sent to terminal"
-msgstr "Chmod command sent to terminal"
-
-#
-# File: usr/share/ashyterm/filemanager/manager.py, line: 1662
-msgid "Select Destination Folder"
-msgstr "Select Destination Folder"
-
-#
-# File: usr/share/ashyterm/filemanager/manager.py, line: 1664
-msgid "Download Here"
-msgstr "Download Here"
-
-#
-# File: usr/share/ashyterm/filemanager/manager.py, line: 1707
-# File: usr/share/ashyterm/filemanager/manager.py, line: 1725
-msgid "Error"
-msgstr "Error"
-
-#
-# File: usr/share/ashyterm/filemanager/manager.py, line: 1711
-msgid "Upload File(s) to This Folder"
-msgstr "Upload File(s) to This Folder"
-
-#
-# File: usr/share/ashyterm/filemanager/manager.py, line: 1713
-# File: usr/share/ashyterm/filemanager/manager.py, line: 1817
-msgid "Upload"
-msgstr "Upload"
-
-#
-# File: usr/share/ashyterm/filemanager/manager.py, line: 1798
-msgid "Confirm Upload"
-msgstr "Confirm Upload"
-
-#
-# File: usr/share/ashyterm/filemanager/manager.py, line: 1800
-#, python-brace-format
-msgid ""
-"You are about to upload {count} item(s) to:\n"
-"<b>{dest}</b>\n"
-"\n"
-"Do you want to proceed?"
-msgstr ""
-"You are about to upload {count} item(s) to:\n"
-"<b>{dest}</b>\n"
-"\n"
-"Do you want to proceed?"
-
-#
-# File: usr/share/ashyterm/filemanager/manager.py, line: 1876
-msgid "File Has Changed on Server"
-msgstr "File Has Changed on Server"
-
-#
-# File: usr/share/ashyterm/filemanager/manager.py, line: 1878
-#, python-brace-format
-msgid ""
-"The file '{filename}' has been modified on the server since you last opened "
-"it. Your local changes will be lost if you download the new version."
-msgstr ""
-"The file '{filename}' has been modified on the server since you last opened "
-"it. Your local changes will be lost if you download the new version."
-
-#
-# File: usr/share/ashyterm/filemanager/manager.py, line: 1883
-msgid "Open Local Version"
-msgstr "Open Local Version"
-
-#
-# File: usr/share/ashyterm/filemanager/manager.py, line: 1884
-msgid "Download New Version"
-msgstr "Download New Version"
-
-#
-# File: usr/share/ashyterm/filemanager/manager.py, line: 1915
-msgid "Could not get remote file details."
-msgstr "Could not get remote file details."
-
-#
-# File: usr/share/ashyterm/filemanager/manager.py, line: 2024
-msgid "Permission Denied"
-msgstr "Permission Denied"
-
-#
-# File: usr/share/ashyterm/filemanager/manager.py, line: 2031
-msgid "Transfer cancelled."
-msgstr "Transfer cancelled."
-
-#
-# File: usr/share/ashyterm/filemanager/manager.py, line: 2044
-msgid "Transfer Failed: Permission Denied"
-msgstr "Transfer Failed: Permission Denied"
-
-#
-# File: usr/share/ashyterm/filemanager/manager.py, line: 2046
-#, python-brace-format
-msgid "Could not complete the transfer of '{filename}'."
-msgstr "Could not complete the transfer of '{filename}'."
-
-#
-# File: usr/share/ashyterm/filemanager/manager.py, line: 2051
-#, python-brace-format
-msgid ""
-"Please check if you have the necessary write permissions in the destination "
-"directory:\n"
-"\n"
-"<b>{path}</b>"
-msgstr ""
-"Please check if you have the necessary write permissions in the destination "
-"directory:\n"
-"\n"
-"<b>{path}</b>"
-
-#
-# File: usr/share/ashyterm/filemanager/manager.py, line: 2116
-msgid "Failed to open file."
-msgstr "Failed to open file."
-
-#
-# File: usr/share/ashyterm/filemanager/manager.py, line: 2158
-msgid "File is open. Saving it will upload changes back to the server."
-msgstr "File is open. Saving it will upload changes back to the server."
-
-#
-# File: usr/share/ashyterm/filemanager/manager.py, line: 2196
-msgid "Upload failed: Could not verify remote file."
-msgstr "Upload failed: Could not verify remote file."
-
-#
-# File: usr/share/ashyterm/filemanager/manager.py, line: 2214
-msgid "File Conflict"
-msgstr "File Conflict"
-
-#
-# File: usr/share/ashyterm/filemanager/manager.py, line: 2216
-#, python-brace-format
-msgid ""
-"The file '{filename}' has been modified on the server since you started "
-"editing it. How would you like to proceed?"
-msgstr ""
-"The file '{filename}' has been modified on the server since you started "
-"editing it. How would you like to proceed?"
-
-#
-# File: usr/share/ashyterm/filemanager/manager.py, line: 2220
-msgid "Cancel Upload"
-msgstr "Cancel Upload"
-
-#
-# File: usr/share/ashyterm/filemanager/manager.py, line: 2221
-msgid "Overwrite Server File"
-msgstr "Overwrite Server File"
-
-#
-# File: usr/share/ashyterm/filemanager/manager.py, line: 2222
-msgid "Save as New File"
-msgstr "Save as New File"
-
-#
-# File: usr/share/ashyterm/filemanager/manager.py, line: 2240
-msgid "Save As"
-msgstr "Save As"
-
-#
-# File: usr/share/ashyterm/filemanager/manager.py, line: 2241
-msgid "Enter a new name for the file on the server:"
-msgstr "Enter a new name for the file on the server:"
-
-#
-# File: usr/share/ashyterm/filemanager/manager.py, line: 2291
-msgid "Upload Complete"
-msgstr "Upload Complete"
-
-#
-# File: usr/share/ashyterm/filemanager/manager.py, line: 2293
-#, python-brace-format
-msgid "'{filename}' has been saved to the server."
-msgstr "'{filename}' has been saved to the server."
-
-#
-# File: usr/share/ashyterm/filemanager/manager.py, line: 2298
-msgid "Upload Failed"
-msgstr "Upload Failed"
-
-#
-# File: usr/share/ashyterm/filemanager/manager.py, line: 2300
-#, python-brace-format
-msgid "Could not save '{filename}' to the server: {error}"
-msgstr "Could not save '{filename}' to the server: {error}"
-
-#
-# File: usr/share/ashyterm/filemanager/manager.py, line: 2341
-#, python-brace-format
-msgid "Enter a new name for '{name}'"
-msgstr "Enter a new name for '{name}'"
-
-#
-# File: usr/share/ashyterm/filemanager/manager.py, line: 2363
-msgid "Rename command sent to terminal"
-msgstr "Rename command sent to terminal"
-
-#
-# File: usr/share/ashyterm/filemanager/operations.py, line: 114
-msgid "No session context for file operation."
-msgstr "No session context for file operation."
-
-#
-# File: usr/share/ashyterm/filemanager/operations.py, line: 143
-msgid "Unsupported session type for command execution."
-msgstr "Unsupported session type for command execution."
-
-#
-# File: usr/share/ashyterm/filemanager/operations.py, line: 183
-msgid "Permission Denied: Check write permissions on the destination."
-msgstr "Permission Denied: Check write permissions on the destination."
-
-#
-# File: usr/share/ashyterm/filemanager/operations.py, line: 187
-msgid "An unknown transfer error occurred."
-msgstr "An unknown transfer error occurred."
-
-#
-# File: usr/share/ashyterm/filemanager/transfer_manager.py, line: 275
-msgid "Cancel All Transfers"
-msgstr "Cancel All Transfers"
-
-#
-# File: usr/share/ashyterm/window.py, line: 417
-msgid "Data Loading Error"
-msgstr "Data Loading Error"
-
-#
-# File: usr/share/ashyterm/window.py, line: 419
-msgid ""
-"Failed to load saved sessions and folders. Starting with empty configuration."
-msgstr ""
-"Failed to load saved sessions and folders. Starting with empty configuration."
-
-#
-# File: usr/share/ashyterm/window.py, line: 553
-msgid "Session Validation Error"
-msgstr "Session Validation Error"
-
-#
-# File: usr/share/ashyterm/window.py, line: 554
-#, python-brace-format
-msgid ""
-"Session validation failed:\n"
-"{errors}"
-msgstr ""
-"Session validation failed:\n"
-"{errors}"
-
-#
-# File: usr/share/ashyterm/window.py, line: 610
-msgid "Cannot detach the last tab."
-msgstr "Cannot detach the last tab."
-
-#
-# File: usr/share/ashyterm/window.py, line: 712
-#, python-brace-format
-msgid "Terminal {id}"
-msgstr "Terminal {id}"
-
-#
-# File: usr/share/ashyterm/window.py, line: 726
-msgid "No open terminals found."
-msgstr "No open terminals found."
-
-#
-# File: usr/share/ashyterm/window.py, line: 732
-msgid "Confirm sending of command"
-msgstr "Confirm sending of command"
-
-#
-# File: usr/share/ashyterm/window.py, line: 734
-#, python-brace-format
-msgid ""
-"Select which of the <b>{count}</b> open terminals should receive the command "
-"below."
-msgstr ""
-"Select which of the <b>{count}</b> open terminals should receive the command "
-"below."
-
-#
-# File: usr/share/ashyterm/window.py, line: 749
-msgid "Choose the tabs that should run this command:"
-msgstr "Choose the tabs that should run this command:"
-
-#
-# File: usr/share/ashyterm/window.py, line: 795
-msgid "Send Command"
-msgstr "Send Command"
-
-#
-# File: usr/share/ashyterm/window.py, line: 823
-msgid "No tabs were selected to receive the command."
-msgstr "No tabs were selected to receive the command."
-
-#
-# File: usr/share/ashyterm/window.py, line: 925
-msgid "No active terminal to search in."
-msgstr "No active terminal to search in."
-
-#
-# File: usr/share/ashyterm/window.py, line: 960
-# File: usr/share/ashyterm/window.py, line: 1007
-msgid "Invalid search pattern."
-msgstr "Invalid search pattern."
-
-#
-# File: usr/share/ashyterm/window.py, line: 1035
-# File: usr/share/ashyterm/window.py, line: 1068
-msgid "No more matches found."
-msgstr "No more matches found."
-
-#
->>>>>>> aa677b20
 # File: usr/share/ashyterm/window.py, line: 1103
 msgid "Initialization Error"
 msgstr "Initialization Error"
@@ -8844,7 +5506,6 @@
 # File: usr/share/ashyterm/app.py, line: 470
 msgid "Restore from Backup?"
 msgstr "Restore from Backup?"
-<<<<<<< HEAD
 
 #
 # File: usr/share/ashyterm/app.py, line: 472
@@ -8905,68 +5566,6 @@
 msgstr "Restore Failed"
 
 #
-=======
-
-#
-# File: usr/share/ashyterm/app.py, line: 472
-msgid ""
-"Restoring from a backup will overwrite all your current sessions, settings, "
-"and layouts. This action cannot be undone.\n"
-"\n"
-"<b>The application will need to be restarted after restoring.</b>"
-msgstr ""
-"Restoring from a backup will overwrite all your current sessions, settings, "
-"and layouts. This action cannot be undone.\n"
-"\n"
-"<b>The application will need to be restarted after restoring.</b>"
-
-#
-# File: usr/share/ashyterm/app.py, line: 478
-msgid "Choose File and Restore"
-msgstr "Choose File and Restore"
-
-#
-# File: usr/share/ashyterm/app.py, line: 486
-msgid "Select Backup File"
-msgstr "Select Backup File"
-
-#
-# File: usr/share/ashyterm/app.py, line: 489
-msgid "Backup Files"
-msgstr "Backup Files"
-
-#
-# File: usr/share/ashyterm/app.py, line: 504
-msgid "Restore Error"
-msgstr "Restore Error"
-
-#
-# File: usr/share/ashyterm/app.py, line: 510
-msgid "Enter Backup Password"
-msgstr "Enter Backup Password"
-
-#
-# File: usr/share/ashyterm/app.py, line: 511
-msgid "Please enter the password for the selected backup file."
-msgstr "Please enter the password for the selected backup file."
-
-#
-# File: usr/share/ashyterm/app.py, line: 519
-msgid "Restore"
-msgstr "Restore"
-
-#
-# File: usr/share/ashyterm/app.py, line: 536
-msgid "Restoring from backup..."
-msgstr "Restoring from backup..."
-
-#
-# File: usr/share/ashyterm/app.py, line: 549
-msgid "Restore Failed"
-msgstr "Restore Failed"
-
-#
->>>>>>> aa677b20
 # File: usr/share/ashyterm/app.py, line: 550
 #, python-brace-format
 msgid "Could not restore from backup: {}"

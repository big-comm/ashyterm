# SOME DESCRIPTIVE TITLE.
# Copyright (C) YEAR THE PACKAGE'S COPYRIGHT HOLDER
# This file is distributed under the same license as the ashyterm package.
# FIRST AUTHOR <EMAIL@ADDRESS>, YEAR.
#
msgid ""
msgstr ""
"Project-Id-Version: ashyterm\n"
"Report-Msgid-Bugs-To: \n"
"Last-Translator: FULL NAME <EMAIL@ADDRESS>\n"
"Language-Team: LANGUAGE <LL@li.org>\n"
"Language: \n"
"MIME-Version: 1.0\n"
"Content-Type: text/plain; charset=utf-8\n"
"Content-Transfer-Encoding: 8bit\n"

#
# File: usr/share/ashyterm/utils/exceptions.py, line: 54
msgid "A terminal error occurred"
msgstr "A terminal error occurred"

#
# File: usr/share/ashyterm/utils/exceptions.py, line: 55
msgid "A session error occurred"
msgstr "A session error occurred"

#
# File: usr/share/ashyterm/utils/exceptions.py, line: 56
msgid "An SSH connection error occurred"
msgstr "An SSH connection error occurred"

#
# File: usr/share/ashyterm/utils/exceptions.py, line: 57
msgid "A user interface error occurred"
msgstr "A user interface error occurred"

#
# File: usr/share/ashyterm/utils/exceptions.py, line: 58
msgid "A data storage error occurred"
msgstr "A data storage error occurred"

#
# File: usr/share/ashyterm/utils/exceptions.py, line: 59
msgid "A configuration error occurred"
msgstr "A configuration error occurred"

#
# File: usr/share/ashyterm/utils/exceptions.py, line: 60
msgid "A permission error occurred"
msgstr "A permission error occurred"

#
# File: usr/share/ashyterm/utils/exceptions.py, line: 61
msgid "A network error occurred"
msgstr "A network error occurred"

#
# File: usr/share/ashyterm/utils/exceptions.py, line: 62
msgid "A system error occurred"
msgstr "A system error occurred"

#
# File: usr/share/ashyterm/utils/exceptions.py, line: 63
msgid "A validation error occurred"
msgstr "A validation error occurred"

#
# File: usr/share/ashyterm/utils/exceptions.py, line: 65
msgid "An unexpected error occurred"
msgstr "An unexpected error occurred"

#
# File: usr/share/ashyterm/utils/exceptions.py, line: 83
#, python-brace-format
msgid "Failed to create {} terminal: {}"
msgstr "Failed to create {} terminal: {}"

#
# File: usr/share/ashyterm/utils/exceptions.py, line: 87
#, python-brace-format
msgid "Could not create terminal. {}"
msgstr "Could not create terminal. {}"

#
# File: usr/share/ashyterm/utils/exceptions.py, line: 104
#, python-brace-format
msgid "SSH connection to '{}' failed: {}"
msgstr "SSH connection to '{}' failed: {}"

#
# File: usr/share/ashyterm/utils/exceptions.py, line: 108
#, python-brace-format
msgid "Could not connect to {}. {}"
msgstr "Could not connect to {}. {}"

#
# File: usr/share/ashyterm/utils/exceptions.py, line: 117
#, python-brace-format
msgid "SSH key error for '{}': {}"
msgstr "SSH key error for '{}': {}"

#
# File: usr/share/ashyterm/utils/exceptions.py, line: 120
#, python-brace-format
msgid "SSH key problem: {}"
msgstr "SSH key problem: {}"

#
# File: usr/share/ashyterm/utils/exceptions.py, line: 136
#, python-brace-format
msgid "Session '{}' validation failed: {}"
msgstr "Session '{}' validation failed: {}"

#
# File: usr/share/ashyterm/utils/exceptions.py, line: 145
#, python-brace-format
msgid "Session configuration is invalid: {}"
msgstr "Session configuration is invalid: {}"

#
# File: usr/share/ashyterm/utils/exceptions.py, line: 162
#, python-brace-format
msgid "Failed to read from '{}': {}"
msgstr "Failed to read from '{}': {}"

#
# File: usr/share/ashyterm/utils/exceptions.py, line: 165
msgid "Could not load saved data"
msgstr "Could not load saved data"

#
# File: usr/share/ashyterm/utils/exceptions.py, line: 173
#, python-brace-format
msgid "Failed to write to '{}': {}"
msgstr "Failed to write to '{}': {}"

#
# File: usr/share/ashyterm/utils/exceptions.py, line: 176
msgid "Could not save data"
msgstr "Could not save data"

#
# File: usr/share/ashyterm/utils/exceptions.py, line: 184
#, python-brace-format
msgid "Storage file '{}' is corrupted"
msgstr "Storage file '{}' is corrupted"

#
# File: usr/share/ashyterm/utils/exceptions.py, line: 186
#, python-brace-format
msgid ": {}"
msgstr ": {}"

#
# File: usr/share/ashyterm/utils/exceptions.py, line: 191
msgid "Saved data appears to be corrupted"
msgstr "Saved data appears to be corrupted"

#
# File: usr/share/ashyterm/utils/exceptions.py, line: 207
#, python-brace-format
msgid "Invalid configuration for '{}' (value: {}): {}"
msgstr "Invalid configuration for '{}' (value: {}): {}"

#
# File: usr/share/ashyterm/utils/exceptions.py, line: 214
#, python-brace-format
msgid "Configuration error: {}"
msgstr "Configuration error: {}"

#
# File: usr/share/ashyterm/utils/exceptions.py, line: 223
#, python-brace-format
msgid "UI error in {}: {}"
msgstr "UI error in {}: {}"

#
# File: usr/share/ashyterm/utils/exceptions.py, line: 225
#, python-brace-format
msgid "UI error in component: {}"
msgstr "UI error in component: {}"

#
# File: usr/share/ashyterm/utils/exceptions.py, line: 254
# File: usr/share/ashyterm/utils/exceptions.py, line: 258
#, python-brace-format
msgid "Validation failed for '{}': {}"
msgstr "Validation failed for '{}': {}"

#
# File: usr/share/ashyterm/utils/exceptions.py, line: 273
#, python-brace-format
msgid "Invalid hostname '{}': {}"
msgstr "Invalid hostname '{}': {}"

#
# File: usr/share/ashyterm/utils/exceptions.py, line: 276
#, python-brace-format
msgid "Invalid hostname: {}"
msgstr "Invalid hostname: {}"

#
# File: usr/share/ashyterm/utils/exceptions.py, line: 284
#, python-brace-format
msgid "Invalid path '{}': {}"
msgstr "Invalid path '{}': {}"

#
# File: usr/share/ashyterm/utils/exceptions.py, line: 287
#, python-brace-format
msgid "Invalid path: {}"
msgstr "Invalid path: {}"

#
# File: usr/share/ashyterm/utils/exceptions.py, line: 303
#, python-brace-format
msgid "Permission denied for {} operation on '{}'"
msgstr "Permission denied for {} operation on '{}'"

#
# File: usr/share/ashyterm/utils/exceptions.py, line: 309
#, python-brace-format
msgid "Permission denied accessing {}"
msgstr "Permission denied accessing {}"

#
# File: usr/share/ashyterm/utils/exceptions.py, line: 318
#, python-brace-format
msgid "Permission denied for {} operation on directory '{}'"
msgstr "Permission denied for {} operation on directory '{}'"

#
# File: usr/share/ashyterm/utils/exceptions.py, line: 327
#, python-brace-format
msgid "Permission denied accessing directory {}"
msgstr "Permission denied accessing directory {}"

#
# File: usr/share/ashyterm/utils/security.py, line: 41
# File: usr/share/ashyterm/utils/security.py, line: 49
msgid "unnamed"
msgstr "unnamed"

#
# File: usr/share/ashyterm/utils/security.py, line: 111
msgid "Key path is empty"
msgstr "Key path is empty"

#
# File: usr/share/ashyterm/utils/security.py, line: 115
#, python-brace-format
msgid "Key file does not exist: {}"
msgstr "Key file does not exist: {}"

#
# File: usr/share/ashyterm/utils/security.py, line: 117
#, python-brace-format
msgid "Key path is not a file: {}"
msgstr "Key path is not a file: {}"

#
# File: usr/share/ashyterm/utils/security.py, line: 120
#, python-brace-format
msgid "Key file too large: {} bytes"
msgstr "Key file too large: {} bytes"

#
# File: usr/share/ashyterm/utils/security.py, line: 122
msgid "Key file is empty"
msgstr "Key file is empty"

#
# File: usr/share/ashyterm/utils/security.py, line: 124
msgid "Key file has insecure permissions (should be 600)"
msgstr "Key file has insecure permissions (should be 600)"

#
# File: usr/share/ashyterm/utils/security.py, line: 126
msgid "Key file is not readable"
msgstr "Key file is not readable"

#
# File: usr/share/ashyterm/utils/security.py, line: 129
#, python-brace-format
msgid "Error accessing key file: {}"
msgstr "Error accessing key file: {}"

#
# File: usr/share/ashyterm/utils/security.py, line: 179
# File: usr/share/ashyterm/utils/security.py, line: 284
#, python-brace-format
msgid "Invalid hostname format: {}"
msgstr "Invalid hostname format: {}"

#
# File: usr/share/ashyterm/utils/security.py, line: 180
msgid "Use a valid hostname or IP address"
msgstr "Use a valid hostname or IP address"

#
# File: usr/share/ashyterm/utils/security.py, line: 188
#, python-brace-format
msgid "Connecting to private IP: {}"
msgstr "Connecting to private IP: {}"

#
# File: usr/share/ashyterm/utils/security.py, line: 189
msgid "Ensure this is intentional"
msgstr "Ensure this is intentional"

#
# File: usr/share/ashyterm/utils/security.py, line: 200
# File: usr/share/ashyterm/utils/security.py, line: 313
#, python-brace-format
msgid "SSH key validation failed: {}"
msgstr "SSH key validation failed: {}"

#
# File: usr/share/ashyterm/utils/security.py, line: 201
msgid "Fix SSH key configuration"
msgstr "Fix SSH key configuration"

#
# File: usr/share/ashyterm/utils/security.py, line: 207
msgid "Using password authentication"
msgstr "Using password authentication"

#
# File: usr/share/ashyterm/utils/security.py, line: 209
msgid "Consider using SSH key authentication for better security"
msgstr "Consider using SSH key authentication for better security"

#
# File: usr/share/ashyterm/utils/security.py, line: 218
msgid "Connecting as root user"
msgstr "Connecting as root user"

#
# File: usr/share/ashyterm/utils/security.py, line: 219
msgid "Use a regular user account when possible"
msgstr "Use a regular user account when possible"

#
# File: usr/share/ashyterm/utils/security.py, line: 227
msgid "Hostname cannot be empty"
msgstr "Hostname cannot be empty"

#
# File: usr/share/ashyterm/utils/security.py, line: 230
msgid "Invalid hostname format"
msgstr "Invalid hostname format"

#
# File: usr/share/ashyterm/utils/security.py, line: 236
msgid "Unknown validation error"
msgstr "Unknown validation error"

#
# File: usr/share/ashyterm/utils/security.py, line: 241
msgid "Path contains unsafe elements"
msgstr "Path contains unsafe elements"

#
# File: usr/share/ashyterm/utils/security.py, line: 249
# File: usr/share/ashyterm/utils/security.py, line: 258
msgid "set secure permissions"
msgstr "set secure permissions"

#
# File: usr/share/ashyterm/utils/security.py, line: 272
msgid "Session name cannot be empty"
msgstr "Session name cannot be empty"

#
# File: usr/share/ashyterm/utils/security.py, line: 275
#, python-brace-format
msgid "Session name too long (max {} characters)"
msgstr "Session name too long (max {} characters)"

#
# File: usr/share/ashyterm/utils/security.py, line: 282
msgid "Hostname cannot be empty for SSH sessions"
msgstr "Hostname cannot be empty for SSH sessions"

#
# File: usr/share/ashyterm/utils/security.py, line: 287
msgid "Username is required for SSH sessions"
msgstr "Username is required for SSH sessions"

#
# File: usr/share/ashyterm/utils/security.py, line: 290
#, python-brace-format
msgid "Username too long (max {} characters)"
msgstr "Username too long (max {} characters)"

#
# File: usr/share/ashyterm/utils/security.py, line: 298
msgid "Port must be between 1 and 65535"
msgstr "Port must be between 1 and 65535"

#
# File: usr/share/ashyterm/utils/security.py, line: 300
msgid "Port must be a valid number"
msgstr "Port must be a valid number"

#
# File: usr/share/ashyterm/utils/security.py, line: 316
#, python-brace-format
msgid "Invalid authentication type: {}"
msgstr "Invalid authentication type: {}"

#
# File: usr/share/ashyterm/utils/security.py, line: 319
msgid "Invalid or unsafe folder path"
msgstr "Invalid or unsafe folder path"

#
# File: usr/share/ashyterm/utils/security.py, line: 324
#, python-brace-format
msgid "Validation error: {}"
msgstr "Validation error: {}"

#
<<<<<<< HEAD
# File: usr/share/ashyterm/terminal/spawner.py, line: 324
=======
# File: usr/share/ashyterm/terminal/spawner.py, line: 323
>>>>>>> 005d143d
msgid "Not an SSH session."
msgstr "Not an SSH session."

#
# #-#-#-#-#  ashyterm.pot (ashyterm)  #-#-#-#-#
#
<<<<<<< HEAD
# File: usr/share/ashyterm/terminal/spawner.py, line: 352
=======
# File: usr/share/ashyterm/terminal/spawner.py, line: 351
>>>>>>> 005d143d
# File: usr/share/ashyterm/filemanager/operations.py, line: 137
msgid "Command timed out."
msgstr "Command timed out."

#
# #-#-#-#-#  ashyterm.pot (ashyterm)  #-#-#-#-#
#
# File: usr/share/ashyterm/terminal/tabs.py, line: 54
# File: usr/share/ashyterm/window.py, line: 129
msgid "Move to New Tab"
msgstr "Move to New Tab"

#
# #-#-#-#-#  ashyterm.pot (ashyterm)  #-#-#-#-#
#
# #-#-#-#-#  ashyterm.pot (ashyterm)  #-#-#-#-#
#
# File: usr/share/ashyterm/terminal/tabs.py, line: 60
# File: usr/share/ashyterm/ui/menus.py, line: 298
# File: usr/share/ashyterm/window.py, line: 117
msgid "Close Pane"
msgstr "Close Pane"

#
# File: usr/share/ashyterm/terminal/tabs.py, line: 511
msgid "Detach Tab"
msgstr "Detach Tab"

#
# File: usr/share/ashyterm/terminal/tabs.py, line: 1014
msgid "This is the only pane in the tab."
msgstr "This is the only pane in the tab."

#
# File: usr/share/ashyterm/main.py, line: 29
#, python-brace-format
msgid ""
"\n"
"Received signal {}, shutting down gracefully..."
msgstr ""
"\n"
"Received signal {}, shutting down gracefully..."

#
# File: usr/share/ashyterm/main.py, line: 48
#, python-brace-format
msgid "Warning: Could not set up signal handlers: {}"
msgstr "Warning: Could not set up signal handlers: {}"

#
# File: usr/share/ashyterm/main.py, line: 84
msgid "Ashy Terminal - A modern terminal emulator with session management"
msgstr "Ashy Terminal - A modern terminal emulator with session management"

#
# File: usr/share/ashyterm/main.py, line: 86
msgid "For more information, visit: https://communitybig.org/"
msgstr "For more information, visit: https://communitybig.org/"

#
# File: usr/share/ashyterm/main.py, line: 92
msgid "Enable debug mode"
msgstr "Enable debug mode"

#
# File: usr/share/ashyterm/main.py, line: 97
msgid "Set logging level"
msgstr "Set logging level"

#
# File: usr/share/ashyterm/main.py, line: 103
msgid "Set the working directory for the initial terminal"
msgstr "Set the working directory for the initial terminal"

#
# File: usr/share/ashyterm/main.py, line: 109
msgid "Working directory (positional argument)"
msgstr "Working directory (positional argument)"

#
# File: usr/share/ashyterm/main.py, line: 112
msgid "Execute command in the terminal"
msgstr "Execute command in the terminal"

#
# File: usr/share/ashyterm/main.py, line: 117
msgid "Close terminal after executing command (only with --execute)"
msgstr "Close terminal after executing command (only with --execute)"

#
# File: usr/share/ashyterm/main.py, line: 122
msgid "Connect to SSH host with optional user, port, and remote path"
msgstr "Connect to SSH host with optional user, port, and remote path"

#
# File: usr/share/ashyterm/main.py, line: 125
msgid "Convert KIO/GVFS URI path to SSH format"
msgstr "Convert KIO/GVFS URI path to SSH format"

#
# File: usr/share/ashyterm/main.py, line: 129
msgid "Force opening a new window"
msgstr "Force opening a new window"

#
# File: usr/share/ashyterm/ui/window_ui.py, line: 250
msgid "Current occurrence"
msgstr "Current occurrence"

#
# File: usr/share/ashyterm/ui/window_ui.py, line: 254
msgid "Case sensitive search"
msgstr "Case sensitive search"

#
# File: usr/share/ashyterm/ui/window_ui.py, line: 256
msgid "Case sensitive"
msgstr "Case sensitive"

#
# File: usr/share/ashyterm/ui/window_ui.py, line: 262
msgid "Use regular expressions"
msgstr "Use regular expressions"

#
# File: usr/share/ashyterm/ui/window_ui.py, line: 264
msgid "Regex"
msgstr "Regex"

#
# #-#-#-#-#  ashyterm.pot (ashyterm)  #-#-#-#-#
#
# File: usr/share/ashyterm/ui/window_ui.py, line: 303
# File: usr/share/ashyterm/ui/dialogs/shortcuts_dialog.py, line: 52
msgid "Toggle Sidebar"
msgstr "Toggle Sidebar"

#
# File: usr/share/ashyterm/ui/window_ui.py, line: 308
msgid "File Manager"
msgstr "File Manager"

#
# File: usr/share/ashyterm/ui/window_ui.py, line: 313
msgid "Command Guide (Ctrl+Shift+P)"
msgstr "Command Guide (Ctrl+Shift+P)"

#
# File: usr/share/ashyterm/ui/window_ui.py, line: 319
msgid "Search in Terminal"
msgstr "Search in Terminal"

#
# File: usr/share/ashyterm/ui/window_ui.py, line: 324
msgid "Manage Temporary Files"
msgstr "Manage Temporary Files"

#
# File: usr/share/ashyterm/ui/window_ui.py, line: 332
msgid "Main Menu"
msgstr "Main Menu"

#
# #-#-#-#-#  ashyterm.pot (ashyterm)  #-#-#-#-#
#
# File: usr/share/ashyterm/ui/window_ui.py, line: 340
# File: usr/share/ashyterm/ui/dialogs/shortcuts_dialog.py, line: 19
msgid "New Tab"
msgstr "New Tab"

#
# #-#-#-#-#  ashyterm.pot (ashyterm)  #-#-#-#-#
#
# #-#-#-#-#  ashyterm.pot (ashyterm)  #-#-#-#-#
#
# File: usr/share/ashyterm/ui/window_ui.py, line: 396
<<<<<<< HEAD
# File: usr/share/ashyterm/filemanager/manager.py, line: 1895
# File: usr/share/ashyterm/filemanager/manager.py, line: 2028
=======
# File: usr/share/ashyterm/filemanager/manager.py, line: 1862
# File: usr/share/ashyterm/filemanager/manager.py, line: 1995
>>>>>>> 005d143d
# File: usr/share/ashyterm/window.py, line: 72
# File: usr/share/ashyterm/window.py, line: 1066
# File: usr/share/ashyterm/window.py, line: 1078
# File: usr/share/ashyterm/window.py, line: 1081
msgid "Ashy Terminal"
msgstr "Ashy Terminal"

#
# #-#-#-#-#  ashyterm.pot (ashyterm)  #-#-#-#-#
#
# #-#-#-#-#  ashyterm.pot (ashyterm)  #-#-#-#-#
#
# File: usr/share/ashyterm/ui/window_ui.py, line: 468
# File: usr/share/ashyterm/ui/menus.py, line: 251
# File: usr/share/ashyterm/ui/dialogs/session_edit_dialog.py, line: 36
msgid "Add Session"
msgstr "Add Session"

#
# #-#-#-#-#  ashyterm.pot (ashyterm)  #-#-#-#-#
<<<<<<< HEAD
#
# #-#-#-#-#  ashyterm.pot (ashyterm)  #-#-#-#-#
#
# File: usr/share/ashyterm/ui/window_ui.py, line: 472
# File: usr/share/ashyterm/ui/menus.py, line: 252
# File: usr/share/ashyterm/ui/dialogs/folder_edit_dialog.py, line: 27
msgid "Add Folder"
msgstr "Add Folder"

#
# File: usr/share/ashyterm/ui/window_ui.py, line: 476
msgid "Edit Selected"
msgstr "Edit Selected"

#
# File: usr/share/ashyterm/ui/window_ui.py, line: 482
msgid "Save Current Layout"
msgstr "Save Current Layout"

#
# File: usr/share/ashyterm/ui/window_ui.py, line: 486
msgid "Remove Selected"
msgstr "Remove Selected"

#
# File: usr/share/ashyterm/ui/window_ui.py, line: 502
msgid "Search sessions..."
msgstr "Search sessions..."

#
# File: usr/share/ashyterm/ui/color_scheme_dialog.py, line: 107
msgid "Edit Scheme"
msgstr "Edit Scheme"

#
# File: usr/share/ashyterm/ui/color_scheme_dialog.py, line: 107
msgid "New Scheme"
msgstr "New Scheme"

#
# File: usr/share/ashyterm/ui/color_scheme_dialog.py, line: 109
msgid "Scheme Name"
msgstr "Scheme Name"

#
# File: usr/share/ashyterm/ui/color_scheme_dialog.py, line: 112
msgid "Foreground"
msgstr "Foreground"

#
# File: usr/share/ashyterm/ui/color_scheme_dialog.py, line: 113
msgid "Background"
msgstr "Background"

#
=======
#
# #-#-#-#-#  ashyterm.pot (ashyterm)  #-#-#-#-#
#
# File: usr/share/ashyterm/ui/window_ui.py, line: 472
# File: usr/share/ashyterm/ui/menus.py, line: 252
# File: usr/share/ashyterm/ui/dialogs/folder_edit_dialog.py, line: 27
msgid "Add Folder"
msgstr "Add Folder"

#
# File: usr/share/ashyterm/ui/window_ui.py, line: 476
msgid "Edit Selected"
msgstr "Edit Selected"

#
# File: usr/share/ashyterm/ui/window_ui.py, line: 482
msgid "Save Current Layout"
msgstr "Save Current Layout"

#
# File: usr/share/ashyterm/ui/window_ui.py, line: 486
msgid "Remove Selected"
msgstr "Remove Selected"

#
# File: usr/share/ashyterm/ui/window_ui.py, line: 502
msgid "Search sessions..."
msgstr "Search sessions..."

#
# File: usr/share/ashyterm/ui/color_scheme_dialog.py, line: 107
msgid "Edit Scheme"
msgstr "Edit Scheme"

#
# File: usr/share/ashyterm/ui/color_scheme_dialog.py, line: 107
msgid "New Scheme"
msgstr "New Scheme"

#
# File: usr/share/ashyterm/ui/color_scheme_dialog.py, line: 109
msgid "Scheme Name"
msgstr "Scheme Name"

#
# File: usr/share/ashyterm/ui/color_scheme_dialog.py, line: 112
msgid "Foreground"
msgstr "Foreground"

#
# File: usr/share/ashyterm/ui/color_scheme_dialog.py, line: 113
msgid "Background"
msgstr "Background"

#
>>>>>>> 005d143d
# File: usr/share/ashyterm/ui/color_scheme_dialog.py, line: 114
msgid "Headerbar Background"
msgstr "Headerbar Background"

#
# #-#-#-#-#  ashyterm.pot (ashyterm)  #-#-#-#-#
#
# File: usr/share/ashyterm/ui/color_scheme_dialog.py, line: 115
# File: usr/share/ashyterm/ui/dialogs/preferences_dialog.py, line: 191
msgid "Cursor"
msgstr "Cursor"

#
# #-#-#-#-#  ashyterm.pot (ashyterm)  #-#-#-#-#
#
# #-#-#-#-#  ashyterm.pot (ashyterm)  #-#-#-#-#
#
# #-#-#-#-#  ashyterm.pot (ashyterm)  #-#-#-#-#
#
# #-#-#-#-#  ashyterm.pot (ashyterm)  #-#-#-#-#
#
# #-#-#-#-#  ashyterm.pot (ashyterm)  #-#-#-#-#
#
# #-#-#-#-#  ashyterm.pot (ashyterm)  #-#-#-#-#
#
# #-#-#-#-#  ashyterm.pot (ashyterm)  #-#-#-#-#
#
# #-#-#-#-#  ashyterm.pot (ashyterm)  #-#-#-#-#
#
# #-#-#-#-#  ashyterm.pot (ashyterm)  #-#-#-#-#
#
# #-#-#-#-#  ashyterm.pot (ashyterm)  #-#-#-#-#
#
# #-#-#-#-#  ashyterm.pot (ashyterm)  #-#-#-#-#
#
# #-#-#-#-#  ashyterm.pot (ashyterm)  #-#-#-#-#
#
# #-#-#-#-#  ashyterm.pot (ashyterm)  #-#-#-#-#
#
# File: usr/share/ashyterm/ui/color_scheme_dialog.py, line: 135
# File: usr/share/ashyterm/ui/color_scheme_dialog.py, line: 599
# File: usr/share/ashyterm/ui/actions.py, line: 365
# File: usr/share/ashyterm/ui/actions.py, line: 442
# File: usr/share/ashyterm/ui/dialogs/session_edit_dialog.py, line: 304
# File: usr/share/ashyterm/ui/dialogs/command_guide_dialog.py, line: 57
# File: usr/share/ashyterm/ui/dialogs/command_guide_dialog.py, line: 718
# File: usr/share/ashyterm/ui/dialogs/folder_edit_dialog.py, line: 134
# File: usr/share/ashyterm/ui/dialogs/base_dialog.py, line: 76
# File: usr/share/ashyterm/ui/dialogs/shortcuts_dialog.py, line: 269
# File: usr/share/ashyterm/ui/dialogs/shortcuts_dialog.py, line: 310
# File: usr/share/ashyterm/ui/dialogs/preferences_dialog.py, line: 721
# File: usr/share/ashyterm/ui/dialogs/move_dialogs.py, line: 64
# File: usr/share/ashyterm/filemanager/transfer_dialog.py, line: 366
# File: usr/share/ashyterm/filemanager/manager.py, line: 1243
# File: usr/share/ashyterm/filemanager/manager.py, line: 1346
# File: usr/share/ashyterm/filemanager/manager.py, line: 1555
# File: usr/share/ashyterm/filemanager/manager.py, line: 1621
<<<<<<< HEAD
# File: usr/share/ashyterm/filemanager/manager.py, line: 1985
# File: usr/share/ashyterm/filemanager/manager.py, line: 2086
=======
# File: usr/share/ashyterm/filemanager/manager.py, line: 1952
# File: usr/share/ashyterm/filemanager/manager.py, line: 2053
>>>>>>> 005d143d
# File: usr/share/ashyterm/window.py, line: 934
# File: usr/share/ashyterm/window.py, line: 971
# File: usr/share/ashyterm/window.py, line: 1238
# File: usr/share/ashyterm/app.py, line: 396
# File: usr/share/ashyterm/app.py, line: 476
# File: usr/share/ashyterm/app.py, line: 517
# File: usr/share/ashyterm/app.py, line: 599
# File: usr/share/ashyterm/state/window_state.py, line: 101
# File: usr/share/ashyterm/state/window_state.py, line: 164
# File: usr/share/ashyterm/state/window_state.py, line: 205
msgid "Cancel"
msgstr "Cancel"

#
# #-#-#-#-#  ashyterm.pot (ashyterm)  #-#-#-#-#
#
# #-#-#-#-#  ashyterm.pot (ashyterm)  #-#-#-#-#
#
# #-#-#-#-#  ashyterm.pot (ashyterm)  #-#-#-#-#
#
# #-#-#-#-#  ashyterm.pot (ashyterm)  #-#-#-#-#
#
# #-#-#-#-#  ashyterm.pot (ashyterm)  #-#-#-#-#
#
# File: usr/share/ashyterm/ui/color_scheme_dialog.py, line: 140
# File: usr/share/ashyterm/ui/dialogs/session_edit_dialog.py, line: 312
# File: usr/share/ashyterm/ui/dialogs/command_guide_dialog.py, line: 61
# File: usr/share/ashyterm/ui/dialogs/folder_edit_dialog.py, line: 138
<<<<<<< HEAD
# File: usr/share/ashyterm/filemanager/manager.py, line: 1986
=======
# File: usr/share/ashyterm/filemanager/manager.py, line: 1953
>>>>>>> 005d143d
# File: usr/share/ashyterm/state/window_state.py, line: 102
msgid "Save"
msgstr "Save"

#
# File: usr/share/ashyterm/ui/color_scheme_dialog.py, line: 147
msgid "Live Preview"
msgstr "Live Preview"

#
# File: usr/share/ashyterm/ui/color_scheme_dialog.py, line: 155
msgid "General Colors"
msgstr "General Colors"

#
# File: usr/share/ashyterm/ui/color_scheme_dialog.py, line: 164
msgid "16-Color Palette"
msgstr "16-Color Palette"

#
# #-#-#-#-#  ashyterm.pot (ashyterm)  #-#-#-#-#
#
# #-#-#-#-#  ashyterm.pot (ashyterm)  #-#-#-#-#
#
# #-#-#-#-#  ashyterm.pot (ashyterm)  #-#-#-#-#
#
# #-#-#-#-#  ashyterm.pot (ashyterm)  #-#-#-#-#
#
# #-#-#-#-#  ashyterm.pot (ashyterm)  #-#-#-#-#
#
# #-#-#-#-#  ashyterm.pot (ashyterm)  #-#-#-#-#
#
# File: usr/share/ashyterm/ui/color_scheme_dialog.py, line: 224
# File: usr/share/ashyterm/ui/color_scheme_dialog.py, line: 582
# File: usr/share/ashyterm/ui/dialogs/session_edit_dialog.py, line: 488
# File: usr/share/ashyterm/ui/dialogs/base_dialog.py, line: 65
# File: usr/share/ashyterm/ui/dialogs/preferences_dialog.py, line: 709
# File: usr/share/ashyterm/ui/dialogs/preferences_dialog.py, line: 736
# File: usr/share/ashyterm/ui/dialogs/preferences_dialog.py, line: 746
# File: usr/share/ashyterm/filemanager/manager.py, line: 831
<<<<<<< HEAD
# File: usr/share/ashyterm/filemanager/manager.py, line: 1799
=======
>>>>>>> 005d143d
# File: usr/share/ashyterm/window.py, line: 1103
# File: usr/share/ashyterm/app.py, line: 565
msgid "OK"
msgstr "OK"

#
# File: usr/share/ashyterm/ui/color_scheme_dialog.py, line: 230
msgid "Name Error"
msgstr "Name Error"

#
# File: usr/share/ashyterm/ui/color_scheme_dialog.py, line: 230
msgid "Scheme name cannot be empty."
msgstr "Scheme name cannot be empty."

#
# File: usr/share/ashyterm/ui/color_scheme_dialog.py, line: 244
# File: usr/share/ashyterm/ui/color_scheme_dialog.py, line: 254
msgid "Name Conflict"
msgstr "Name Conflict"

#
# File: usr/share/ashyterm/ui/color_scheme_dialog.py, line: 246
#, python-brace-format
msgid ""
"A color scheme with the name '{name}' already exists. Please choose a "
"different name."
msgstr ""
"A color scheme with the name '{name}' already exists. Please choose a "
"different name."

#
# File: usr/share/ashyterm/ui/color_scheme_dialog.py, line: 256
#, python-brace-format
msgid ""
"A scheme with a similar internal name ('{key}') already exists. Please "
"choose a slightly different name."
msgstr ""
"A scheme with a similar internal name ('{key}') already exists. Please "
"choose a slightly different name."

#
# File: usr/share/ashyterm/ui/color_scheme_dialog.py, line: 271
msgid "Invalid Color"
msgstr "Invalid Color"

#
# File: usr/share/ashyterm/ui/color_scheme_dialog.py, line: 272
msgid "One or more hex codes are invalid. Please correct them."
msgstr "One or more hex codes are invalid. Please correct them."

#
# #-#-#-#-#  ashyterm.pot (ashyterm)  #-#-#-#-#
#
# File: usr/share/ashyterm/ui/color_scheme_dialog.py, line: 297
# File: usr/share/ashyterm/ui/dialogs/command_guide_dialog.py, line: 176
msgid "Custom"
msgstr "Custom"

#
# File: usr/share/ashyterm/ui/color_scheme_dialog.py, line: 297
msgid "Built-in"
msgstr "Built-in"

#
# File: usr/share/ashyterm/ui/color_scheme_dialog.py, line: 387
msgid "Color Schemes"
msgstr "Color Schemes"

#
# File: usr/share/ashyterm/ui/color_scheme_dialog.py, line: 413
msgid "Available Schemes"
msgstr "Available Schemes"

#
# File: usr/share/ashyterm/ui/color_scheme_dialog.py, line: 414
msgid "Select a scheme to apply it instantly."
msgstr "Select a scheme to apply it instantly."

#
# File: usr/share/ashyterm/ui/color_scheme_dialog.py, line: 439
msgid "New"
msgstr "New"

#
# #-#-#-#-#  ashyterm.pot (ashyterm)  #-#-#-#-#
#
# #-#-#-#-#  ashyterm.pot (ashyterm)  #-#-#-#-#
#
# File: usr/share/ashyterm/ui/color_scheme_dialog.py, line: 444
# File: usr/share/ashyterm/ui/menus.py, line: 217
# File: usr/share/ashyterm/ui/menus.py, line: 237
# File: usr/share/ashyterm/ui/dialogs/shortcuts_dialog.py, line: 193
msgid "Edit"
msgstr "Edit"

#
# #-#-#-#-#  ashyterm.pot (ashyterm)  #-#-#-#-#
#
# #-#-#-#-#  ashyterm.pot (ashyterm)  #-#-#-#-#
#
# #-#-#-#-#  ashyterm.pot (ashyterm)  #-#-#-#-#
#
# #-#-#-#-#  ashyterm.pot (ashyterm)  #-#-#-#-#
#
# #-#-#-#-#  ashyterm.pot (ashyterm)  #-#-#-#-#
#
# File: usr/share/ashyterm/ui/color_scheme_dialog.py, line: 449
# File: usr/share/ashyterm/ui/color_scheme_dialog.py, line: 600
# File: usr/share/ashyterm/ui/menus.py, line: 224
# File: usr/share/ashyterm/ui/menus.py, line: 244
# File: usr/share/ashyterm/ui/actions.py, line: 443
# File: usr/share/ashyterm/ui/dialogs/command_guide_dialog.py, line: 719
# File: usr/share/ashyterm/filemanager/manager.py, line: 1203
# File: usr/share/ashyterm/filemanager/manager.py, line: 1244
# File: usr/share/ashyterm/state/window_state.py, line: 206
msgid "Delete"
msgstr "Delete"

#
# File: usr/share/ashyterm/ui/color_scheme_dialog.py, line: 577
msgid "Theme Saved"
msgstr "Theme Saved"

#
# File: usr/share/ashyterm/ui/color_scheme_dialog.py, line: 578
#, python-brace-format
msgid "The theme '{name}' has been created and applied."
msgstr "The theme '{name}' has been created and applied."

#
# File: usr/share/ashyterm/ui/color_scheme_dialog.py, line: 592
msgid "Delete Scheme?"
msgstr "Delete Scheme?"

#
# File: usr/share/ashyterm/ui/color_scheme_dialog.py, line: 594
#, python-brace-format
msgid ""
"Are you sure you want to delete the scheme '{name}'? This cannot be undone."
msgstr ""
"Are you sure you want to delete the scheme '{name}'? This cannot be undone."

#
# File: usr/share/ashyterm/ui/sidebar_manager.py, line: 234
msgid "Show Sessions"
msgstr "Show Sessions"

#
# File: usr/share/ashyterm/ui/sidebar_manager.py, line: 241
msgid "Hide Sidebar"
msgstr "Hide Sidebar"

#
# File: usr/share/ashyterm/ui/sidebar_manager.py, line: 241
msgid "Show Sidebar"
msgstr "Show Sidebar"

#
# File: usr/share/ashyterm/ui/menus.py, line: 27
msgid "Follow System Style"
msgstr "Follow System Style"

<<<<<<< HEAD
#
# File: usr/share/ashyterm/ui/menus.py, line: 33
msgid "Light Style"
msgstr "Light Style"

#
# File: usr/share/ashyterm/ui/menus.py, line: 40
msgid "Dark Style"
msgstr "Dark Style"

#
# File: usr/share/ashyterm/ui/menus.py, line: 47
msgid "Match Terminal Colors"
msgstr "Match Terminal Colors"

#
# #-#-#-#-#  ashyterm.pot (ashyterm)  #-#-#-#-#
#
# File: usr/share/ashyterm/ui/menus.py, line: 163
# File: usr/share/ashyterm/ui/dialogs/shortcuts_dialog.py, line: 54
msgid "New Window"
msgstr "New Window"

#
# #-#-#-#-#  ashyterm.pot (ashyterm)  #-#-#-#-#
#
# #-#-#-#-#  ashyterm.pot (ashyterm)  #-#-#-#-#
#
# File: usr/share/ashyterm/ui/menus.py, line: 164
# File: usr/share/ashyterm/ui/dialogs/shortcuts_dialog.py, line: 55
# File: usr/share/ashyterm/ui/dialogs/preferences_dialog.py, line: 31
msgid "Preferences"
msgstr "Preferences"
=======
#
# File: usr/share/ashyterm/ui/menus.py, line: 33
msgid "Light Style"
msgstr "Light Style"

#
# File: usr/share/ashyterm/ui/menus.py, line: 40
msgid "Dark Style"
msgstr "Dark Style"

#
# File: usr/share/ashyterm/ui/menus.py, line: 47
msgid "Match Terminal Colors"
msgstr "Match Terminal Colors"

#
# #-#-#-#-#  ashyterm.pot (ashyterm)  #-#-#-#-#
#
# File: usr/share/ashyterm/ui/menus.py, line: 163
# File: usr/share/ashyterm/ui/dialogs/shortcuts_dialog.py, line: 54
msgid "New Window"
msgstr "New Window"

#
# #-#-#-#-#  ashyterm.pot (ashyterm)  #-#-#-#-#
#
# #-#-#-#-#  ashyterm.pot (ashyterm)  #-#-#-#-#
#
# File: usr/share/ashyterm/ui/menus.py, line: 164
# File: usr/share/ashyterm/ui/dialogs/shortcuts_dialog.py, line: 55
# File: usr/share/ashyterm/ui/dialogs/preferences_dialog.py, line: 31
msgid "Preferences"
msgstr "Preferences"

#
# #-#-#-#-#  ashyterm.pot (ashyterm)  #-#-#-#-#
#
# File: usr/share/ashyterm/ui/menus.py, line: 165
# File: usr/share/ashyterm/ui/dialogs/shortcuts_dialog.py, line: 74
msgid "Keyboard Shortcuts"
msgstr "Keyboard Shortcuts"

#
# File: usr/share/ashyterm/ui/menus.py, line: 166
msgid "About"
msgstr "About"

#
# File: usr/share/ashyterm/ui/menus.py, line: 168
msgid "Quit"
msgstr "Quit"

#
# File: usr/share/ashyterm/ui/menus.py, line: 213
msgid "Connect with SFTP"
msgstr "Connect with SFTP"

#
# File: usr/share/ashyterm/ui/menus.py, line: 218
msgid "Duplicate"
msgstr "Duplicate"
>>>>>>> 005d143d

#
# #-#-#-#-#  ashyterm.pot (ashyterm)  #-#-#-#-#
#
<<<<<<< HEAD
# File: usr/share/ashyterm/ui/menus.py, line: 165
# File: usr/share/ashyterm/ui/dialogs/shortcuts_dialog.py, line: 74
msgid "Keyboard Shortcuts"
msgstr "Keyboard Shortcuts"

#
# File: usr/share/ashyterm/ui/menus.py, line: 166
msgid "About"
msgstr "About"

#
# File: usr/share/ashyterm/ui/menus.py, line: 168
msgid "Quit"
msgstr "Quit"

#
# File: usr/share/ashyterm/ui/menus.py, line: 213
msgid "Connect with SFTP"
msgstr "Connect with SFTP"

#
# File: usr/share/ashyterm/ui/menus.py, line: 218
msgid "Duplicate"
msgstr "Duplicate"
=======
# #-#-#-#-#  ashyterm.pot (ashyterm)  #-#-#-#-#
#
# File: usr/share/ashyterm/ui/menus.py, line: 219
# File: usr/share/ashyterm/ui/menus.py, line: 239
# File: usr/share/ashyterm/ui/actions.py, line: 366
# File: usr/share/ashyterm/filemanager/manager.py, line: 1193
# File: usr/share/ashyterm/filemanager/manager.py, line: 2046
# File: usr/share/ashyterm/filemanager/manager.py, line: 2054
msgid "Rename"
msgstr "Rename"

#
# #-#-#-#-#  ashyterm.pot (ashyterm)  #-#-#-#-#
#
# File: usr/share/ashyterm/ui/menus.py, line: 222
# File: usr/share/ashyterm/sessions/tree.py, line: 809
msgid "Move to Folder..."
msgstr "Move to Folder..."

#
# File: usr/share/ashyterm/ui/menus.py, line: 238
msgid "Add Session Here"
msgstr "Add Session Here"
>>>>>>> 005d143d

#
# #-#-#-#-#  ashyterm.pot (ashyterm)  #-#-#-#-#
#
<<<<<<< HEAD
# #-#-#-#-#  ashyterm.pot (ashyterm)  #-#-#-#-#
#
# File: usr/share/ashyterm/ui/menus.py, line: 219
# File: usr/share/ashyterm/ui/menus.py, line: 239
# File: usr/share/ashyterm/ui/actions.py, line: 366
# File: usr/share/ashyterm/filemanager/manager.py, line: 1193
# File: usr/share/ashyterm/filemanager/manager.py, line: 2079
# File: usr/share/ashyterm/filemanager/manager.py, line: 2087
msgid "Rename"
msgstr "Rename"

#
# #-#-#-#-#  ashyterm.pot (ashyterm)  #-#-#-#-#
#
# File: usr/share/ashyterm/ui/menus.py, line: 222
# File: usr/share/ashyterm/sessions/tree.py, line: 809
msgid "Move to Folder..."
msgstr "Move to Folder..."

#
# File: usr/share/ashyterm/ui/menus.py, line: 238
msgid "Add Session Here"
msgstr "Add Session Here"
=======
# File: usr/share/ashyterm/ui/menus.py, line: 242
# File: usr/share/ashyterm/ui/menus.py, line: 287
# File: usr/share/ashyterm/ui/dialogs/shortcuts_dialog.py, line: 37
msgid "Paste"
msgstr "Paste"

#
# File: usr/share/ashyterm/ui/menus.py, line: 255
msgid "Paste to Root"
msgstr "Paste to Root"

#
# File: usr/share/ashyterm/ui/menus.py, line: 281
msgid "Open Link"
msgstr "Open Link"

#
# File: usr/share/ashyterm/ui/menus.py, line: 282
msgid "Copy Link"
msgstr "Copy Link"
>>>>>>> 005d143d

#
# #-#-#-#-#  ashyterm.pot (ashyterm)  #-#-#-#-#
#
<<<<<<< HEAD
# File: usr/share/ashyterm/ui/menus.py, line: 242
# File: usr/share/ashyterm/ui/menus.py, line: 287
# File: usr/share/ashyterm/ui/dialogs/shortcuts_dialog.py, line: 37
msgid "Paste"
msgstr "Paste"

#
# File: usr/share/ashyterm/ui/menus.py, line: 255
msgid "Paste to Root"
msgstr "Paste to Root"

#
# File: usr/share/ashyterm/ui/menus.py, line: 281
msgid "Open Link"
msgstr "Open Link"

#
# File: usr/share/ashyterm/ui/menus.py, line: 282
msgid "Copy Link"
msgstr "Copy Link"

#
# #-#-#-#-#  ashyterm.pot (ashyterm)  #-#-#-#-#
#
# File: usr/share/ashyterm/ui/menus.py, line: 286
# File: usr/share/ashyterm/ui/dialogs/shortcuts_dialog.py, line: 36
msgid "Copy"
msgstr "Copy"

#
# #-#-#-#-#  ashyterm.pot (ashyterm)  #-#-#-#-#
#
# File: usr/share/ashyterm/ui/menus.py, line: 288
# File: usr/share/ashyterm/ui/dialogs/shortcuts_dialog.py, line: 38
msgid "Select All"
msgstr "Select All"

#
# File: usr/share/ashyterm/ui/menus.py, line: 292
msgid "Split Left/Right"
msgstr "Split Left/Right"

#
# File: usr/share/ashyterm/ui/menus.py, line: 295
msgid "Split Top/Bottom"
msgstr "Split Top/Bottom"

#
# File: usr/share/ashyterm/ui/actions.py, line: 170
msgid "Please select an SSH session to connect with SFTP."
msgstr "Please select an SSH session to connect with SFTP."

#
# File: usr/share/ashyterm/ui/actions.py, line: 236
# File: usr/share/ashyterm/ui/actions.py, line: 258
msgid "New Session"
msgstr "New Session"

#
# File: usr/share/ashyterm/ui/actions.py, line: 262
msgid "New Folder"
msgstr "New Folder"

#
# #-#-#-#-#  ashyterm.pot (ashyterm)  #-#-#-#-#
#
# File: usr/share/ashyterm/ui/actions.py, line: 357
# File: usr/share/ashyterm/ui/actions.py, line: 406
# File: usr/share/ashyterm/ui/dialogs/move_dialogs.py, line: 141
msgid "Session"
msgstr "Session"

#
# #-#-#-#-#  ashyterm.pot (ashyterm)  #-#-#-#-#
#
# File: usr/share/ashyterm/ui/actions.py, line: 357
# File: usr/share/ashyterm/ui/actions.py, line: 408
# File: usr/share/ashyterm/ui/dialogs/session_edit_dialog.py, line: 149
msgid "Folder"
msgstr "Folder"

#
# File: usr/share/ashyterm/ui/actions.py, line: 360
#, python-brace-format
msgid "Rename {type}"
msgstr "Rename {type}"

#
# File: usr/share/ashyterm/ui/actions.py, line: 361
#, python-brace-format
msgid "Enter new name for \"{name}\":"
msgstr "Enter new name for \"{name}\":"

#
# File: usr/share/ashyterm/ui/actions.py, line: 402
msgid "Delete Item"
msgstr "Delete Item"

#
# File: usr/share/ashyterm/ui/actions.py, line: 402
msgid "Delete Items"
msgstr "Delete Items"

#
# #-#-#-#-#  ashyterm.pot (ashyterm)  #-#-#-#-#
#
# File: usr/share/ashyterm/ui/actions.py, line: 410
# File: usr/share/ashyterm/ui/dialogs/move_dialogs.py, line: 163
msgid "Layout"
msgstr "Layout"

#
# File: usr/share/ashyterm/ui/actions.py, line: 413
#, python-brace-format
msgid "Delete {type}"
msgstr "Delete {type}"

#
# File: usr/share/ashyterm/ui/actions.py, line: 419
#, python-brace-format
msgid ""
"The folder \"{name}\" is not empty. Are you sure you want to permanently "
"delete it and all its contents?"
msgstr ""
"The folder \"{name}\" is not empty. Are you sure you want to permanently "
"delete it and all its contents?"

#
# File: usr/share/ashyterm/ui/actions.py, line: 422
#, python-brace-format
msgid "Are you sure you want to delete \"{name}\"?"
msgstr "Are you sure you want to delete \"{name}\"?"

#
# File: usr/share/ashyterm/ui/actions.py, line: 428
#, python-brace-format
msgid "Are you sure you want to permanently delete these {count} items?"
msgstr "Are you sure you want to permanently delete these {count} items?"

#
# File: usr/share/ashyterm/ui/actions.py, line: 436
msgid "This will also delete all contents of any selected folders."
msgstr "This will also delete all contents of any selected folders."

#
# File: usr/share/ashyterm/ui/ssh_dialogs.py, line: 20
msgid "SSH Connection Failed"
msgstr "SSH Connection Failed"

#
# File: usr/share/ashyterm/ui/ssh_dialogs.py, line: 21
#, python-brace-format
msgid "Could not connect to session '{session_name}'."
msgstr "Could not connect to session '{session_name}'."

#
# File: usr/share/ashyterm/ui/ssh_dialogs.py, line: 43
msgid "Close"
msgstr "Close"

=======
# File: usr/share/ashyterm/ui/menus.py, line: 286
# File: usr/share/ashyterm/ui/dialogs/shortcuts_dialog.py, line: 36
msgid "Copy"
msgstr "Copy"

#
# #-#-#-#-#  ashyterm.pot (ashyterm)  #-#-#-#-#
#
# File: usr/share/ashyterm/ui/menus.py, line: 288
# File: usr/share/ashyterm/ui/dialogs/shortcuts_dialog.py, line: 38
msgid "Select All"
msgstr "Select All"

#
# File: usr/share/ashyterm/ui/menus.py, line: 292
msgid "Split Left/Right"
msgstr "Split Left/Right"

#
# File: usr/share/ashyterm/ui/menus.py, line: 295
msgid "Split Top/Bottom"
msgstr "Split Top/Bottom"

#
# File: usr/share/ashyterm/ui/actions.py, line: 170
msgid "Please select an SSH session to connect with SFTP."
msgstr "Please select an SSH session to connect with SFTP."

#
# File: usr/share/ashyterm/ui/actions.py, line: 236
# File: usr/share/ashyterm/ui/actions.py, line: 258
msgid "New Session"
msgstr "New Session"

#
# File: usr/share/ashyterm/ui/actions.py, line: 262
msgid "New Folder"
msgstr "New Folder"

#
# #-#-#-#-#  ashyterm.pot (ashyterm)  #-#-#-#-#
#
# File: usr/share/ashyterm/ui/actions.py, line: 357
# File: usr/share/ashyterm/ui/actions.py, line: 406
# File: usr/share/ashyterm/ui/dialogs/move_dialogs.py, line: 141
msgid "Session"
msgstr "Session"

#
# #-#-#-#-#  ashyterm.pot (ashyterm)  #-#-#-#-#
#
# File: usr/share/ashyterm/ui/actions.py, line: 357
# File: usr/share/ashyterm/ui/actions.py, line: 408
# File: usr/share/ashyterm/ui/dialogs/session_edit_dialog.py, line: 149
msgid "Folder"
msgstr "Folder"

#
# File: usr/share/ashyterm/ui/actions.py, line: 360
#, python-brace-format
msgid "Rename {type}"
msgstr "Rename {type}"

#
# File: usr/share/ashyterm/ui/actions.py, line: 361
#, python-brace-format
msgid "Enter new name for \"{name}\":"
msgstr "Enter new name for \"{name}\":"

#
# File: usr/share/ashyterm/ui/actions.py, line: 402
msgid "Delete Item"
msgstr "Delete Item"

#
# File: usr/share/ashyterm/ui/actions.py, line: 402
msgid "Delete Items"
msgstr "Delete Items"

#
# #-#-#-#-#  ashyterm.pot (ashyterm)  #-#-#-#-#
#
# File: usr/share/ashyterm/ui/actions.py, line: 410
# File: usr/share/ashyterm/ui/dialogs/move_dialogs.py, line: 163
msgid "Layout"
msgstr "Layout"

#
# File: usr/share/ashyterm/ui/actions.py, line: 413
#, python-brace-format
msgid "Delete {type}"
msgstr "Delete {type}"

#
# File: usr/share/ashyterm/ui/actions.py, line: 419
#, python-brace-format
msgid ""
"The folder \"{name}\" is not empty. Are you sure you want to permanently "
"delete it and all its contents?"
msgstr ""
"The folder \"{name}\" is not empty. Are you sure you want to permanently "
"delete it and all its contents?"

#
# File: usr/share/ashyterm/ui/actions.py, line: 422
#, python-brace-format
msgid "Are you sure you want to delete \"{name}\"?"
msgstr "Are you sure you want to delete \"{name}\"?"

#
# File: usr/share/ashyterm/ui/actions.py, line: 428
#, python-brace-format
msgid "Are you sure you want to permanently delete these {count} items?"
msgstr "Are you sure you want to permanently delete these {count} items?"

#
# File: usr/share/ashyterm/ui/actions.py, line: 436
msgid "This will also delete all contents of any selected folders."
msgstr "This will also delete all contents of any selected folders."

#
# File: usr/share/ashyterm/ui/ssh_dialogs.py, line: 20
msgid "SSH Connection Failed"
msgstr "SSH Connection Failed"

#
# File: usr/share/ashyterm/ui/ssh_dialogs.py, line: 21
#, python-brace-format
msgid "Could not connect to session '{session_name}'."
msgstr "Could not connect to session '{session_name}'."

#
# File: usr/share/ashyterm/ui/ssh_dialogs.py, line: 43
msgid "Close"
msgstr "Close"

#
# File: usr/share/ashyterm/ui/dialogs/session_edit_dialog.py, line: 36
msgid "Edit Session"
msgstr "Edit Session"

#
# #-#-#-#-#  ashyterm.pot (ashyterm)  #-#-#-#-#
#
# File: usr/share/ashyterm/ui/dialogs/session_edit_dialog.py, line: 90
# File: usr/share/ashyterm/ui/dialogs/folder_edit_dialog.py, line: 72
msgid "UI Error"
msgstr "UI Error"

#
# #-#-#-#-#  ashyterm.pot (ashyterm)  #-#-#-#-#
>>>>>>> 005d143d
#
# File: usr/share/ashyterm/ui/dialogs/session_edit_dialog.py, line: 90
# File: usr/share/ashyterm/ui/dialogs/folder_edit_dialog.py, line: 72
msgid "Failed to initialize dialog interface"
msgstr "Failed to initialize dialog interface"

#
# #-#-#-#-#  ashyterm.pot (ashyterm)  #-#-#-#-#
#
# File: usr/share/ashyterm/ui/dialogs/session_edit_dialog.py, line: 90
# File: usr/share/ashyterm/ui/dialogs/folder_edit_dialog.py, line: 72
msgid "UI Error"
msgstr "UI Error"

#
# #-#-#-#-#  ashyterm.pot (ashyterm)  #-#-#-#-#
#
# File: usr/share/ashyterm/ui/dialogs/session_edit_dialog.py, line: 90
# File: usr/share/ashyterm/ui/dialogs/folder_edit_dialog.py, line: 72
msgid "Failed to initialize dialog interface"
msgstr "Failed to initialize dialog interface"

#
# File: usr/share/ashyterm/ui/dialogs/session_edit_dialog.py, line: 95
msgid "Session Information"
msgstr "Session Information"

#
# File: usr/share/ashyterm/ui/dialogs/session_edit_dialog.py, line: 97
msgid "Session Name"
msgstr "Session Name"

#
# File: usr/share/ashyterm/ui/dialogs/session_edit_dialog.py, line: 97
msgid "A descriptive name for this session"
msgstr "A descriptive name for this session"

#
# File: usr/share/ashyterm/ui/dialogs/session_edit_dialog.py, line: 101
msgid "Enter session name..."
msgstr "Enter session name..."

#
# #-#-#-#-#  ashyterm.pot (ashyterm)  #-#-#-#-#
#
# File: usr/share/ashyterm/ui/dialogs/session_edit_dialog.py, line: 112
# File: usr/share/ashyterm/ui/dialogs/preferences_dialog.py, line: 49
msgid "Appearance"
msgstr "Appearance"

#
# File: usr/share/ashyterm/ui/dialogs/session_edit_dialog.py, line: 114
msgid "Tab Color"
msgstr "Tab Color"

#
# File: usr/share/ashyterm/ui/dialogs/session_edit_dialog.py, line: 115
msgid "Choose a color to identify this session's tab"
msgstr "Choose a color to identify this session's tab"

#
# File: usr/share/ashyterm/ui/dialogs/session_edit_dialog.py, line: 134
msgid "Clear Color"
msgstr "Clear Color"

#
# #-#-#-#-#  ashyterm.pot (ashyterm)  #-#-#-#-#
#
# File: usr/share/ashyterm/ui/dialogs/session_edit_dialog.py, line: 147
# File: usr/share/ashyterm/ui/dialogs/folder_edit_dialog.py, line: 84
msgid "Organization"
msgstr "Organization"

#
# File: usr/share/ashyterm/ui/dialogs/session_edit_dialog.py, line: 149
msgid "Choose a folder to organize this session"
msgstr "Choose a folder to organize this session"

#
# #-#-#-#-#  ashyterm.pot (ashyterm)  #-#-#-#-#
#
# #-#-#-#-#  ashyterm.pot (ashyterm)  #-#-#-#-#
#
# File: usr/share/ashyterm/ui/dialogs/session_edit_dialog.py, line: 152
# File: usr/share/ashyterm/ui/dialogs/session_edit_dialog.py, line: 153
# File: usr/share/ashyterm/ui/dialogs/folder_edit_dialog.py, line: 110
# File: usr/share/ashyterm/ui/dialogs/folder_edit_dialog.py, line: 111
# File: usr/share/ashyterm/ui/dialogs/move_dialogs.py, line: 80
# File: usr/share/ashyterm/ui/dialogs/move_dialogs.py, line: 81
msgid "Root"
msgstr "Root"

#
# File: usr/share/ashyterm/ui/dialogs/session_edit_dialog.py, line: 178
msgid "Connection Type"
msgstr "Connection Type"

#
# File: usr/share/ashyterm/ui/dialogs/session_edit_dialog.py, line: 180
msgid "Session Type"
msgstr "Session Type"

#
# File: usr/share/ashyterm/ui/dialogs/session_edit_dialog.py, line: 181
msgid "Choose between local terminal or SSH connection"
msgstr "Choose between local terminal or SSH connection"

#
# #-#-#-#-#  ashyterm.pot (ashyterm)  #-#-#-#-#
#
# File: usr/share/ashyterm/ui/dialogs/session_edit_dialog.py, line: 184
# File: usr/share/ashyterm/sessions/models.py, line: 303
msgid "Local Terminal"
msgstr "Local Terminal"

#
# File: usr/share/ashyterm/ui/dialogs/session_edit_dialog.py, line: 184
msgid "SSH Connection"
msgstr "SSH Connection"

#
# File: usr/share/ashyterm/ui/dialogs/session_edit_dialog.py, line: 194
msgid "SSH Configuration"
msgstr "SSH Configuration"

#
# File: usr/share/ashyterm/ui/dialogs/session_edit_dialog.py, line: 195
msgid "Configure connection details for SSH sessions"
msgstr "Configure connection details for SSH sessions"

#
# File: usr/share/ashyterm/ui/dialogs/session_edit_dialog.py, line: 198
# File: usr/share/ashyterm/ui/dialogs/session_edit_dialog.py, line: 611
msgid "Host"
msgstr "Host"

#
# File: usr/share/ashyterm/ui/dialogs/session_edit_dialog.py, line: 198
msgid "Hostname or IP address of the remote server"
msgstr "Hostname or IP address of the remote server"

#
# File: usr/share/ashyterm/ui/dialogs/session_edit_dialog.py, line: 202
msgid "example.com or 192.168.1.100"
msgstr "example.com or 192.168.1.100"

#
# File: usr/share/ashyterm/ui/dialogs/session_edit_dialog.py, line: 211
msgid "Username"
msgstr "Username"

#
# File: usr/share/ashyterm/ui/dialogs/session_edit_dialog.py, line: 212
msgid "Username for SSH authentication (optional)"
msgstr "Username for SSH authentication (optional)"

#
# File: usr/share/ashyterm/ui/dialogs/session_edit_dialog.py, line: 215
msgid "username"
msgstr "username"

#
# File: usr/share/ashyterm/ui/dialogs/session_edit_dialog.py, line: 223
msgid "Port"
msgstr "Port"

#
# File: usr/share/ashyterm/ui/dialogs/session_edit_dialog.py, line: 223
msgid "SSH port number (default: 22)"
msgstr "SSH port number (default: 22)"

#
# File: usr/share/ashyterm/ui/dialogs/session_edit_dialog.py, line: 233
msgid "Authentication"
msgstr "Authentication"

#
# File: usr/share/ashyterm/ui/dialogs/session_edit_dialog.py, line: 233
msgid "Choose authentication method"
msgstr "Choose authentication method"

#
# File: usr/share/ashyterm/ui/dialogs/session_edit_dialog.py, line: 235
msgid "SSH Key"
msgstr "SSH Key"

#
# #-#-#-#-#  ashyterm.pot (ashyterm)  #-#-#-#-#
#
# File: usr/share/ashyterm/ui/dialogs/session_edit_dialog.py, line: 235
# File: usr/share/ashyterm/ui/dialogs/session_edit_dialog.py, line: 274
# File: usr/share/ashyterm/app.py, line: 388
# File: usr/share/ashyterm/app.py, line: 514
msgid "Password"
msgstr "Password"

#
# File: usr/share/ashyterm/ui/dialogs/session_edit_dialog.py, line: 247
msgid "SSH Key Path"
msgstr "SSH Key Path"

#
# File: usr/share/ashyterm/ui/dialogs/session_edit_dialog.py, line: 247
msgid "Path to private SSH key file"
msgstr "Path to private SSH key file"

#
# File: usr/share/ashyterm/ui/dialogs/session_edit_dialog.py, line: 262
msgid "Browse..."
msgstr "Browse..."

#
# File: usr/share/ashyterm/ui/dialogs/session_edit_dialog.py, line: 274
msgid "Password for SSH authentication"
msgstr "Password for SSH authentication"

#
# File: usr/share/ashyterm/ui/dialogs/session_edit_dialog.py, line: 278
msgid "Password for SSH authentication (stored in system keyring)"
msgstr "Password for SSH authentication (stored in system keyring)"

#
# File: usr/share/ashyterm/ui/dialogs/session_edit_dialog.py, line: 282
msgid "Password for SSH authentication (keyring not available)"
msgstr "Password for SSH authentication (keyring not available)"

#
# File: usr/share/ashyterm/ui/dialogs/session_edit_dialog.py, line: 291
msgid "Enter password..."
msgstr "Enter password..."

#
# File: usr/share/ashyterm/ui/dialogs/session_edit_dialog.py, line: 308
msgid "Test Connection"
msgstr "Test Connection"

#
# File: usr/share/ashyterm/ui/dialogs/session_edit_dialog.py, line: 395
msgid "Select SSH Key"
msgstr "Select SSH Key"

#
# File: usr/share/ashyterm/ui/dialogs/session_edit_dialog.py, line: 403
msgid "File Dialog Error"
msgstr "File Dialog Error"

#
# File: usr/share/ashyterm/ui/dialogs/session_edit_dialog.py, line: 403
msgid "Failed to open file browser"
msgstr "Failed to open file browser"

#
# File: usr/share/ashyterm/ui/dialogs/session_edit_dialog.py, line: 415
msgid "Invalid SSH Key"
msgstr "Invalid SSH Key"

#
# File: usr/share/ashyterm/ui/dialogs/session_edit_dialog.py, line: 420
msgid "File Selection Error"
msgstr "File Selection Error"

#
# File: usr/share/ashyterm/ui/dialogs/session_edit_dialog.py, line: 421
#, python-brace-format
msgid "Failed to select file: {}"
msgstr "Failed to select file: {}"

#
# File: usr/share/ashyterm/ui/dialogs/session_edit_dialog.py, line: 431
# File: usr/share/ashyterm/ui/dialogs/session_edit_dialog.py, line: 599
msgid "Validation Error"
msgstr "Validation Error"

#
# File: usr/share/ashyterm/ui/dialogs/session_edit_dialog.py, line: 432
msgid "Please fill in all required SSH fields first."
msgstr "Please fill in all required SSH fields first."

#
# File: usr/share/ashyterm/ui/dialogs/session_edit_dialog.py, line: 437
msgid "Testing Connection..."
msgstr "Testing Connection..."

#
# File: usr/share/ashyterm/ui/dialogs/session_edit_dialog.py, line: 438
#, python-brace-format
msgid "Attempting to connect to {host}..."
msgstr "Attempting to connect to {host}..."

#
# File: usr/share/ashyterm/ui/dialogs/session_edit_dialog.py, line: 454
msgid "Test Connection Error"
msgstr "Test Connection Error"

#
# File: usr/share/ashyterm/ui/dialogs/session_edit_dialog.py, line: 455
#, python-brace-format
msgid "Failed to start connection test: {}"
msgstr "Failed to start connection test: {}"

#
# File: usr/share/ashyterm/ui/dialogs/session_edit_dialog.py, line: 485
msgid "Connection Successful"
msgstr "Connection Successful"

#
# File: usr/share/ashyterm/ui/dialogs/session_edit_dialog.py, line: 486
msgid "Successfully connected to the SSH server."
msgstr "Successfully connected to the SSH server."

#
# File: usr/share/ashyterm/ui/dialogs/session_edit_dialog.py, line: 492
msgid "Connection Failed"
msgstr "Connection Failed"

#
# File: usr/share/ashyterm/ui/dialogs/session_edit_dialog.py, line: 493
msgid "Could not connect to the SSH server."
msgstr "Could not connect to the SSH server."

#
# #-#-#-#-#  ashyterm.pot (ashyterm)  #-#-#-#-#
#
# File: usr/share/ashyterm/ui/dialogs/session_edit_dialog.py, line: 502
# File: usr/share/ashyterm/ui/dialogs/folder_edit_dialog.py, line: 155
msgid "Unsaved Changes"
msgstr "Unsaved Changes"

#
# #-#-#-#-#  ashyterm.pot (ashyterm)  #-#-#-#-#
#
# File: usr/share/ashyterm/ui/dialogs/session_edit_dialog.py, line: 503
# File: usr/share/ashyterm/ui/dialogs/folder_edit_dialog.py, line: 156
msgid "You have unsaved changes. Are you sure you want to cancel?"
msgstr "You have unsaved changes. Are you sure you want to cancel?"

#
# #-#-#-#-#  ashyterm.pot (ashyterm)  #-#-#-#-#
#
# File: usr/share/ashyterm/ui/dialogs/session_edit_dialog.py, line: 532
# File: usr/share/ashyterm/ui/dialogs/session_edit_dialog.py, line: 536
# File: usr/share/ashyterm/ui/dialogs/folder_edit_dialog.py, line: 180
# File: usr/share/ashyterm/ui/dialogs/folder_edit_dialog.py, line: 184
msgid "Save Error"
msgstr "Save Error"

#
# File: usr/share/ashyterm/ui/dialogs/session_edit_dialog.py, line: 536
msgid "An unexpected error occurred while saving."
msgstr "An unexpected error occurred while saving."

#
# File: usr/share/ashyterm/ui/dialogs/session_edit_dialog.py, line: 600
#, python-brace-format
msgid ""
"Session validation failed:\n"
"{}"
msgstr ""
"Session validation failed:\n"
"{}"
<<<<<<< HEAD

#
# File: usr/share/ashyterm/ui/dialogs/session_edit_dialog.py, line: 607
msgid "Session name"
msgstr "Session name"

#
# File: usr/share/ashyterm/ui/dialogs/session_edit_dialog.py, line: 634
msgid "SSH Validation Error"
msgstr "SSH Validation Error"

#
# File: usr/share/ashyterm/ui/dialogs/session_edit_dialog.py, line: 635
#, python-brace-format
msgid ""
"SSH configuration errors:\n"
"{}"
msgstr ""
"SSH configuration errors:\n"
"{}"

#
# File: usr/share/ashyterm/ui/dialogs/command_guide_dialog.py, line: 39
msgid "Add Custom Command"
msgstr "Add Custom Command"

#
# File: usr/share/ashyterm/ui/dialogs/command_guide_dialog.py, line: 39
msgid "Edit Custom Command"
msgstr "Edit Custom Command"

#
# File: usr/share/ashyterm/ui/dialogs/command_guide_dialog.py, line: 78
msgid "Command"
msgstr "Command"

#
# File: usr/share/ashyterm/ui/dialogs/command_guide_dialog.py, line: 99
# File: usr/share/ashyterm/ui/dialogs/command_guide_dialog.py, line: 512
msgid "Category"
msgstr "Category"

#
# File: usr/share/ashyterm/ui/dialogs/command_guide_dialog.py, line: 104
msgid "Select an existing category or type a new one"
msgstr "Select an existing category or type a new one"

#
# File: usr/share/ashyterm/ui/dialogs/command_guide_dialog.py, line: 117
msgid "Description"
msgstr "Description"

#
# File: usr/share/ashyterm/ui/dialogs/command_guide_dialog.py, line: 171
msgid "Please fill in all required fields."
msgstr "Please fill in all required fields."

#
# File: usr/share/ashyterm/ui/dialogs/command_guide_dialog.py, line: 236
msgid "Delete this custom command"
msgstr "Delete this custom command"

#
# File: usr/share/ashyterm/ui/dialogs/command_guide_dialog.py, line: 268
msgid "Command Guide"
msgstr "Command Guide"

#
# File: usr/share/ashyterm/ui/dialogs/command_guide_dialog.py, line: 373
msgid "Search commands..."
msgstr "Search commands..."

#
# File: usr/share/ashyterm/ui/dialogs/command_guide_dialog.py, line: 392
msgid "Show Only Custom Commands"
msgstr "Show Only Custom Commands"

#
# File: usr/share/ashyterm/ui/dialogs/command_guide_dialog.py, line: 397
msgid "Add New Command"
msgstr "Add New Command"

#
# File: usr/share/ashyterm/ui/dialogs/command_guide_dialog.py, line: 710
msgid "Delete Custom Command?"
msgstr "Delete Custom Command?"

#
# File: usr/share/ashyterm/ui/dialogs/command_guide_dialog.py, line: 712
#, python-brace-format
msgid ""
"Are you sure you want to permanently delete the command:\n"
"\n"
"<b>{name}</b>"
msgstr ""
"Are you sure you want to permanently delete the command:\n"
"\n"
"<b>{name}</b>"

#
# File: usr/share/ashyterm/ui/dialogs/folder_edit_dialog.py, line: 27
msgid "Edit Folder"
msgstr "Edit Folder"

#
# File: usr/share/ashyterm/ui/dialogs/folder_edit_dialog.py, line: 78
msgid "Folder Information"
msgstr "Folder Information"

#
# File: usr/share/ashyterm/ui/dialogs/folder_edit_dialog.py, line: 90
msgid "Folder Name"
msgstr "Folder Name"

#
# File: usr/share/ashyterm/ui/dialogs/folder_edit_dialog.py, line: 91
msgid "A descriptive name for organizing sessions"
msgstr "A descriptive name for organizing sessions"

#
# File: usr/share/ashyterm/ui/dialogs/folder_edit_dialog.py, line: 95
msgid "Enter folder name..."
msgstr "Enter folder name..."

#
# File: usr/share/ashyterm/ui/dialogs/folder_edit_dialog.py, line: 106
msgid "Parent Folder"
msgstr "Parent Folder"

#
# File: usr/share/ashyterm/ui/dialogs/folder_edit_dialog.py, line: 107
msgid "Choose a parent folder for organization"
msgstr "Choose a parent folder for organization"

#
# File: usr/share/ashyterm/ui/dialogs/folder_edit_dialog.py, line: 184
#, python-brace-format
msgid "Failed to save folder: {}"
msgstr "Failed to save folder: {}"

#
# File: usr/share/ashyterm/ui/dialogs/folder_edit_dialog.py, line: 189
msgid "Folder name"
msgstr "Folder name"

#
# File: usr/share/ashyterm/ui/dialogs/base_dialog.py, line: 77
msgid "Continue"
msgstr "Continue"

#
# File: usr/share/ashyterm/ui/dialogs/base_dialog.py, line: 96
#, python-brace-format
msgid "{} is required"
msgstr "{} is required"

#
# File: usr/share/ashyterm/ui/dialogs/shortcuts_dialog.py, line: 17
msgid "Tab &amp; Pane Management"
msgstr "Tab &amp; Pane Management"

#
# File: usr/share/ashyterm/ui/dialogs/shortcuts_dialog.py, line: 20
msgid "Close Tab"
msgstr "Close Tab"

#
# File: usr/share/ashyterm/ui/dialogs/shortcuts_dialog.py, line: 21
msgid "Next Tab"
msgstr "Next Tab"

#
# File: usr/share/ashyterm/ui/dialogs/shortcuts_dialog.py, line: 22
msgid "Previous Tab"
msgstr "Previous Tab"

#
# File: usr/share/ashyterm/ui/dialogs/shortcuts_dialog.py, line: 26
msgid "Splitting"
msgstr "Splitting"

#
# File: usr/share/ashyterm/ui/dialogs/shortcuts_dialog.py, line: 28
msgid "Split Horizontally"
msgstr "Split Horizontally"

#
# File: usr/share/ashyterm/ui/dialogs/shortcuts_dialog.py, line: 29
msgid "Split Vertically"
msgstr "Split Vertically"

#
# File: usr/share/ashyterm/ui/dialogs/shortcuts_dialog.py, line: 30
msgid "Close Active Pane"
msgstr "Close Active Pane"

#
# File: usr/share/ashyterm/ui/dialogs/shortcuts_dialog.py, line: 34
msgid "Terminal Interaction"
msgstr "Terminal Interaction"

#
# File: usr/share/ashyterm/ui/dialogs/shortcuts_dialog.py, line: 42
msgid "Zoom"
msgstr "Zoom"

#
# File: usr/share/ashyterm/ui/dialogs/shortcuts_dialog.py, line: 44
msgid "Zoom In"
msgstr "Zoom In"

#
# File: usr/share/ashyterm/ui/dialogs/shortcuts_dialog.py, line: 45
msgid "Zoom Out"
msgstr "Zoom Out"

#
# File: usr/share/ashyterm/ui/dialogs/shortcuts_dialog.py, line: 46
msgid "Reset Zoom"
msgstr "Reset Zoom"

#
# File: usr/share/ashyterm/ui/dialogs/shortcuts_dialog.py, line: 50
msgid "Application &amp; Window"
msgstr "Application &amp; Window"

#
# File: usr/share/ashyterm/ui/dialogs/shortcuts_dialog.py, line: 53
msgid "Toggle File Manager"
msgstr "Toggle File Manager"

#
# File: usr/share/ashyterm/ui/dialogs/shortcuts_dialog.py, line: 56
msgid "Quit Application"
msgstr "Quit Application"

#
# File: usr/share/ashyterm/ui/dialogs/shortcuts_dialog.py, line: 93
msgid "Reset All"
msgstr "Reset All"

#
# File: usr/share/ashyterm/ui/dialogs/shortcuts_dialog.py, line: 94
msgid "Reset all shortcuts to default values"
msgstr "Reset all shortcuts to default values"

#
# File: usr/share/ashyterm/ui/dialogs/shortcuts_dialog.py, line: 128
msgid "Reset all shortcuts to defaults"
msgstr "Reset all shortcuts to defaults"

#
# File: usr/share/ashyterm/ui/dialogs/shortcuts_dialog.py, line: 186
# File: usr/share/ashyterm/ui/dialogs/shortcuts_dialog.py, line: 213
# File: usr/share/ashyterm/ui/dialogs/shortcuts_dialog.py, line: 294
# File: usr/share/ashyterm/ui/dialogs/shortcuts_dialog.py, line: 334
msgid "Not set"
msgstr "Not set"

#
# File: usr/share/ashyterm/ui/dialogs/shortcuts_dialog.py, line: 191
msgid "Shortcut for: "
msgstr "Shortcut for: "

#
# File: usr/share/ashyterm/ui/dialogs/shortcuts_dialog.py, line: 195
msgid "Click to change the keyboard shortcut for this action"
msgstr "Click to change the keyboard shortcut for this action"

#
# File: usr/share/ashyterm/ui/dialogs/shortcuts_dialog.py, line: 205
msgid "Set New Shortcut"
msgstr "Set New Shortcut"

#
# File: usr/share/ashyterm/ui/dialogs/shortcuts_dialog.py, line: 206
#, python-brace-format
msgid "Press the new key combination for '{}', or Esc to cancel."
msgstr "Press the new key combination for '{}', or Esc to cancel."

#
# File: usr/share/ashyterm/ui/dialogs/shortcuts_dialog.py, line: 215
#, python-brace-format
msgid ""
"Current: {}\n"
"New: (press keys)"
msgstr ""
"Current: {}\n"
"New: (press keys)"

#
# File: usr/share/ashyterm/ui/dialogs/shortcuts_dialog.py, line: 257
#, python-brace-format
msgid ""
"Current: {}\n"
"New: {} (Conflicts with {})"
msgstr ""
"Current: {}\n"
"New: {} (Conflicts with {})"

#
# File: usr/share/ashyterm/ui/dialogs/shortcuts_dialog.py, line: 263
#, python-brace-format
msgid ""
"Current: {}\n"
"New: {}"
msgstr ""
"Current: {}\n"
"New: {}"

#
# File: usr/share/ashyterm/ui/dialogs/shortcuts_dialog.py, line: 270
msgid "Clear"
msgstr "Clear"

#
# File: usr/share/ashyterm/ui/dialogs/shortcuts_dialog.py, line: 271
msgid "Set Shortcut"
msgstr "Set Shortcut"

#
# File: usr/share/ashyterm/ui/dialogs/shortcuts_dialog.py, line: 306
msgid "Reset All Shortcuts"
msgstr "Reset All Shortcuts"

#
# File: usr/share/ashyterm/ui/dialogs/shortcuts_dialog.py, line: 307
msgid ""
"This will reset all keyboard shortcuts to their default values. Continue?"
msgstr ""
"This will reset all keyboard shortcuts to their default values. Continue?"

#
# #-#-#-#-#  ashyterm.pot (ashyterm)  #-#-#-#-#
#
# File: usr/share/ashyterm/ui/dialogs/shortcuts_dialog.py, line: 311
# File: usr/share/ashyterm/ui/dialogs/preferences_dialog.py, line: 566
# File: usr/share/ashyterm/ui/dialogs/preferences_dialog.py, line: 573
msgid "Reset"
msgstr "Reset"

#
# File: usr/share/ashyterm/ui/dialogs/preferences_dialog.py, line: 53
msgid "Color Scheme"
msgstr "Color Scheme"

#
# File: usr/share/ashyterm/ui/dialogs/preferences_dialog.py, line: 56
msgid "Current Scheme"
msgstr "Current Scheme"

#
# File: usr/share/ashyterm/ui/dialogs/preferences_dialog.py, line: 59
msgid "Manage Schemes..."
msgstr "Manage Schemes..."

#
# File: usr/share/ashyterm/ui/dialogs/preferences_dialog.py, line: 67
msgid "Typography"
msgstr "Typography"

#
# File: usr/share/ashyterm/ui/dialogs/preferences_dialog.py, line: 68
msgid "Configure fonts and spacing"
msgstr "Configure fonts and spacing"

#
# File: usr/share/ashyterm/ui/dialogs/preferences_dialog.py, line: 73
msgid "Terminal Font"
msgstr "Terminal Font"

#
# File: usr/share/ashyterm/ui/dialogs/preferences_dialog.py, line: 74
msgid "Select font family and size for terminal text"
msgstr "Select font family and size for terminal text"

#
# File: usr/share/ashyterm/ui/dialogs/preferences_dialog.py, line: 85
msgid "Line Spacing"
msgstr "Line Spacing"

#
# File: usr/share/ashyterm/ui/dialogs/preferences_dialog.py, line: 86
msgid "Adjust the vertical space between lines"
msgstr "Adjust the vertical space between lines"

#
# File: usr/share/ashyterm/ui/dialogs/preferences_dialog.py, line: 98
msgid "Miscellaneous"
msgstr "Miscellaneous"

#
# File: usr/share/ashyterm/ui/dialogs/preferences_dialog.py, line: 102
msgid "Terminal Transparency"
msgstr "Terminal Transparency"

#
# File: usr/share/ashyterm/ui/dialogs/preferences_dialog.py, line: 103
msgid "Adjust terminal background transparency"
msgstr "Adjust terminal background transparency"

#
# File: usr/share/ashyterm/ui/dialogs/preferences_dialog.py, line: 118
msgid "Headerbar Transparency"
msgstr "Headerbar Transparency"

#
# File: usr/share/ashyterm/ui/dialogs/preferences_dialog.py, line: 119
msgid "For headerbar and file manager"
msgstr "For headerbar and file manager"

#
# File: usr/share/ashyterm/ui/dialogs/preferences_dialog.py, line: 140
msgid "Use Bright Colors for Bold Text"
msgstr "Use Bright Colors for Bold Text"

#
# File: usr/share/ashyterm/ui/dialogs/preferences_dialog.py, line: 141
msgid "Render bold text with the brighter version of the base color"
msgstr "Render bold text with the brighter version of the base color"

#
# File: usr/share/ashyterm/ui/dialogs/preferences_dialog.py, line: 151
msgid "Auto-Hide Sidebar"
msgstr "Auto-Hide Sidebar"

#
# File: usr/share/ashyterm/ui/dialogs/preferences_dialog.py, line: 153
msgid "Automatically hide the sidebar when activating sessions or layouts"
msgstr "Automatically hide the sidebar when activating sessions or layouts"

#
# File: usr/share/ashyterm/ui/dialogs/preferences_dialog.py, line: 166
msgid "Blinking Text"
msgstr "Blinking Text"

#
# File: usr/share/ashyterm/ui/dialogs/preferences_dialog.py, line: 167
msgid "Control how the terminal handles blinking text"
msgstr "Control how the terminal handles blinking text"

#
# File: usr/share/ashyterm/ui/dialogs/preferences_dialog.py, line: 169
msgid "When focused"
msgstr "When focused"

#
# File: usr/share/ashyterm/ui/dialogs/preferences_dialog.py, line: 169
msgid "Always"
msgstr "Always"

#
# File: usr/share/ashyterm/ui/dialogs/preferences_dialog.py, line: 175
msgid "Tab Alignment"
msgstr "Tab Alignment"

#
# File: usr/share/ashyterm/ui/dialogs/preferences_dialog.py, line: 176
msgid "Align tabs to the left or center of the tab bar"
msgstr "Align tabs to the left or center of the tab bar"

#
# File: usr/share/ashyterm/ui/dialogs/preferences_dialog.py, line: 178
msgid "Left"
msgstr "Left"

#
# File: usr/share/ashyterm/ui/dialogs/preferences_dialog.py, line: 178
msgid "Center"
msgstr "Center"

#
# File: usr/share/ashyterm/ui/dialogs/preferences_dialog.py, line: 187
msgid "Terminal"
msgstr "Terminal"

#
# File: usr/share/ashyterm/ui/dialogs/preferences_dialog.py, line: 195
msgid "Cursor Shape"
msgstr "Cursor Shape"

#
# File: usr/share/ashyterm/ui/dialogs/preferences_dialog.py, line: 196
msgid "Select the shape of the terminal cursor"
msgstr "Select the shape of the terminal cursor"

#
# File: usr/share/ashyterm/ui/dialogs/preferences_dialog.py, line: 199
msgid "Block"
msgstr "Block"

#
# File: usr/share/ashyterm/ui/dialogs/preferences_dialog.py, line: 199
msgid "I-Beam"
msgstr "I-Beam"

#
# File: usr/share/ashyterm/ui/dialogs/preferences_dialog.py, line: 199
msgid "Underline"
msgstr "Underline"

#
# File: usr/share/ashyterm/ui/dialogs/preferences_dialog.py, line: 206
msgid "Cursor Blinking"
msgstr "Cursor Blinking"

#
# File: usr/share/ashyterm/ui/dialogs/preferences_dialog.py, line: 206
msgid "Control cursor blinking behavior"
msgstr "Control cursor blinking behavior"

#
# File: usr/share/ashyterm/ui/dialogs/preferences_dialog.py, line: 209
msgid "Follow System"
msgstr "Follow System"

#
# File: usr/share/ashyterm/ui/dialogs/preferences_dialog.py, line: 209
msgid "On"
msgstr "On"

#
# File: usr/share/ashyterm/ui/dialogs/preferences_dialog.py, line: 209
msgid "Off"
msgstr "Off"

#
# File: usr/share/ashyterm/ui/dialogs/preferences_dialog.py, line: 215
msgid "Scrolling"
msgstr "Scrolling"

#
# File: usr/share/ashyterm/ui/dialogs/preferences_dialog.py, line: 219
msgid "Scrollback Lines"
msgstr "Scrollback Lines"

#
# File: usr/share/ashyterm/ui/dialogs/preferences_dialog.py, line: 220
msgid "Number of lines to keep in history (0 for unlimited)"
msgstr "Number of lines to keep in history (0 for unlimited)"

#
# File: usr/share/ashyterm/ui/dialogs/preferences_dialog.py, line: 231
msgid "Mouse Scroll Sensitivity"
msgstr "Mouse Scroll Sensitivity"

#
# File: usr/share/ashyterm/ui/dialogs/preferences_dialog.py, line: 232
msgid "Controls the scroll speed for a mouse wheel. Lower is slower."
msgstr "Controls the scroll speed for a mouse wheel. Lower is slower."

#
# File: usr/share/ashyterm/ui/dialogs/preferences_dialog.py, line: 247
msgid "Touchpad Scroll Sensitivity"
msgstr "Touchpad Scroll Sensitivity"

#
# File: usr/share/ashyterm/ui/dialogs/preferences_dialog.py, line: 248
msgid "Controls the scroll speed for a touchpad. Lower is slower."
msgstr "Controls the scroll speed for a touchpad. Lower is slower."

#
# File: usr/share/ashyterm/ui/dialogs/preferences_dialog.py, line: 263
msgid "Scroll on Paste"
msgstr "Scroll on Paste"

#
# File: usr/share/ashyterm/ui/dialogs/preferences_dialog.py, line: 264
msgid "Automatically scroll to the bottom when pasting text"
msgstr "Automatically scroll to the bottom when pasting text"

#
# File: usr/share/ashyterm/ui/dialogs/preferences_dialog.py, line: 276
msgid "Selection"
msgstr "Selection"

#
# File: usr/share/ashyterm/ui/dialogs/preferences_dialog.py, line: 277
msgid "Extra characters for word selection (e.g., -_.:/~)"
msgstr "Extra characters for word selection (e.g., -_.:/~)"

#
# File: usr/share/ashyterm/ui/dialogs/preferences_dialog.py, line: 282
msgid "Word Characters"
msgstr "Word Characters"

#
# File: usr/share/ashyterm/ui/dialogs/preferences_dialog.py, line: 290
msgid "Shell &amp; Bell"
msgstr "Shell &amp; Bell"

#
# File: usr/share/ashyterm/ui/dialogs/preferences_dialog.py, line: 294
msgid "Run Command as a Login Shell"
msgstr "Run Command as a Login Shell"

#
# File: usr/share/ashyterm/ui/dialogs/preferences_dialog.py, line: 295
msgid "Sources /etc/profile and ~/.profile on startup"
msgstr "Sources /etc/profile and ~/.profile on startup"

#
# File: usr/share/ashyterm/ui/dialogs/preferences_dialog.py, line: 305
msgid "Audible Bell"
msgstr "Audible Bell"

#
# File: usr/share/ashyterm/ui/dialogs/preferences_dialog.py, line: 306
msgid "Emit a sound for the terminal bell character"
msgstr "Emit a sound for the terminal bell character"

#
# File: usr/share/ashyterm/ui/dialogs/preferences_dialog.py, line: 317
msgid "Profiles & Data"
msgstr "Profiles & Data"

#
# File: usr/share/ashyterm/ui/dialogs/preferences_dialog.py, line: 321
msgid "Startup"
msgstr "Startup"

#
# File: usr/share/ashyterm/ui/dialogs/preferences_dialog.py, line: 325
msgid "On Startup"
msgstr "On Startup"

#
# File: usr/share/ashyterm/ui/dialogs/preferences_dialog.py, line: 326
msgid "Action to take when the application starts"
msgstr "Action to take when the application starts"

#
# File: usr/share/ashyterm/ui/dialogs/preferences_dialog.py, line: 330
msgid "Always restore previous session"
msgstr "Always restore previous session"

#
# File: usr/share/ashyterm/ui/dialogs/preferences_dialog.py, line: 331
msgid "Ask to restore previous session"
msgstr "Ask to restore previous session"

#
# File: usr/share/ashyterm/ui/dialogs/preferences_dialog.py, line: 332
msgid "Never restore previous session"
msgstr "Never restore previous session"

#
# File: usr/share/ashyterm/ui/dialogs/preferences_dialog.py, line: 347
msgid "Backup &amp; Recovery"
msgstr "Backup &amp; Recovery"

#
# File: usr/share/ashyterm/ui/dialogs/preferences_dialog.py, line: 349
msgid ""
"Create an encrypted backup of your data or restore from a previous backup."
msgstr ""
"Create an encrypted backup of your data or restore from a previous backup."

#
# #-#-#-#-#  ashyterm.pot (ashyterm)  #-#-#-#-#
#
# File: usr/share/ashyterm/ui/dialogs/preferences_dialog.py, line: 355
# File: usr/share/ashyterm/app.py, line: 397
msgid "Create Backup"
msgstr "Create Backup"

#
# File: usr/share/ashyterm/ui/dialogs/preferences_dialog.py, line: 357
msgid "Save all sessions, settings, and passwords to an encrypted file."
msgstr "Save all sessions, settings, and passwords to an encrypted file."

#
# File: usr/share/ashyterm/ui/dialogs/preferences_dialog.py, line: 360
msgid "Create Backup..."
msgstr "Create Backup..."

#
# File: usr/share/ashyterm/ui/dialogs/preferences_dialog.py, line: 368
msgid "Restore from Backup"
msgstr "Restore from Backup"

#
# File: usr/share/ashyterm/ui/dialogs/preferences_dialog.py, line: 369
msgid "Replace all current data with a backup file."
msgstr "Replace all current data with a backup file."

#
# File: usr/share/ashyterm/ui/dialogs/preferences_dialog.py, line: 371
msgid "Restore..."
msgstr "Restore..."

#
# File: usr/share/ashyterm/ui/dialogs/preferences_dialog.py, line: 378
msgid "Remote Editing"
msgstr "Remote Editing"

#
# File: usr/share/ashyterm/ui/dialogs/preferences_dialog.py, line: 382
msgid "Use System Temporary Directory"
msgstr "Use System Temporary Directory"

#
# File: usr/share/ashyterm/ui/dialogs/preferences_dialog.py, line: 384
msgid ""
"Store temporary files for remote editing in /tmp instead of the config folder"
msgstr ""
"Store temporary files for remote editing in /tmp instead of the config folder"

#
# File: usr/share/ashyterm/ui/dialogs/preferences_dialog.py, line: 399
msgid "Clear Remote Edit Files on Exit"
msgstr "Clear Remote Edit Files on Exit"

#
# File: usr/share/ashyterm/ui/dialogs/preferences_dialog.py, line: 401
msgid "Automatically delete all temporary remote files when closing the app"
msgstr "Automatically delete all temporary remote files when closing the app"

#
# File: usr/share/ashyterm/ui/dialogs/preferences_dialog.py, line: 416
msgid "SSH"
msgstr "SSH"

#
# File: usr/share/ashyterm/ui/dialogs/preferences_dialog.py, line: 417
msgid "Settings for SSH connection management (multiplexing)."
msgstr "Settings for SSH connection management (multiplexing)."

#
# File: usr/share/ashyterm/ui/dialogs/preferences_dialog.py, line: 422
msgid "Connection Persistence (seconds)"
msgstr "Connection Persistence (seconds)"

#
# File: usr/share/ashyterm/ui/dialogs/preferences_dialog.py, line: 424
msgid ""
"Keep SSH connections alive in the background for faster reconnections. Set "
"to 0 to disable."
msgstr ""
"Keep SSH connections alive in the background for faster reconnections. Set "
"to 0 to disable."

#
# File: usr/share/ashyterm/ui/dialogs/preferences_dialog.py, line: 439
msgid "Advanced"
msgstr "Advanced"

#
# File: usr/share/ashyterm/ui/dialogs/preferences_dialog.py, line: 444
msgid "Advanced Features"
msgstr "Advanced Features"

#
# File: usr/share/ashyterm/ui/dialogs/preferences_dialog.py, line: 445
msgid "Enable or disable advanced terminal features"
msgstr "Enable or disable advanced terminal features"

#
# File: usr/share/ashyterm/ui/dialogs/preferences_dialog.py, line: 450
msgid "Bidirectional Text Support"
msgstr "Bidirectional Text Support"

#
# File: usr/share/ashyterm/ui/dialogs/preferences_dialog.py, line: 452
msgid "Enable for languages like Arabic and Hebrew (may affect performance)"
msgstr "Enable for languages like Arabic and Hebrew (may affect performance)"

#
# File: usr/share/ashyterm/ui/dialogs/preferences_dialog.py, line: 463
msgid "Enable Arabic Text Shaping"
msgstr "Enable Arabic Text Shaping"

#
# File: usr/share/ashyterm/ui/dialogs/preferences_dialog.py, line: 465
msgid "Correctly render ligatures and contextual forms for Arabic script"
msgstr "Correctly render ligatures and contextual forms for Arabic script"

#
# File: usr/share/ashyterm/ui/dialogs/preferences_dialog.py, line: 476
msgid "SIXEL Graphics Support"
msgstr "SIXEL Graphics Support"

#
# File: usr/share/ashyterm/ui/dialogs/preferences_dialog.py, line: 477
msgid "Allow the terminal to display SIXEL images (experimental)"
msgstr "Allow the terminal to display SIXEL images (experimental)"

#
# File: usr/share/ashyterm/ui/dialogs/preferences_dialog.py, line: 487
msgid "Compatibility"
msgstr "Compatibility"

#
=======

#
# File: usr/share/ashyterm/ui/dialogs/session_edit_dialog.py, line: 607
msgid "Session name"
msgstr "Session name"

#
# File: usr/share/ashyterm/ui/dialogs/session_edit_dialog.py, line: 634
msgid "SSH Validation Error"
msgstr "SSH Validation Error"

#
# File: usr/share/ashyterm/ui/dialogs/session_edit_dialog.py, line: 635
#, python-brace-format
msgid ""
"SSH configuration errors:\n"
"{}"
msgstr ""
"SSH configuration errors:\n"
"{}"

#
# File: usr/share/ashyterm/ui/dialogs/command_guide_dialog.py, line: 39
msgid "Add Custom Command"
msgstr "Add Custom Command"

#
# File: usr/share/ashyterm/ui/dialogs/command_guide_dialog.py, line: 39
msgid "Edit Custom Command"
msgstr "Edit Custom Command"

#
# File: usr/share/ashyterm/ui/dialogs/command_guide_dialog.py, line: 78
msgid "Command"
msgstr "Command"

#
# File: usr/share/ashyterm/ui/dialogs/command_guide_dialog.py, line: 99
# File: usr/share/ashyterm/ui/dialogs/command_guide_dialog.py, line: 512
msgid "Category"
msgstr "Category"

#
# File: usr/share/ashyterm/ui/dialogs/command_guide_dialog.py, line: 104
msgid "Select an existing category or type a new one"
msgstr "Select an existing category or type a new one"

#
# File: usr/share/ashyterm/ui/dialogs/command_guide_dialog.py, line: 117
msgid "Description"
msgstr "Description"

#
# File: usr/share/ashyterm/ui/dialogs/command_guide_dialog.py, line: 171
msgid "Please fill in all required fields."
msgstr "Please fill in all required fields."

#
# File: usr/share/ashyterm/ui/dialogs/command_guide_dialog.py, line: 236
msgid "Delete this custom command"
msgstr "Delete this custom command"

#
# File: usr/share/ashyterm/ui/dialogs/command_guide_dialog.py, line: 268
msgid "Command Guide"
msgstr "Command Guide"

#
# File: usr/share/ashyterm/ui/dialogs/command_guide_dialog.py, line: 373
msgid "Search commands..."
msgstr "Search commands..."

#
# File: usr/share/ashyterm/ui/dialogs/command_guide_dialog.py, line: 392
msgid "Show Only Custom Commands"
msgstr "Show Only Custom Commands"

#
# File: usr/share/ashyterm/ui/dialogs/command_guide_dialog.py, line: 397
msgid "Add New Command"
msgstr "Add New Command"

#
# File: usr/share/ashyterm/ui/dialogs/command_guide_dialog.py, line: 710
msgid "Delete Custom Command?"
msgstr "Delete Custom Command?"

#
# File: usr/share/ashyterm/ui/dialogs/command_guide_dialog.py, line: 712
#, python-brace-format
msgid ""
"Are you sure you want to permanently delete the command:\n"
"\n"
"<b>{name}</b>"
msgstr ""
"Are you sure you want to permanently delete the command:\n"
"\n"
"<b>{name}</b>"

#
# File: usr/share/ashyterm/ui/dialogs/folder_edit_dialog.py, line: 27
msgid "Edit Folder"
msgstr "Edit Folder"

#
# File: usr/share/ashyterm/ui/dialogs/folder_edit_dialog.py, line: 78
msgid "Folder Information"
msgstr "Folder Information"

#
# File: usr/share/ashyterm/ui/dialogs/folder_edit_dialog.py, line: 90
msgid "Folder Name"
msgstr "Folder Name"

#
# File: usr/share/ashyterm/ui/dialogs/folder_edit_dialog.py, line: 91
msgid "A descriptive name for organizing sessions"
msgstr "A descriptive name for organizing sessions"

#
# File: usr/share/ashyterm/ui/dialogs/folder_edit_dialog.py, line: 95
msgid "Enter folder name..."
msgstr "Enter folder name..."

#
# File: usr/share/ashyterm/ui/dialogs/folder_edit_dialog.py, line: 106
msgid "Parent Folder"
msgstr "Parent Folder"

#
# File: usr/share/ashyterm/ui/dialogs/folder_edit_dialog.py, line: 107
msgid "Choose a parent folder for organization"
msgstr "Choose a parent folder for organization"

#
# File: usr/share/ashyterm/ui/dialogs/folder_edit_dialog.py, line: 184
#, python-brace-format
msgid "Failed to save folder: {}"
msgstr "Failed to save folder: {}"

#
# File: usr/share/ashyterm/ui/dialogs/folder_edit_dialog.py, line: 189
msgid "Folder name"
msgstr "Folder name"

#
# File: usr/share/ashyterm/ui/dialogs/base_dialog.py, line: 77
msgid "Continue"
msgstr "Continue"

#
# File: usr/share/ashyterm/ui/dialogs/base_dialog.py, line: 96
#, python-brace-format
msgid "{} is required"
msgstr "{} is required"

#
# File: usr/share/ashyterm/ui/dialogs/shortcuts_dialog.py, line: 17
msgid "Tab &amp; Pane Management"
msgstr "Tab &amp; Pane Management"

#
# File: usr/share/ashyterm/ui/dialogs/shortcuts_dialog.py, line: 20
msgid "Close Tab"
msgstr "Close Tab"

#
# File: usr/share/ashyterm/ui/dialogs/shortcuts_dialog.py, line: 21
msgid "Next Tab"
msgstr "Next Tab"

#
# File: usr/share/ashyterm/ui/dialogs/shortcuts_dialog.py, line: 22
msgid "Previous Tab"
msgstr "Previous Tab"

#
# File: usr/share/ashyterm/ui/dialogs/shortcuts_dialog.py, line: 26
msgid "Splitting"
msgstr "Splitting"

#
# File: usr/share/ashyterm/ui/dialogs/shortcuts_dialog.py, line: 28
msgid "Split Horizontally"
msgstr "Split Horizontally"

#
# File: usr/share/ashyterm/ui/dialogs/shortcuts_dialog.py, line: 29
msgid "Split Vertically"
msgstr "Split Vertically"

#
# File: usr/share/ashyterm/ui/dialogs/shortcuts_dialog.py, line: 30
msgid "Close Active Pane"
msgstr "Close Active Pane"

#
# File: usr/share/ashyterm/ui/dialogs/shortcuts_dialog.py, line: 34
msgid "Terminal Interaction"
msgstr "Terminal Interaction"

#
# File: usr/share/ashyterm/ui/dialogs/shortcuts_dialog.py, line: 42
msgid "Zoom"
msgstr "Zoom"

#
# File: usr/share/ashyterm/ui/dialogs/shortcuts_dialog.py, line: 44
msgid "Zoom In"
msgstr "Zoom In"

#
# File: usr/share/ashyterm/ui/dialogs/shortcuts_dialog.py, line: 45
msgid "Zoom Out"
msgstr "Zoom Out"

#
# File: usr/share/ashyterm/ui/dialogs/shortcuts_dialog.py, line: 46
msgid "Reset Zoom"
msgstr "Reset Zoom"

#
# File: usr/share/ashyterm/ui/dialogs/shortcuts_dialog.py, line: 50
msgid "Application &amp; Window"
msgstr "Application &amp; Window"

#
# File: usr/share/ashyterm/ui/dialogs/shortcuts_dialog.py, line: 53
msgid "Toggle File Manager"
msgstr "Toggle File Manager"

#
# File: usr/share/ashyterm/ui/dialogs/shortcuts_dialog.py, line: 56
msgid "Quit Application"
msgstr "Quit Application"

#
# File: usr/share/ashyterm/ui/dialogs/shortcuts_dialog.py, line: 93
msgid "Reset All"
msgstr "Reset All"

#
# File: usr/share/ashyterm/ui/dialogs/shortcuts_dialog.py, line: 94
msgid "Reset all shortcuts to default values"
msgstr "Reset all shortcuts to default values"

#
# File: usr/share/ashyterm/ui/dialogs/shortcuts_dialog.py, line: 128
msgid "Reset all shortcuts to defaults"
msgstr "Reset all shortcuts to defaults"

#
# File: usr/share/ashyterm/ui/dialogs/shortcuts_dialog.py, line: 186
# File: usr/share/ashyterm/ui/dialogs/shortcuts_dialog.py, line: 213
# File: usr/share/ashyterm/ui/dialogs/shortcuts_dialog.py, line: 294
# File: usr/share/ashyterm/ui/dialogs/shortcuts_dialog.py, line: 334
msgid "Not set"
msgstr "Not set"

#
# File: usr/share/ashyterm/ui/dialogs/shortcuts_dialog.py, line: 191
msgid "Shortcut for: "
msgstr "Shortcut for: "

#
# File: usr/share/ashyterm/ui/dialogs/shortcuts_dialog.py, line: 195
msgid "Click to change the keyboard shortcut for this action"
msgstr "Click to change the keyboard shortcut for this action"

#
# File: usr/share/ashyterm/ui/dialogs/shortcuts_dialog.py, line: 205
msgid "Set New Shortcut"
msgstr "Set New Shortcut"

#
# File: usr/share/ashyterm/ui/dialogs/shortcuts_dialog.py, line: 206
#, python-brace-format
msgid "Press the new key combination for '{}', or Esc to cancel."
msgstr "Press the new key combination for '{}', or Esc to cancel."

#
# File: usr/share/ashyterm/ui/dialogs/shortcuts_dialog.py, line: 215
#, python-brace-format
msgid ""
"Current: {}\n"
"New: (press keys)"
msgstr ""
"Current: {}\n"
"New: (press keys)"

#
# File: usr/share/ashyterm/ui/dialogs/shortcuts_dialog.py, line: 257
#, python-brace-format
msgid ""
"Current: {}\n"
"New: {} (Conflicts with {})"
msgstr ""
"Current: {}\n"
"New: {} (Conflicts with {})"

#
# File: usr/share/ashyterm/ui/dialogs/shortcuts_dialog.py, line: 263
#, python-brace-format
msgid ""
"Current: {}\n"
"New: {}"
msgstr ""
"Current: {}\n"
"New: {}"

#
# File: usr/share/ashyterm/ui/dialogs/shortcuts_dialog.py, line: 270
msgid "Clear"
msgstr "Clear"

#
# File: usr/share/ashyterm/ui/dialogs/shortcuts_dialog.py, line: 271
msgid "Set Shortcut"
msgstr "Set Shortcut"

#
# File: usr/share/ashyterm/ui/dialogs/shortcuts_dialog.py, line: 306
msgid "Reset All Shortcuts"
msgstr "Reset All Shortcuts"

#
# File: usr/share/ashyterm/ui/dialogs/shortcuts_dialog.py, line: 307
msgid ""
"This will reset all keyboard shortcuts to their default values. Continue?"
msgstr ""
"This will reset all keyboard shortcuts to their default values. Continue?"

#
# #-#-#-#-#  ashyterm.pot (ashyterm)  #-#-#-#-#
#
# File: usr/share/ashyterm/ui/dialogs/shortcuts_dialog.py, line: 311
# File: usr/share/ashyterm/ui/dialogs/preferences_dialog.py, line: 566
# File: usr/share/ashyterm/ui/dialogs/preferences_dialog.py, line: 573
msgid "Reset"
msgstr "Reset"

#
# File: usr/share/ashyterm/ui/dialogs/preferences_dialog.py, line: 53
msgid "Color Scheme"
msgstr "Color Scheme"

#
# File: usr/share/ashyterm/ui/dialogs/preferences_dialog.py, line: 56
msgid "Current Scheme"
msgstr "Current Scheme"

#
# File: usr/share/ashyterm/ui/dialogs/preferences_dialog.py, line: 59
msgid "Manage Schemes..."
msgstr "Manage Schemes..."

#
# File: usr/share/ashyterm/ui/dialogs/preferences_dialog.py, line: 67
msgid "Typography"
msgstr "Typography"

#
# File: usr/share/ashyterm/ui/dialogs/preferences_dialog.py, line: 68
msgid "Configure fonts and spacing"
msgstr "Configure fonts and spacing"

#
# File: usr/share/ashyterm/ui/dialogs/preferences_dialog.py, line: 73
msgid "Terminal Font"
msgstr "Terminal Font"

#
# File: usr/share/ashyterm/ui/dialogs/preferences_dialog.py, line: 74
msgid "Select font family and size for terminal text"
msgstr "Select font family and size for terminal text"

#
# File: usr/share/ashyterm/ui/dialogs/preferences_dialog.py, line: 85
msgid "Line Spacing"
msgstr "Line Spacing"

#
# File: usr/share/ashyterm/ui/dialogs/preferences_dialog.py, line: 86
msgid "Adjust the vertical space between lines"
msgstr "Adjust the vertical space between lines"

#
# File: usr/share/ashyterm/ui/dialogs/preferences_dialog.py, line: 98
msgid "Miscellaneous"
msgstr "Miscellaneous"

#
# File: usr/share/ashyterm/ui/dialogs/preferences_dialog.py, line: 102
msgid "Terminal Transparency"
msgstr "Terminal Transparency"

#
# File: usr/share/ashyterm/ui/dialogs/preferences_dialog.py, line: 103
msgid "Adjust terminal background transparency"
msgstr "Adjust terminal background transparency"

#
# File: usr/share/ashyterm/ui/dialogs/preferences_dialog.py, line: 118
msgid "Headerbar Transparency"
msgstr "Headerbar Transparency"

#
# File: usr/share/ashyterm/ui/dialogs/preferences_dialog.py, line: 119
msgid "For headerbar and file manager"
msgstr "For headerbar and file manager"

#
# File: usr/share/ashyterm/ui/dialogs/preferences_dialog.py, line: 140
msgid "Use Bright Colors for Bold Text"
msgstr "Use Bright Colors for Bold Text"

#
# File: usr/share/ashyterm/ui/dialogs/preferences_dialog.py, line: 141
msgid "Render bold text with the brighter version of the base color"
msgstr "Render bold text with the brighter version of the base color"

#
# File: usr/share/ashyterm/ui/dialogs/preferences_dialog.py, line: 151
msgid "Auto-Hide Sidebar"
msgstr "Auto-Hide Sidebar"

#
# File: usr/share/ashyterm/ui/dialogs/preferences_dialog.py, line: 153
msgid "Automatically hide the sidebar when activating sessions or layouts"
msgstr "Automatically hide the sidebar when activating sessions or layouts"

#
# File: usr/share/ashyterm/ui/dialogs/preferences_dialog.py, line: 166
msgid "Blinking Text"
msgstr "Blinking Text"

#
# File: usr/share/ashyterm/ui/dialogs/preferences_dialog.py, line: 167
msgid "Control how the terminal handles blinking text"
msgstr "Control how the terminal handles blinking text"

#
# File: usr/share/ashyterm/ui/dialogs/preferences_dialog.py, line: 169
msgid "When focused"
msgstr "When focused"

#
# File: usr/share/ashyterm/ui/dialogs/preferences_dialog.py, line: 169
msgid "Always"
msgstr "Always"

#
# File: usr/share/ashyterm/ui/dialogs/preferences_dialog.py, line: 175
msgid "Tab Alignment"
msgstr "Tab Alignment"

#
# File: usr/share/ashyterm/ui/dialogs/preferences_dialog.py, line: 176
msgid "Align tabs to the left or center of the tab bar"
msgstr "Align tabs to the left or center of the tab bar"

#
# File: usr/share/ashyterm/ui/dialogs/preferences_dialog.py, line: 178
msgid "Left"
msgstr "Left"

#
# File: usr/share/ashyterm/ui/dialogs/preferences_dialog.py, line: 178
msgid "Center"
msgstr "Center"

#
# File: usr/share/ashyterm/ui/dialogs/preferences_dialog.py, line: 187
msgid "Terminal"
msgstr "Terminal"

#
# File: usr/share/ashyterm/ui/dialogs/preferences_dialog.py, line: 195
msgid "Cursor Shape"
msgstr "Cursor Shape"

#
# File: usr/share/ashyterm/ui/dialogs/preferences_dialog.py, line: 196
msgid "Select the shape of the terminal cursor"
msgstr "Select the shape of the terminal cursor"

#
# File: usr/share/ashyterm/ui/dialogs/preferences_dialog.py, line: 199
msgid "Block"
msgstr "Block"

#
# File: usr/share/ashyterm/ui/dialogs/preferences_dialog.py, line: 199
msgid "I-Beam"
msgstr "I-Beam"

#
# File: usr/share/ashyterm/ui/dialogs/preferences_dialog.py, line: 199
msgid "Underline"
msgstr "Underline"

#
# File: usr/share/ashyterm/ui/dialogs/preferences_dialog.py, line: 206
msgid "Cursor Blinking"
msgstr "Cursor Blinking"

#
# File: usr/share/ashyterm/ui/dialogs/preferences_dialog.py, line: 206
msgid "Control cursor blinking behavior"
msgstr "Control cursor blinking behavior"

#
# File: usr/share/ashyterm/ui/dialogs/preferences_dialog.py, line: 209
msgid "Follow System"
msgstr "Follow System"

#
# File: usr/share/ashyterm/ui/dialogs/preferences_dialog.py, line: 209
msgid "On"
msgstr "On"

#
# File: usr/share/ashyterm/ui/dialogs/preferences_dialog.py, line: 209
msgid "Off"
msgstr "Off"

#
# File: usr/share/ashyterm/ui/dialogs/preferences_dialog.py, line: 215
msgid "Scrolling"
msgstr "Scrolling"

#
# File: usr/share/ashyterm/ui/dialogs/preferences_dialog.py, line: 219
msgid "Scrollback Lines"
msgstr "Scrollback Lines"

#
# File: usr/share/ashyterm/ui/dialogs/preferences_dialog.py, line: 220
msgid "Number of lines to keep in history (0 for unlimited)"
msgstr "Number of lines to keep in history (0 for unlimited)"

#
# File: usr/share/ashyterm/ui/dialogs/preferences_dialog.py, line: 231
msgid "Mouse Scroll Sensitivity"
msgstr "Mouse Scroll Sensitivity"

#
# File: usr/share/ashyterm/ui/dialogs/preferences_dialog.py, line: 232
msgid "Controls the scroll speed for a mouse wheel. Lower is slower."
msgstr "Controls the scroll speed for a mouse wheel. Lower is slower."

#
# File: usr/share/ashyterm/ui/dialogs/preferences_dialog.py, line: 247
msgid "Touchpad Scroll Sensitivity"
msgstr "Touchpad Scroll Sensitivity"

#
# File: usr/share/ashyterm/ui/dialogs/preferences_dialog.py, line: 248
msgid "Controls the scroll speed for a touchpad. Lower is slower."
msgstr "Controls the scroll speed for a touchpad. Lower is slower."

#
# File: usr/share/ashyterm/ui/dialogs/preferences_dialog.py, line: 263
msgid "Scroll on Paste"
msgstr "Scroll on Paste"

#
# File: usr/share/ashyterm/ui/dialogs/preferences_dialog.py, line: 264
msgid "Automatically scroll to the bottom when pasting text"
msgstr "Automatically scroll to the bottom when pasting text"

#
# File: usr/share/ashyterm/ui/dialogs/preferences_dialog.py, line: 276
msgid "Selection"
msgstr "Selection"

#
# File: usr/share/ashyterm/ui/dialogs/preferences_dialog.py, line: 277
msgid "Extra characters for word selection (e.g., -_.:/~)"
msgstr "Extra characters for word selection (e.g., -_.:/~)"

#
# File: usr/share/ashyterm/ui/dialogs/preferences_dialog.py, line: 282
msgid "Word Characters"
msgstr "Word Characters"

#
# File: usr/share/ashyterm/ui/dialogs/preferences_dialog.py, line: 290
msgid "Shell &amp; Bell"
msgstr "Shell &amp; Bell"

#
# File: usr/share/ashyterm/ui/dialogs/preferences_dialog.py, line: 294
msgid "Run Command as a Login Shell"
msgstr "Run Command as a Login Shell"

#
# File: usr/share/ashyterm/ui/dialogs/preferences_dialog.py, line: 295
msgid "Sources /etc/profile and ~/.profile on startup"
msgstr "Sources /etc/profile and ~/.profile on startup"

#
# File: usr/share/ashyterm/ui/dialogs/preferences_dialog.py, line: 305
msgid "Audible Bell"
msgstr "Audible Bell"

#
# File: usr/share/ashyterm/ui/dialogs/preferences_dialog.py, line: 306
msgid "Emit a sound for the terminal bell character"
msgstr "Emit a sound for the terminal bell character"

#
# File: usr/share/ashyterm/ui/dialogs/preferences_dialog.py, line: 317
msgid "Profiles & Data"
msgstr "Profiles & Data"

#
# File: usr/share/ashyterm/ui/dialogs/preferences_dialog.py, line: 321
msgid "Startup"
msgstr "Startup"

#
# File: usr/share/ashyterm/ui/dialogs/preferences_dialog.py, line: 325
msgid "On Startup"
msgstr "On Startup"

#
# File: usr/share/ashyterm/ui/dialogs/preferences_dialog.py, line: 326
msgid "Action to take when the application starts"
msgstr "Action to take when the application starts"

#
# File: usr/share/ashyterm/ui/dialogs/preferences_dialog.py, line: 330
msgid "Always restore previous session"
msgstr "Always restore previous session"

#
# File: usr/share/ashyterm/ui/dialogs/preferences_dialog.py, line: 331
msgid "Ask to restore previous session"
msgstr "Ask to restore previous session"

#
# File: usr/share/ashyterm/ui/dialogs/preferences_dialog.py, line: 332
msgid "Never restore previous session"
msgstr "Never restore previous session"

#
# File: usr/share/ashyterm/ui/dialogs/preferences_dialog.py, line: 347
msgid "Backup &amp; Recovery"
msgstr "Backup &amp; Recovery"

#
# File: usr/share/ashyterm/ui/dialogs/preferences_dialog.py, line: 349
msgid ""
"Create an encrypted backup of your data or restore from a previous backup."
msgstr ""
"Create an encrypted backup of your data or restore from a previous backup."

#
# #-#-#-#-#  ashyterm.pot (ashyterm)  #-#-#-#-#
#
# File: usr/share/ashyterm/ui/dialogs/preferences_dialog.py, line: 355
# File: usr/share/ashyterm/app.py, line: 397
msgid "Create Backup"
msgstr "Create Backup"

#
# File: usr/share/ashyterm/ui/dialogs/preferences_dialog.py, line: 357
msgid "Save all sessions, settings, and passwords to an encrypted file."
msgstr "Save all sessions, settings, and passwords to an encrypted file."

#
# File: usr/share/ashyterm/ui/dialogs/preferences_dialog.py, line: 360
msgid "Create Backup..."
msgstr "Create Backup..."

#
# File: usr/share/ashyterm/ui/dialogs/preferences_dialog.py, line: 368
msgid "Restore from Backup"
msgstr "Restore from Backup"

#
# File: usr/share/ashyterm/ui/dialogs/preferences_dialog.py, line: 369
msgid "Replace all current data with a backup file."
msgstr "Replace all current data with a backup file."

#
# File: usr/share/ashyterm/ui/dialogs/preferences_dialog.py, line: 371
msgid "Restore..."
msgstr "Restore..."

#
# File: usr/share/ashyterm/ui/dialogs/preferences_dialog.py, line: 378
msgid "Remote Editing"
msgstr "Remote Editing"

#
# File: usr/share/ashyterm/ui/dialogs/preferences_dialog.py, line: 382
msgid "Use System Temporary Directory"
msgstr "Use System Temporary Directory"

#
# File: usr/share/ashyterm/ui/dialogs/preferences_dialog.py, line: 384
msgid ""
"Store temporary files for remote editing in /tmp instead of the config folder"
msgstr ""
"Store temporary files for remote editing in /tmp instead of the config folder"

#
# File: usr/share/ashyterm/ui/dialogs/preferences_dialog.py, line: 399
msgid "Clear Remote Edit Files on Exit"
msgstr "Clear Remote Edit Files on Exit"

#
# File: usr/share/ashyterm/ui/dialogs/preferences_dialog.py, line: 401
msgid "Automatically delete all temporary remote files when closing the app"
msgstr "Automatically delete all temporary remote files when closing the app"

#
# File: usr/share/ashyterm/ui/dialogs/preferences_dialog.py, line: 416
msgid "SSH"
msgstr "SSH"

#
# File: usr/share/ashyterm/ui/dialogs/preferences_dialog.py, line: 417
msgid "Settings for SSH connection management (multiplexing)."
msgstr "Settings for SSH connection management (multiplexing)."

#
# File: usr/share/ashyterm/ui/dialogs/preferences_dialog.py, line: 422
msgid "Connection Persistence (seconds)"
msgstr "Connection Persistence (seconds)"

#
# File: usr/share/ashyterm/ui/dialogs/preferences_dialog.py, line: 424
msgid ""
"Keep SSH connections alive in the background for faster reconnections. Set "
"to 0 to disable."
msgstr ""
"Keep SSH connections alive in the background for faster reconnections. Set "
"to 0 to disable."

#
# File: usr/share/ashyterm/ui/dialogs/preferences_dialog.py, line: 439
msgid "Advanced"
msgstr "Advanced"

#
# File: usr/share/ashyterm/ui/dialogs/preferences_dialog.py, line: 444
msgid "Advanced Features"
msgstr "Advanced Features"

#
# File: usr/share/ashyterm/ui/dialogs/preferences_dialog.py, line: 445
msgid "Enable or disable advanced terminal features"
msgstr "Enable or disable advanced terminal features"

#
# File: usr/share/ashyterm/ui/dialogs/preferences_dialog.py, line: 450
msgid "Bidirectional Text Support"
msgstr "Bidirectional Text Support"

#
# File: usr/share/ashyterm/ui/dialogs/preferences_dialog.py, line: 452
msgid "Enable for languages like Arabic and Hebrew (may affect performance)"
msgstr "Enable for languages like Arabic and Hebrew (may affect performance)"

#
# File: usr/share/ashyterm/ui/dialogs/preferences_dialog.py, line: 463
msgid "Enable Arabic Text Shaping"
msgstr "Enable Arabic Text Shaping"

#
# File: usr/share/ashyterm/ui/dialogs/preferences_dialog.py, line: 465
msgid "Correctly render ligatures and contextual forms for Arabic script"
msgstr "Correctly render ligatures and contextual forms for Arabic script"

#
# File: usr/share/ashyterm/ui/dialogs/preferences_dialog.py, line: 476
msgid "SIXEL Graphics Support"
msgstr "SIXEL Graphics Support"

#
# File: usr/share/ashyterm/ui/dialogs/preferences_dialog.py, line: 477
msgid "Allow the terminal to display SIXEL images (experimental)"
msgstr "Allow the terminal to display SIXEL images (experimental)"

#
# File: usr/share/ashyterm/ui/dialogs/preferences_dialog.py, line: 487
msgid "Compatibility"
msgstr "Compatibility"

#
>>>>>>> 005d143d
# File: usr/share/ashyterm/ui/dialogs/preferences_dialog.py, line: 488
msgid "Settings for compatibility with older systems and tools"
msgstr "Settings for compatibility with older systems and tools"

#
# File: usr/share/ashyterm/ui/dialogs/preferences_dialog.py, line: 493
msgid "Backspace Key"
msgstr "Backspace Key"

#
# File: usr/share/ashyterm/ui/dialogs/preferences_dialog.py, line: 493
msgid "Sequence to send for Backspace key"
msgstr "Sequence to send for Backspace key"

#
# File: usr/share/ashyterm/ui/dialogs/preferences_dialog.py, line: 497
# File: usr/share/ashyterm/ui/dialogs/preferences_dialog.py, line: 512
msgid "Automatic"
msgstr "Automatic"

#
# File: usr/share/ashyterm/ui/dialogs/preferences_dialog.py, line: 498
msgid "ASCII BACKSPACE (^H)"
msgstr "ASCII BACKSPACE (^H)"

#
# File: usr/share/ashyterm/ui/dialogs/preferences_dialog.py, line: 499
# File: usr/share/ashyterm/ui/dialogs/preferences_dialog.py, line: 513
msgid "ASCII DELETE"
msgstr "ASCII DELETE"

#
# File: usr/share/ashyterm/ui/dialogs/preferences_dialog.py, line: 500
# File: usr/share/ashyterm/ui/dialogs/preferences_dialog.py, line: 514
msgid "Escape Sequence"
msgstr "Escape Sequence"

#
# File: usr/share/ashyterm/ui/dialogs/preferences_dialog.py, line: 508
msgid "Delete Key"
msgstr "Delete Key"

#
# File: usr/share/ashyterm/ui/dialogs/preferences_dialog.py, line: 508
msgid "Sequence to send for Delete key"
msgstr "Sequence to send for Delete key"

#
# File: usr/share/ashyterm/ui/dialogs/preferences_dialog.py, line: 522
msgid "Ambiguous-width Characters"
msgstr "Ambiguous-width Characters"

#
# File: usr/share/ashyterm/ui/dialogs/preferences_dialog.py, line: 523
msgid "Set the width for ambiguous characters (e.g., CJK)"
msgstr "Set the width for ambiguous characters (e.g., CJK)"

#
# File: usr/share/ashyterm/ui/dialogs/preferences_dialog.py, line: 526
msgid "Narrow (single-cell)"
msgstr "Narrow (single-cell)"

#
# File: usr/share/ashyterm/ui/dialogs/preferences_dialog.py, line: 526
msgid "Wide (double-cell)"
msgstr "Wide (double-cell)"

#
# File: usr/share/ashyterm/ui/dialogs/preferences_dialog.py, line: 535
msgid "Logging"
msgstr "Logging"

#
# File: usr/share/ashyterm/ui/dialogs/preferences_dialog.py, line: 535
msgid "Configure application logging behavior"
msgstr "Configure application logging behavior"

#
# File: usr/share/ashyterm/ui/dialogs/preferences_dialog.py, line: 540
msgid "Save Logs to File"
msgstr "Save Logs to File"

#
# File: usr/share/ashyterm/ui/dialogs/preferences_dialog.py, line: 541
msgid "Save application logs to the configuration directory"
msgstr "Save application logs to the configuration directory"

#
# File: usr/share/ashyterm/ui/dialogs/preferences_dialog.py, line: 551
msgid "Console Log Level"
msgstr "Console Log Level"

#
# File: usr/share/ashyterm/ui/dialogs/preferences_dialog.py, line: 552
msgid "Set the minimum level of messages shown in the console"
msgstr "Set the minimum level of messages shown in the console"

#
# File: usr/share/ashyterm/ui/dialogs/preferences_dialog.py, line: 566
msgid "Reset application settings to defaults"
msgstr "Reset application settings to defaults"

#
# File: usr/share/ashyterm/ui/dialogs/preferences_dialog.py, line: 570
# File: usr/share/ashyterm/ui/dialogs/preferences_dialog.py, line: 716
# File: usr/share/ashyterm/ui/dialogs/preferences_dialog.py, line: 722
msgid "Reset All Settings"
msgstr "Reset All Settings"

#
# File: usr/share/ashyterm/ui/dialogs/preferences_dialog.py, line: 571
msgid "Restore all settings to their default values"
msgstr "Restore all settings to their default values"

#
# File: usr/share/ashyterm/ui/dialogs/preferences_dialog.py, line: 703
msgid "Sidebar Visibility"
msgstr "Sidebar Visibility"

#
# File: usr/share/ashyterm/ui/dialogs/preferences_dialog.py, line: 705
msgid ""
"The sidebar visibility change will take effect when you close and reopen the "
"application. You can also toggle the sidebar manually using Ctrl+Shift+H."
msgstr ""
"The sidebar visibility change will take effect when you close and reopen the "
"application. You can also toggle the sidebar manually using Ctrl+Shift+H."

#
# File: usr/share/ashyterm/ui/dialogs/preferences_dialog.py, line: 718
msgid ""
"Are you sure you want to reset all settings to their default values? This "
"action cannot be undone."
msgstr ""
"Are you sure you want to reset all settings to their default values? This "
"action cannot be undone."

#
# File: usr/share/ashyterm/ui/dialogs/preferences_dialog.py, line: 731
msgid "Settings Reset"
msgstr "Settings Reset"

#
# File: usr/share/ashyterm/ui/dialogs/preferences_dialog.py, line: 733
msgid ""
"All settings have been reset to their default values. Please restart the "
"application for all changes to take effect."
msgstr ""
"All settings have been reset to their default values. Please restart the "
"application for all changes to take effect."

#
# File: usr/share/ashyterm/ui/dialogs/preferences_dialog.py, line: 743
msgid "Reset Failed"
msgstr "Reset Failed"

#
# File: usr/share/ashyterm/ui/dialogs/preferences_dialog.py, line: 744
#, python-brace-format
msgid "Failed to reset settings: {}"
msgstr "Failed to reset settings: {}"

#
# File: usr/share/ashyterm/ui/dialogs/move_dialogs.py, line: 28
#, python-brace-format
msgid "Move {item_type}"
msgstr "Move {item_type}"

#
# File: usr/share/ashyterm/ui/dialogs/move_dialogs.py, line: 48
msgid "Select Destination"
msgstr "Select Destination"

#
# File: usr/share/ashyterm/ui/dialogs/move_dialogs.py, line: 50
#, python-brace-format
msgid "Choose the folder to move the {item_type} '{name}' to."
msgstr "Choose the folder to move the {item_type} '{name}' to."

#
# File: usr/share/ashyterm/ui/dialogs/move_dialogs.py, line: 57
msgid "Destination Folder"
msgstr "Destination Folder"

#
# File: usr/share/ashyterm/ui/dialogs/move_dialogs.py, line: 58
msgid "Select a folder or 'Root' for the top level"
msgstr "Select a folder or 'Root' for the top level"

#
# File: usr/share/ashyterm/ui/dialogs/move_dialogs.py, line: 68
msgid "Move"
msgstr "Move"

#
# File: usr/share/ashyterm/ui/dialogs/move_dialogs.py, line: 134
msgid "Move Failed"
msgstr "Move Failed"

#
# File: usr/share/ashyterm/data/command_data.py, line: 9
# File: usr/share/ashyterm/data/command_data.py, line: 30
# File: usr/share/ashyterm/data/command_data.py, line: 53
# File: usr/share/ashyterm/data/command_data.py, line: 64
# File: usr/share/ashyterm/data/command_data.py, line: 81
# File: usr/share/ashyterm/data/command_data.py, line: 98
# File: usr/share/ashyterm/data/command_data.py, line: 113
msgid "Essentials: File & Directory Navigation"
msgstr "Essentials: File & Directory Navigation"

#
# File: usr/share/ashyterm/data/command_data.py, line: 12
msgid ""
"Lists the contents of a directory, like opening a folder to see what's "
"inside."
msgstr ""
"Lists the contents of a directory, like opening a folder to see what's "
"inside."

#
# File: usr/share/ashyterm/data/command_data.py, line: 18
msgid "Shows files and directories in the current location."
msgstr "Shows files and directories in the current location."

#
# File: usr/share/ashyterm/data/command_data.py, line: 24
msgid "Shows a detailed list, including hidden files and human-readable sizes."
msgstr ""
"Shows a detailed list, including hidden files and human-readable sizes."

#
# File: usr/share/ashyterm/data/command_data.py, line: 32
msgid "Changes the current directory."
msgstr "Changes the current directory."

#
# File: usr/share/ashyterm/data/command_data.py, line: 36
msgid "Navigates to a specific directory."
msgstr "Navigates to a specific directory."

#
# File: usr/share/ashyterm/data/command_data.py, line: 40
msgid "Goes up one level to the parent directory."
msgstr "Goes up one level to the parent directory."

#
# File: usr/share/ashyterm/data/command_data.py, line: 44
msgid "Goes directly to your user's home directory."
msgstr "Goes directly to your user's home directory."

#
# File: usr/share/ashyterm/data/command_data.py, line: 48
msgid "Returns to the last directory you were in."
msgstr "Returns to the last directory you were in."

#
# File: usr/share/ashyterm/data/command_data.py, line: 55
msgid "Shows which directory you are currently in."
msgstr "Shows which directory you are currently in."

#
# File: usr/share/ashyterm/data/command_data.py, line: 59
msgid "Displays the full path of your current location."
msgstr "Displays the full path of your current location."

#
# File: usr/share/ashyterm/data/command_data.py, line: 66
msgid "Creates new directories."
msgstr "Creates new directories."

#
# File: usr/share/ashyterm/data/command_data.py, line: 70
msgid "Creates a single directory."
msgstr "Creates a single directory."

#
# File: usr/share/ashyterm/data/command_data.py, line: 75
msgid ""
"Creates a full path of directories, even if the parent directories don't "
"exist."
msgstr ""
"Creates a full path of directories, even if the parent directories don't "
"exist."

#
# File: usr/share/ashyterm/data/command_data.py, line: 84
msgid "Copies files or directories from one place to another."
msgstr "Copies files or directories from one place to another."

#
# File: usr/share/ashyterm/data/command_data.py, line: 89
msgid "Copies a single file."
msgstr "Copies a single file."

#
# File: usr/share/ashyterm/data/command_data.py, line: 93
msgid "Copies a directory and everything inside it."
msgstr "Copies a directory and everything inside it."

#
# File: usr/share/ashyterm/data/command_data.py, line: 100
msgid "Moves or renames files and directories."
msgstr "Moves or renames files and directories."

#
# File: usr/share/ashyterm/data/command_data.py, line: 104
msgid "Renames a file or directory."
msgstr "Renames a file or directory."

#
# File: usr/share/ashyterm/data/command_data.py, line: 108
msgid "Moves a file to a new location."
msgstr "Moves a file to a new location."

#
# File: usr/share/ashyterm/data/command_data.py, line: 116
msgid ""
"Deletes files and directories. CAUTION: this is permanent! Tip: Before "
"deleting, replace 'rm' with 'ls' to preview what will be removed."
msgstr ""
"Deletes files and directories. CAUTION: this is permanent! Tip: Before "
"deleting, replace 'rm' with 'ls' to preview what will be removed."

#
# File: usr/share/ashyterm/data/command_data.py, line: 119
msgid "Deletes a single file."
msgstr "Deletes a single file."

#
# File: usr/share/ashyterm/data/command_data.py, line: 122
msgid "Deletes a directory and everything inside it."
msgstr "Deletes a directory and everything inside it."

#
# File: usr/share/ashyterm/data/command_data.py, line: 126
msgid "Asks for confirmation before deleting each file."
msgstr "Asks for confirmation before deleting each file."

#
# File: usr/share/ashyterm/data/command_data.py, line: 131
msgid "Forces deletion without asking (use with extreme caution)."
msgstr "Forces deletion without asking (use with extreme caution)."

#
# File: usr/share/ashyterm/data/command_data.py, line: 138
# File: usr/share/ashyterm/data/command_data.py, line: 163
# File: usr/share/ashyterm/data/command_data.py, line: 190
# File: usr/share/ashyterm/data/command_data.py, line: 209
# File: usr/share/ashyterm/data/command_data.py, line: 224
msgid "Essentials: File I/O & Pipes"
msgstr "Essentials: File I/O & Pipes"

#
# File: usr/share/ashyterm/data/command_data.py, line: 140
msgid "Controls how data flows between commands and files."
msgstr "Controls how data flows between commands and files."

#
# File: usr/share/ashyterm/data/command_data.py, line: 145
msgid ""
"Redirect: Puts the output of a command into a file, overwriting it if it "
"exists."
msgstr ""
"Redirect: Puts the output of a command into a file, overwriting it if it "
"exists."

#
# File: usr/share/ashyterm/data/command_data.py, line: 151
msgid "Append: Adds the output of a command to the end of a file."
msgstr "Append: Adds the output of a command to the end of a file."

#
# File: usr/share/ashyterm/data/command_data.py, line: 157
msgid ""
"Pipe: Connects the output of command1 to the input of command2, creating a "
"workflow."
msgstr ""
"Pipe: Connects the output of command1 to the input of command2, creating a "
"workflow."

#
# File: usr/share/ashyterm/data/command_data.py, line: 165
msgid "Displays the content of a text file on the screen."
msgstr "Displays the content of a text file on the screen."

#
# File: usr/share/ashyterm/data/command_data.py, line: 170
msgid "A modern and efficient way to display a file's content."
msgstr "A modern and efficient way to display a file's content."

#
# File: usr/share/ashyterm/data/command_data.py, line: 175
msgid "Displays the content of a single file."
msgstr "Displays the content of a single file."

#
# File: usr/share/ashyterm/data/command_data.py, line: 180
msgid "Displays the content of multiple files, one after the other."
msgstr "Displays the content of multiple files, one after the other."

#
# File: usr/share/ashyterm/data/command_data.py, line: 185
msgid "Displays the content with line numbers."
msgstr "Displays the content with line numbers."

#
# File: usr/share/ashyterm/data/command_data.py, line: 193
msgid ""
"Creates multiple empty files at once or updates a file's modification "
"timestamp."
msgstr ""
"Creates multiple empty files at once or updates a file's modification "
"timestamp."

#
# File: usr/share/ashyterm/data/command_data.py, line: 198
msgid "Creates several empty files at once."
msgstr "Creates several empty files at once."

#
# File: usr/share/ashyterm/data/command_data.py, line: 203
msgid "Updates the modification date and time of a file to the current time."
msgstr "Updates the modification date and time of a file to the current time."

#
# File: usr/share/ashyterm/data/command_data.py, line: 211
msgid "Displays the beginning of a text file."
msgstr "Displays the beginning of a text file."

#
# File: usr/share/ashyterm/data/command_data.py, line: 215
msgid "Shows the first 10 lines of a file."
msgstr "Shows the first 10 lines of a file."

#
# File: usr/share/ashyterm/data/command_data.py, line: 219
msgid "Shows the first 20 lines of a file."
msgstr "Shows the first 20 lines of a file."

#
# File: usr/share/ashyterm/data/command_data.py, line: 226
msgid "Displays the end of a text file."
msgstr "Displays the end of a text file."

#
# File: usr/share/ashyterm/data/command_data.py, line: 230
msgid "Shows the last 10 lines of a file."
msgstr "Shows the last 10 lines of a file."

#
# File: usr/share/ashyterm/data/command_data.py, line: 235
msgid "Follows a file in real-time, showing new lines as they are added."
msgstr "Follows a file in real-time, showing new lines as they are added."

#
# File: usr/share/ashyterm/data/command_data.py, line: 242
# File: usr/share/ashyterm/data/command_data.py, line: 265
# File: usr/share/ashyterm/data/command_data.py, line: 296
# File: usr/share/ashyterm/data/command_data.py, line: 307
# File: usr/share/ashyterm/data/command_data.py, line: 319
# File: usr/share/ashyterm/data/command_data.py, line: 332
# File: usr/share/ashyterm/data/command_data.py, line: 345
# File: usr/share/ashyterm/data/command_data.py, line: 366
msgid "Essentials: Search & System Information"
msgstr "Essentials: Search & System Information"

#
# File: usr/share/ashyterm/data/command_data.py, line: 244
msgid "Searches for a word or text pattern within files."
msgstr "Searches for a word or text pattern within files."

#
# File: usr/share/ashyterm/data/command_data.py, line: 249
msgid "Finds and displays all lines containing 'word' in the file."
msgstr "Finds and displays all lines containing 'word' in the file."

#
# File: usr/share/ashyterm/data/command_data.py, line: 254
msgid "Searches for the word, ignoring case differences."
msgstr "Searches for the word, ignoring case differences."

#
# File: usr/share/ashyterm/data/command_data.py, line: 259
msgid ""
"Searches for 'word' in all files in the current directory and its "
"subdirectories."
msgstr ""
"Searches for 'word' in all files in the current directory and its "
"subdirectories."

#
# File: usr/share/ashyterm/data/command_data.py, line: 267
msgid "A powerful tool for finding files and directories."
msgstr "A powerful tool for finding files and directories."

#
# File: usr/share/ashyterm/data/command_data.py, line: 272
msgid ""
"Finds all files ending with .txt in the current directory and subdirectories."
msgstr ""
"Finds all files ending with .txt in the current directory and subdirectories."

#
# File: usr/share/ashyterm/data/command_data.py, line: 278
msgid "Finds only directories whose names start with 'backup'."
msgstr "Finds only directories whose names start with 'backup'."

#
# File: usr/share/ashyterm/data/command_data.py, line: 283
msgid "Finds files that were modified in the last 7 days."
msgstr "Finds files that were modified in the last 7 days."

#
# File: usr/share/ashyterm/data/command_data.py, line: 287
msgid "Finds files larger than 100MB."
msgstr "Finds files larger than 100MB."

#
# File: usr/share/ashyterm/data/command_data.py, line: 291
msgid "Finds empty files and directories."
msgstr "Finds empty files and directories."

#
# File: usr/share/ashyterm/data/command_data.py, line: 298
msgid "Shows the username of the currently logged-in user."
msgstr "Shows the username of the currently logged-in user."

#
# File: usr/share/ashyterm/data/command_data.py, line: 302
msgid "Displays your current username."
msgstr "Displays your current username."

#
# File: usr/share/ashyterm/data/command_data.py, line: 309
msgid "Displays the current system date and time."
msgstr "Displays the current system date and time."

#
# File: usr/share/ashyterm/data/command_data.py, line: 311
msgid "Shows the current date and time."
msgstr "Shows the current date and time."

#
# File: usr/share/ashyterm/data/command_data.py, line: 314
msgid "Shows the date and time in a custom format."
msgstr "Shows the date and time in a custom format."

#
# File: usr/share/ashyterm/data/command_data.py, line: 321
msgid "Shows the free and used space on storage disks."
msgstr "Shows the free and used space on storage disks."

#
# File: usr/share/ashyterm/data/command_data.py, line: 326
msgid "Shows disk usage in a human-readable format (KB, MB, GB)."
msgstr "Shows disk usage in a human-readable format (KB, MB, GB)."

#
# File: usr/share/ashyterm/data/command_data.py, line: 334
msgid "Shows the amount of used and free RAM."
msgstr "Shows the amount of used and free RAM."

#
# File: usr/share/ashyterm/data/command_data.py, line: 339
msgid "Shows memory usage in a human-readable format (KB, MB, GB)."
msgstr "Shows memory usage in a human-readable format (KB, MB, GB)."

#
# File: usr/share/ashyterm/data/command_data.py, line: 348
msgid "Shows the disk space that files and directories are using."
msgstr "Shows the disk space that files and directories are using."

#
# File: usr/share/ashyterm/data/command_data.py, line: 354
msgid ""
"Shows the total size of each item in the current directory in a summary "
"format."
msgstr ""
"Shows the total size of each item in the current directory in a summary "
"format."

#
# File: usr/share/ashyterm/data/command_data.py, line: 360
msgid ""
"Shows the size of each directory and subdirectory in a human-readable format."
msgstr ""
"Shows the size of each directory and subdirectory in a human-readable format."

#
# File: usr/share/ashyterm/data/command_data.py, line: 369
msgid "Shows how long the computer has been running without a restart."
msgstr "Shows how long the computer has been running without a restart."

#
# File: usr/share/ashyterm/data/command_data.py, line: 375
msgid "Displays the uptime, how many users are logged in, and the system load."
msgstr ""
"Displays the uptime, how many users are logged in, and the system load."

#
# File: usr/share/ashyterm/data/command_data.py, line: 382
# File: usr/share/ashyterm/data/command_data.py, line: 435
# File: usr/share/ashyterm/data/command_data.py, line: 466
msgid "Software Management"
msgstr "Software Management"

#
# File: usr/share/ashyterm/data/command_data.py, line: 385
msgid ""
"The primary tool for installing, updating, and removing software on Arch-"
"based Linux systems."
msgstr ""
"The primary tool for installing, updating, and removing software on Arch-"
"based Linux systems."

#
# File: usr/share/ashyterm/data/command_data.py, line: 391
msgid "Synchronizes with repositories and upgrades all installed packages."
msgstr "Synchronizes with repositories and upgrades all installed packages."

#
# File: usr/share/ashyterm/data/command_data.py, line: 396
msgid "Installs a new software package."
msgstr "Installs a new software package."

#
# File: usr/share/ashyterm/data/command_data.py, line: 400
msgid "Searches for a package in the repositories."
msgstr "Searches for a package in the repositories."

#
# File: usr/share/ashyterm/data/command_data.py, line: 404
msgid "Searches for an already installed package."
msgstr "Searches for an already installed package."

#
# File: usr/share/ashyterm/data/command_data.py, line: 409
msgid "Shows detailed information about a package from the repository."
msgstr "Shows detailed information about a package from the repository."

#
# File: usr/share/ashyterm/data/command_data.py, line: 415
msgid "Shows detailed information about an installed package."
msgstr "Shows detailed information about an installed package."

#
# File: usr/share/ashyterm/data/command_data.py, line: 420
msgid "Removes a package and its unneeded dependencies."
msgstr "Removes a package and its unneeded dependencies."

#
# File: usr/share/ashyterm/data/command_data.py, line: 425
msgid "Updates the database of which package owns which file."
msgstr "Updates the database of which package owns which file."

#
# File: usr/share/ashyterm/data/command_data.py, line: 430
msgid "Finds which package a specific file belongs to."
msgstr "Finds which package a specific file belongs to."

#
# File: usr/share/ashyterm/data/command_data.py, line: 438
msgid ""
"An AUR helper for Arch-based systems that wraps pacman and adds support for "
"the Arch User Repository."
msgstr ""
"An AUR helper for Arch-based systems that wraps pacman and adds support for "
"the Arch User Repository."

#
# File: usr/share/ashyterm/data/command_data.py, line: 444
msgid "Upgrades all packages from official repositories and the AUR."
msgstr "Upgrades all packages from official repositories and the AUR."

#
# File: usr/share/ashyterm/data/command_data.py, line: 450
msgid "Installs a package from the official repositories or the AUR."
msgstr "Installs a package from the official repositories or the AUR."

#
# File: usr/share/ashyterm/data/command_data.py, line: 456
msgid "Searches for a package in both official repositories and the AUR."
msgstr "Searches for a package in both official repositories and the AUR."

#
# File: usr/share/ashyterm/data/command_data.py, line: 461
msgid "Removes a package and its dependencies."
msgstr "Removes a package and its dependencies."

#
# File: usr/share/ashyterm/data/command_data.py, line: 469
msgid ""
"A universal system for installing and running applications that works across "
"different Linux distributions."
msgstr ""
"A universal system for installing and running applications that works across "
"different Linux distributions."

#
# File: usr/share/ashyterm/data/command_data.py, line: 475
msgid "Installs an application from a remote repository like Flathub."
msgstr "Installs an application from a remote repository like Flathub."

#
# File: usr/share/ashyterm/data/command_data.py, line: 480
msgid "Runs an installed Flatpak application."
msgstr "Runs an installed Flatpak application."

#
# File: usr/share/ashyterm/data/command_data.py, line: 484
msgid "Updates all installed Flatpak applications."
msgstr "Updates all installed Flatpak applications."

#
# File: usr/share/ashyterm/data/command_data.py, line: 489
msgid "Searches for applications in the configured remotes."
msgstr "Searches for applications in the configured remotes."

#
# File: usr/share/ashyterm/data/command_data.py, line: 494
msgid "Lists all installed Flatpak applications."
msgstr "Lists all installed Flatpak applications."

#
# File: usr/share/ashyterm/data/command_data.py, line: 498
msgid "Removes an installed Flatpak application."
msgstr "Removes an installed Flatpak application."

#
# File: usr/share/ashyterm/data/command_data.py, line: 504
# File: usr/share/ashyterm/data/command_data.py, line: 519
# File: usr/share/ashyterm/data/command_data.py, line: 540
msgid "Permissions & Ownership"
msgstr "Permissions & Ownership"

#
# File: usr/share/ashyterm/data/command_data.py, line: 507
msgid ""
"Executes a single command with administrative (root) privileges. Use with "
"care."
msgstr ""
"Executes a single command with administrative (root) privileges. Use with "
"care."

#
# File: usr/share/ashyterm/data/command_data.py, line: 513
msgid ""
"Runs the 'pacman -Syu' command as the administrator, which is required for "
"system updates."
msgstr ""
"Runs the 'pacman -Syu' command as the administrator, which is required for "
"system updates."

#
# File: usr/share/ashyterm/data/command_data.py, line: 522
msgid ""
"Changes the permissions of files and directories (who can read, write, or "
"execute them)."
msgstr ""
"Changes the permissions of files and directories (who can read, write, or "
"execute them)."

#
# File: usr/share/ashyterm/data/command_data.py, line: 528
msgid "Adds execute (x) permission, allowing the file to be run as a program."
msgstr "Adds execute (x) permission, allowing the file to be run as a program."

#
# File: usr/share/ashyterm/data/command_data.py, line: 534
msgid ""
"Sets permissions using numbers: owner can read/write/execute (7), group and "
"others can read/execute (5)."
msgstr ""
"Sets permissions using numbers: owner can read/write/execute (7), group and "
"others can read/execute (5)."

#
# File: usr/share/ashyterm/data/command_data.py, line: 542
msgid "Changes the owner and group of a file or directory."
msgstr "Changes the owner and group of a file or directory."

#
# File: usr/share/ashyterm/data/command_data.py, line: 547
msgid "Makes 'user' the owner and 'group' the group for the file."
msgstr "Makes 'user' the owner and 'group' the group for the file."

#
# File: usr/share/ashyterm/data/command_data.py, line: 554
# File: usr/share/ashyterm/data/command_data.py, line: 567
# File: usr/share/ashyterm/data/command_data.py, line: 586
# File: usr/share/ashyterm/data/command_data.py, line: 607
msgid "Process & Network Management"
msgstr "Process & Network Management"

#
# File: usr/share/ashyterm/data/command_data.py, line: 557
msgid "Shows the programs (processes) currently running on the system."
msgstr "Shows the programs (processes) currently running on the system."

#
# File: usr/share/ashyterm/data/command_data.py, line: 562
msgid "Shows a detailed list of all running programs."
msgstr "Shows a detailed list of all running programs."

#
# File: usr/share/ashyterm/data/command_data.py, line: 570
msgid "Terminates a program (process) that is frozen or unresponsive."
msgstr "Terminates a program (process) that is frozen or unresponsive."

#
# File: usr/share/ashyterm/data/command_data.py, line: 575
msgid "Politely tries to close the program with ID 1234."
msgstr "Politely tries to close the program with ID 1234."

#
# File: usr/share/ashyterm/data/command_data.py, line: 580
msgid "Forcibly terminates the program with ID 1234 (use as a last resort)."
msgstr "Forcibly terminates the program with ID 1234 (use as a last resort)."

#
# File: usr/share/ashyterm/data/command_data.py, line: 589
msgid ""
"Terminates all processes with a specific name, like closing all windows of "
"an app."
msgstr ""
"Terminates all processes with a specific name, like closing all windows of "
"an app."

#
# File: usr/share/ashyterm/data/command_data.py, line: 595
msgid "Closes all running instances of the 'firefox' program."
msgstr "Closes all running instances of the 'firefox' program."

#
# File: usr/share/ashyterm/data/command_data.py, line: 601
msgid "Asks for confirmation before terminating each 'chrome' process."
msgstr "Asks for confirmation before terminating each 'chrome' process."

#
# File: usr/share/ashyterm/data/command_data.py, line: 610
msgid "Tests if there is a connection to another computer or website."
msgstr "Tests if there is a connection to another computer or website."

#
# File: usr/share/ashyterm/data/command_data.py, line: 615
msgid "Checks if you can communicate with google.com."
msgstr "Checks if you can communicate with google.com."

#
# File: usr/share/ashyterm/data/command_data.py, line: 620
msgid "Sends only 4 test packets instead of running continuously."
msgstr "Sends only 4 test packets instead of running continuously."

#
# File: usr/share/ashyterm/data/command_data.py, line: 627
# File: usr/share/ashyterm/data/command_data.py, line: 644
# File: usr/share/ashyterm/data/command_data.py, line: 655
msgid "System & User Control"
msgstr "System & User Control"

#
# File: usr/share/ashyterm/data/command_data.py, line: 630
msgid "Safely turns off or schedules a shutdown for the computer."
msgstr "Safely turns off or schedules a shutdown for the computer."

#
# File: usr/share/ashyterm/data/command_data.py, line: 635
msgid "Shuts down the system immediately."
msgstr "Shuts down the system immediately."

#
# File: usr/share/ashyterm/data/command_data.py, line: 639
msgid "Schedules a shutdown for 15 minutes from now."
msgstr "Schedules a shutdown for 15 minutes from now."

#
# File: usr/share/ashyterm/data/command_data.py, line: 646
msgid "Restarts the computer."
msgstr "Restarts the computer."

#
# File: usr/share/ashyterm/data/command_data.py, line: 650
msgid "Restarts the system immediately."
msgstr "Restarts the system immediately."

#
# File: usr/share/ashyterm/data/command_data.py, line: 658
msgid "Switches to another user account in the current terminal session."
msgstr "Switches to another user account in the current terminal session."

#
# File: usr/share/ashyterm/data/command_data.py, line: 664
msgid "Switches to the specified user's account (requires their password)."
msgstr "Switches to the specified user's account (requires their password)."

#
# File: usr/share/ashyterm/data/command_data.py, line: 671
msgid "Version Control with Git"
msgstr "Version Control with Git"

#
# File: usr/share/ashyterm/data/command_data.py, line: 674
msgid ""
"A tool for saving the history of changes in code projects, like a 'save "
"point' in a game."
msgstr ""
"A tool for saving the history of changes in code projects, like a 'save "
"point' in a game."

#
# File: usr/share/ashyterm/data/command_data.py, line: 680
msgid "Initializes a new 'history album' (repository) in a directory."
msgstr "Initializes a new 'history album' (repository) in a directory."

#
# File: usr/share/ashyterm/data/command_data.py, line: 686
msgid "Downloads a copy of a project that already exists elsewhere."
msgstr "Downloads a copy of a project that already exists elsewhere."

#
# File: usr/share/ashyterm/data/command_data.py, line: 692
msgid "Shows which files have been modified, added, or deleted."
msgstr "Shows which files have been modified, added, or deleted."

#
# File: usr/share/ashyterm/data/command_data.py, line: 698
msgid ""
"Prepares a modified file to be saved in the history ('stages' the change)."
msgstr ""
"Prepares a modified file to be saved in the history ('stages' the change)."

#
# File: usr/share/ashyterm/data/command_data.py, line: 704
msgid ""
"Saves the staged changes to the history with a description of what was done."
msgstr ""
"Saves the staged changes to the history with a description of what was done."

#
# File: usr/share/ashyterm/data/command_data.py, line: 709
msgid "Downloads the latest updates from a remote project."
msgstr "Downloads the latest updates from a remote project."

#
# File: usr/share/ashyterm/data/command_data.py, line: 714
msgid "Uploads your saved changes (commits) to the remote project."
msgstr "Uploads your saved changes (commits) to the remote project."

#
# File: usr/share/ashyterm/data/command_data.py, line: 719
msgid "Shows the history of all commits (saves) made."
msgstr "Shows the history of all commits (saves) made."

#
# File: usr/share/ashyterm/data/command_data.py, line: 724
msgid "Lists all the 'timelines' (branches) of the project."
msgstr "Lists all the 'timelines' (branches) of the project."

#
# File: usr/share/ashyterm/data/command_data.py, line: 730
msgid "Switches to another 'timeline' (branch) to work on something new."
msgstr "Switches to another 'timeline' (branch) to work on something new."

#
# File: usr/share/ashyterm/data/command_data.py, line: 737
# File: usr/share/ashyterm/data/command_data.py, line: 758
# File: usr/share/ashyterm/data/command_data.py, line: 779
msgid "Archives & Compression"
msgstr "Archives & Compression"

#
# File: usr/share/ashyterm/data/command_data.py, line: 740
msgid ""
"Groups multiple files and directories into a single package (.tar file) or "
"extracts them."
msgstr ""
"Groups multiple files and directories into a single package (.tar file) or "
"extracts them."

#
# File: usr/share/ashyterm/data/command_data.py, line: 745
msgid "Creates a compressed package from a directory."
msgstr "Creates a compressed package from a directory."

#
# File: usr/share/ashyterm/data/command_data.py, line: 749
msgid "Extracts files from a compressed package."
msgstr "Extracts files from a compressed package."

#
# File: usr/share/ashyterm/data/command_data.py, line: 753
msgid "Creates a package without compression."
msgstr "Creates a package without compression."

#
# File: usr/share/ashyterm/data/command_data.py, line: 761
msgid ""
"Creates compressed .zip files, a format widely used on all operating systems."
msgstr ""
"Creates compressed .zip files, a format widely used on all operating systems."

#
# File: usr/share/ashyterm/data/command_data.py, line: 767
msgid "Creates a zip file containing one or more specified files."
msgstr "Creates a zip file containing one or more specified files."

#
# File: usr/share/ashyterm/data/command_data.py, line: 773
msgid "Creates a zip file containing a directory and everything inside it."
msgstr "Creates a zip file containing a directory and everything inside it."

#
# File: usr/share/ashyterm/data/command_data.py, line: 781
msgid "Extracts files from a .zip archive."
msgstr "Extracts files from a .zip archive."

#
# File: usr/share/ashyterm/data/command_data.py, line: 786
msgid "Extracts all files from the archive into the current directory."
msgstr "Extracts all files from the archive into the current directory."

#
# File: usr/share/ashyterm/data/command_data.py, line: 791
msgid "Extracts files to a specific destination directory."
msgstr "Extracts files to a specific destination directory."

#
# File: usr/share/ashyterm/data/command_data.py, line: 797
# File: usr/share/ashyterm/data/command_data.py, line: 812
# File: usr/share/ashyterm/data/command_data.py, line: 827
# File: usr/share/ashyterm/data/command_data.py, line: 840
# File: usr/share/ashyterm/data/command_data.py, line: 851
# File: usr/share/ashyterm/data/command_data.py, line: 866
# File: usr/share/ashyterm/data/command_data.py, line: 879
msgid "Useful Commands (Optional)"
msgstr "Useful Commands (Optional)"

#
# File: usr/share/ashyterm/data/command_data.py, line: 800
msgid "A visual 'Task Manager' for the terminal. (May require installation)"
msgstr "A visual 'Task Manager' for the terminal. (May require installation)"

#
# File: usr/share/ashyterm/data/command_data.py, line: 806
msgid "Interactively shows running programs, CPU, and memory usage."
msgstr "Interactively shows running programs, CPU, and memory usage."

#
# File: usr/share/ashyterm/data/command_data.py, line: 815
msgid ""
"Monitors the usage of video cards (GPUs), especially NVIDIA. (May require "
"installation)"
msgstr ""
"Monitors the usage of video cards (GPUs), especially NVIDIA. (May require "
"installation)"

#
# File: usr/share/ashyterm/data/command_data.py, line: 821
msgid "Shows GPU usage, video memory, and temperature in real-time."
msgstr "Shows GPU usage, video memory, and temperature in real-time."

#
# File: usr/share/ashyterm/data/command_data.py, line: 830
msgid ""
"Lists all devices connected to the computer's PCI slots (graphics card, "
"network, etc.)."
msgstr ""
"Lists all devices connected to the computer's PCI slots (graphics card, "
"network, etc.)."

#
# File: usr/share/ashyterm/data/command_data.py, line: 835
msgid "Shows a list of all PCI devices."
msgstr "Shows a list of all PCI devices."

#
# File: usr/share/ashyterm/data/command_data.py, line: 842
msgid "Lists all devices connected to the USB ports."
msgstr "Lists all devices connected to the USB ports."

#
# File: usr/share/ashyterm/data/command_data.py, line: 846
msgid "Shows a list of all connected USB devices."
msgstr "Shows a list of all connected USB devices."

#
# File: usr/share/ashyterm/data/command_data.py, line: 854
msgid ""
"A modern and super-fast version of 'grep' for searching text. (May require "
"installation: ripgrep)"
msgstr ""
"A modern and super-fast version of 'grep' for searching text. (May require "
"installation: ripgrep)"

#
# File: usr/share/ashyterm/data/command_data.py, line: 860
msgid "Recursively searches for 'word' in the current directory very quickly."
msgstr "Recursively searches for 'word' in the current directory very quickly."

#
# File: usr/share/ashyterm/data/command_data.py, line: 869
msgid ""
"A modern and more intuitive version of 'find' for finding files. (May "
"require installation: fd-find)"
msgstr ""
"A modern and more intuitive version of 'find' for finding files. (May "
"require installation: fd-find)"

#
# File: usr/share/ashyterm/data/command_data.py, line: 874
msgid "Finds all files containing '.txt' in their name."
msgstr "Finds all files containing '.txt' in their name."

#
# File: usr/share/ashyterm/data/command_data.py, line: 882
msgid ""
"A tool for processing and viewing data in JSON format. (May require "
"installation)"
msgstr ""
"A tool for processing and viewing data in JSON format. (May require "
"installation)"

#
# File: usr/share/ashyterm/data/command_data.py, line: 888
msgid "Displays a JSON file with colors and formatting for easy reading."
msgstr "Displays a JSON file with colors and formatting for easy reading."

#
# File: usr/share/ashyterm/data/command_data.py, line: 895
# File: usr/share/ashyterm/data/command_data.py, line: 914
# File: usr/share/ashyterm/data/command_data.py, line: 929
# File: usr/share/ashyterm/data/command_data.py, line: 944
# File: usr/share/ashyterm/data/command_data.py, line: 957
# File: usr/share/ashyterm/data/command_data.py, line: 968
# File: usr/share/ashyterm/data/command_data.py, line: 979
# File: usr/share/ashyterm/data/command_data.py, line: 990
# File: usr/share/ashyterm/data/command_data.py, line: 1003
# File: usr/share/ashyterm/data/command_data.py, line: 1015
msgid "Text Processing (Intermediate)"
msgstr "Text Processing (Intermediate)"

#
# File: usr/share/ashyterm/data/command_data.py, line: 897
msgid "Sorts the lines of a file."
msgstr "Sorts the lines of a file."

#
# File: usr/share/ashyterm/data/command_data.py, line: 901
msgid "Sorts lines in alphabetical order."
msgstr "Sorts lines in alphabetical order."

#
# File: usr/share/ashyterm/data/command_data.py, line: 905
msgid "Sorts lines in numerical order."
msgstr "Sorts lines in numerical order."

#
# File: usr/share/ashyterm/data/command_data.py, line: 909
msgid "Sorts lines in reverse order."
msgstr "Sorts lines in reverse order."

#
# File: usr/share/ashyterm/data/command_data.py, line: 916
msgid "Removes adjacent duplicate lines."
msgstr "Removes adjacent duplicate lines."

#
# File: usr/share/ashyterm/data/command_data.py, line: 920
msgid "First sorts the file, then removes duplicate lines."
msgstr "First sorts the file, then removes duplicate lines."

#
# File: usr/share/ashyterm/data/command_data.py, line: 924
msgid "Counts how many times each line appears."
msgstr "Counts how many times each line appears."

#
# File: usr/share/ashyterm/data/command_data.py, line: 931
msgid "Counts lines, words, and characters in a file."
msgstr "Counts lines, words, and characters in a file."

#
# File: usr/share/ashyterm/data/command_data.py, line: 935
msgid "Counts only the number of lines."
msgstr "Counts only the number of lines."

#
# File: usr/share/ashyterm/data/command_data.py, line: 939
msgid "Counts only the number of words."
msgstr "Counts only the number of words."

#
# File: usr/share/ashyterm/data/command_data.py, line: 946
msgid "Cuts and extracts columns of text from a file."
msgstr "Cuts and extracts columns of text from a file."

#
# File: usr/share/ashyterm/data/command_data.py, line: 951
msgid "Extracts the first column of text, using ':' as the separator."
msgstr "Extracts the first column of text, using ':' as the separator."

#
# File: usr/share/ashyterm/data/command_data.py, line: 959
msgid "Merges the lines of multiple files side-by-side."
msgstr "Merges the lines of multiple files side-by-side."

#
# File: usr/share/ashyterm/data/command_data.py, line: 963
msgid "Combines the lines of two files into columns."
msgstr "Combines the lines of two files into columns."

#
# File: usr/share/ashyterm/data/command_data.py, line: 970
msgid "Translates or deletes characters from text."
msgstr "Translates or deletes characters from text."

#
# File: usr/share/ashyterm/data/command_data.py, line: 974
msgid "Converts text from lowercase to uppercase."
msgstr "Converts text from lowercase to uppercase."

#
# File: usr/share/ashyterm/data/command_data.py, line: 981
msgid "Reverses the order of characters in each line."
msgstr "Reverses the order of characters in each line."

#
# File: usr/share/ashyterm/data/command_data.py, line: 985
msgid "Reverses a string (result: 'stressed')."
msgstr "Reverses a string (result: 'stressed')."

#
# File: usr/share/ashyterm/data/command_data.py, line: 993
msgid "Displays the content of a file backwards (last line first)."
msgstr "Displays the content of a file backwards (last line first)."

#
# File: usr/share/ashyterm/data/command_data.py, line: 998
msgid "Displays the lines of a file in reverse order."
msgstr "Displays the lines of a file in reverse order."

#
# File: usr/share/ashyterm/data/command_data.py, line: 1005
msgid "Prints a sequence of numbers."
msgstr "Prints a sequence of numbers."

#
# File: usr/share/ashyterm/data/command_data.py, line: 1007
msgid "Prints numbers from 1 to 10."
msgstr "Prints numbers from 1 to 10."

#
# File: usr/share/ashyterm/data/command_data.py, line: 1010
msgid "Prints numbers from 0 to 10, incrementing by 2."
msgstr "Prints numbers from 0 to 10, incrementing by 2."

#
# File: usr/share/ashyterm/data/command_data.py, line: 1017
msgid "A calculator for the terminal."
msgstr "A calculator for the terminal."

#
# File: usr/share/ashyterm/data/command_data.py, line: 1021
msgid "Performs a basic mathematical calculation."
msgstr "Performs a basic mathematical calculation."

#
# File: usr/share/ashyterm/data/command_data.py, line: 1025
msgid "Performs division with 2 decimal places."
msgstr "Performs division with 2 decimal places."

#
# File: usr/share/ashyterm/data/command_data.py, line: 1031
# File: usr/share/ashyterm/data/command_data.py, line: 1048
# File: usr/share/ashyterm/data/command_data.py, line: 1069
# File: usr/share/ashyterm/data/command_data.py, line: 1084
# File: usr/share/ashyterm/data/command_data.py, line: 1099
# File: usr/share/ashyterm/data/command_data.py, line: 1112
# File: usr/share/ashyterm/data/command_data.py, line: 1223
# File: usr/share/ashyterm/data/command_data.py, line: 1252
# File: usr/share/ashyterm/data/command_data.py, line: 1271
# File: usr/share/ashyterm/data/command_data.py, line: 1372
# File: usr/share/ashyterm/data/command_data.py, line: 1469
# File: usr/share/ashyterm/data/command_data.py, line: 1494
msgid "Advanced: Scripting & Shell"
msgstr "Advanced: Scripting & Shell"

#
# File: usr/share/ashyterm/data/command_data.py, line: 1034
msgid "Executes command blocks only if a condition is true."
msgstr "Executes command blocks only if a condition is true."

#
# File: usr/share/ashyterm/data/command_data.py, line: 1039
msgid "Tests if a file exists."
msgstr "Tests if a file exists."

#
# File: usr/share/ashyterm/data/command_data.py, line: 1043
msgid "Tests if a numeric variable is equal to 5."
msgstr "Tests if a numeric variable is equal to 5."

#
# File: usr/share/ashyterm/data/command_data.py, line: 1051
msgid "Creates a loop that repeats an action for each item in a list."
msgstr "Creates a loop that repeats an action for each item in a list."

#
# File: usr/share/ashyterm/data/command_data.py, line: 1057
msgid "Repeats the 'echo' command for the numbers 1, 2, and 3."
msgstr "Repeats the 'echo' command for the numbers 1, 2, and 3."

#
# File: usr/share/ashyterm/data/command_data.py, line: 1063
msgid "Performs an action for every file that ends with .txt."
msgstr "Performs an action for every file that ends with .txt."

#
# File: usr/share/ashyterm/data/command_data.py, line: 1072
msgid ""
"Creates a loop that continues to execute as long as a condition is true."
msgstr ""
"Creates a loop that continues to execute as long as a condition is true."

#
# File: usr/share/ashyterm/data/command_data.py, line: 1078
msgid "Executes the code block as long as the COUNT variable is less than 5."
msgstr "Executes the code block as long as the COUNT variable is less than 5."

#
# File: usr/share/ashyterm/data/command_data.py, line: 1087
msgid ""
"Creates a loop that continues to execute until a condition becomes true."
msgstr ""
"Creates a loop that continues to execute until a condition becomes true."

#
# File: usr/share/ashyterm/data/command_data.py, line: 1093
msgid "Executes the code block until the COUNT variable is equal to 0."
msgstr "Executes the code block until the COUNT variable is equal to 0."

#
# File: usr/share/ashyterm/data/command_data.py, line: 1101
msgid "Reads user input and stores it in a variable."
msgstr "Reads user input and stores it in a variable."

#
# File: usr/share/ashyterm/data/command_data.py, line: 1106
msgid "Displays a prompt and waits for the user to type something."
msgstr "Displays a prompt and waits for the user to type something."

#
# File: usr/share/ashyterm/data/command_data.py, line: 1115
msgid ""
"Checks if a condition is true or false, used for making decisions in scripts."
msgstr ""
"Checks if a condition is true or false, used for making decisions in scripts."

#
# File: usr/share/ashyterm/data/command_data.py, line: 1120
msgid "Checks if a variable is empty."
msgstr "Checks if a variable is empty."

#
# File: usr/share/ashyterm/data/command_data.py, line: 1124
msgid "Checks if a variable is not empty."
msgstr "Checks if a variable is not empty."

#
# File: usr/share/ashyterm/data/command_data.py, line: 1128
msgid "Checks if two pieces of text are exactly the same."
msgstr "Checks if two pieces of text are exactly the same."

#
# File: usr/share/ashyterm/data/command_data.py, line: 1132
msgid "Checks if two pieces of text are different."
msgstr "Checks if two pieces of text are different."

#
# File: usr/share/ashyterm/data/command_data.py, line: 1136
msgid "Checks if two numbers are equal."
msgstr "Checks if two numbers are equal."

#
# File: usr/share/ashyterm/data/command_data.py, line: 1140
msgid "Checks if two numbers are not equal."
msgstr "Checks if two numbers are not equal."

#
# File: usr/share/ashyterm/data/command_data.py, line: 1144
msgid "Checks if the first number is less than the second."
msgstr "Checks if the first number is less than the second."

#
# File: usr/share/ashyterm/data/command_data.py, line: 1149
msgid "Checks if the first number is less than or equal to the second."
msgstr "Checks if the first number is less than or equal to the second."

#
# File: usr/share/ashyterm/data/command_data.py, line: 1155
msgid "Checks if the first number is greater than the second."
msgstr "Checks if the first number is greater than the second."

#
# File: usr/share/ashyterm/data/command_data.py, line: 1161
msgid "Checks if the first number is greater than or equal to the second."
msgstr "Checks if the first number is greater than or equal to the second."

#
# File: usr/share/ashyterm/data/command_data.py, line: 1167
msgid "Checks if text matches a pattern (e.g., is a valid email)."
msgstr "Checks if text matches a pattern (e.g., is a valid email)."

#
# File: usr/share/ashyterm/data/command_data.py, line: 1172
msgid "NOT: Reverses the result of a check."
msgstr "NOT: Reverses the result of a check."

#
# File: usr/share/ashyterm/data/command_data.py, line: 1176
msgid "AND: Checks if both conditions are true."
msgstr "AND: Checks if both conditions are true."

#
# File: usr/share/ashyterm/data/command_data.py, line: 1180
msgid "OR: Checks if at least one condition is true."
msgstr "OR: Checks if at least one condition is true."

#
# File: usr/share/ashyterm/data/command_data.py, line: 1184
msgid "Checks if a file or directory exists."
msgstr "Checks if a file or directory exists."

#
# File: usr/share/ashyterm/data/command_data.py, line: 1188
msgid "Checks if you have permission to read a file."
msgstr "Checks if you have permission to read a file."

#
# File: usr/share/ashyterm/data/command_data.py, line: 1192
msgid "Checks if the path is a directory."
msgstr "Checks if the path is a directory."

#
# File: usr/share/ashyterm/data/command_data.py, line: 1196
msgid "Checks if you have permission to write to a file."
msgstr "Checks if you have permission to write to a file."

#
# File: usr/share/ashyterm/data/command_data.py, line: 1200
msgid "Checks if a file is not empty."
msgstr "Checks if a file is not empty."

#
# File: usr/share/ashyterm/data/command_data.py, line: 1205
msgid "Checks if the path is a regular file (not a directory)."
msgstr "Checks if the path is a regular file (not a directory)."

#
# File: usr/share/ashyterm/data/command_data.py, line: 1210
msgid "Checks if you have permission to run a file."
msgstr "Checks if you have permission to run a file."

#
# File: usr/share/ashyterm/data/command_data.py, line: 1214
msgid "Checks if the first file is newer than the second."
msgstr "Checks if the first file is newer than the second."

#
# File: usr/share/ashyterm/data/command_data.py, line: 1218
msgid "Checks if the first file is older than the second."
msgstr "Checks if the first file is older than the second."

#
# File: usr/share/ashyterm/data/command_data.py, line: 1226
msgid "Array operations for storing multiple values in a single variable."
msgstr "Array operations for storing multiple values in a single variable."

#
# File: usr/share/ashyterm/data/command_data.py, line: 1231
msgid "Creates a list with several items."
msgstr "Creates a list with several items."

#
# File: usr/share/ashyterm/data/command_data.py, line: 1235
msgid "Accesses the first item in the list."
msgstr "Accesses the first item in the list."

#
# File: usr/share/ashyterm/data/command_data.py, line: 1239
msgid "Accesses the last item in the list."
msgstr "Accesses the last item in the list."

#
# File: usr/share/ashyterm/data/command_data.py, line: 1243
msgid "Displays all items in the list."
msgstr "Displays all items in the list."

#
# File: usr/share/ashyterm/data/command_data.py, line: 1247
msgid "Shows how many items are in the list."
msgstr "Shows how many items are in the list."

#
# File: usr/share/ashyterm/data/command_data.py, line: 1254
msgid "Brace expansion to quickly generate text sequences."
msgstr "Brace expansion to quickly generate text sequences."

#
# File: usr/share/ashyterm/data/command_data.py, line: 1258
msgid "Generates: a.txt b.txt c.txt"
msgstr "Generates: a.txt b.txt c.txt"

#
# File: usr/share/ashyterm/data/command_data.py, line: 1262
msgid "Generates a sequence of numbers: 1 2 3 4 5."
msgstr "Generates a sequence of numbers: 1 2 3 4 5."

#
# File: usr/share/ashyterm/data/command_data.py, line: 1266
msgid "Creates multiple directories at once."
msgstr "Creates multiple directories at once."

#
# File: usr/share/ashyterm/data/command_data.py, line: 1274
msgid "Advanced ways to modify or get information from variables."
msgstr "Advanced ways to modify or get information from variables."

#
# File: usr/share/ashyterm/data/command_data.py, line: 1279
msgid "Gets the length of the text in a variable."
msgstr "Gets the length of the text in a variable."

#
# File: usr/share/ashyterm/data/command_data.py, line: 1283
msgid "Uses 'default' if the variable is empty or not set."
msgstr "Uses 'default' if the variable is empty or not set."

#
# File: usr/share/ashyterm/data/command_data.py, line: 1288
msgid "Uses 'default' if empty, and also sets the variable to 'default'."
msgstr "Uses 'default' if empty, and also sets the variable to 'default'."

#
# File: usr/share/ashyterm/data/command_data.py, line: 1294
msgid "Shows an error and stops the script if the variable is empty."
msgstr "Shows an error and stops the script if the variable is empty."

#
# File: usr/share/ashyterm/data/command_data.py, line: 1300
msgid "Uses 'value_if_set' only if the variable has content."
msgstr "Uses 'value_if_set' only if the variable has content."

#
# File: usr/share/ashyterm/data/command_data.py, line: 1305
msgid "Gets text starting from the 4th character."
msgstr "Gets text starting from the 4th character."

#
# File: usr/share/ashyterm/data/command_data.py, line: 1310
msgid "Gets 5 characters of text, starting from the 4th character."
msgstr "Gets 5 characters of text, starting from the 4th character."

#
# File: usr/share/ashyterm/data/command_data.py, line: 1316
msgid "Removes the shortest matching 'prefix' from the beginning."
msgstr "Removes the shortest matching 'prefix' from the beginning."

#
# File: usr/share/ashyterm/data/command_data.py, line: 1322
msgid "Removes the longest matching 'prefix' from the beginning."
msgstr "Removes the longest matching 'prefix' from the beginning."

#
# File: usr/share/ashyterm/data/command_data.py, line: 1328
msgid "Removes the shortest matching 'suffix' from the end."
msgstr "Removes the shortest matching 'suffix' from the end."

#
# File: usr/share/ashyterm/data/command_data.py, line: 1333
msgid "Removes the longest matching 'suffix' from the end."
msgstr "Removes the longest matching 'suffix' from the end."

#
# File: usr/share/ashyterm/data/command_data.py, line: 1337
msgid "Replaces the first match of 'old' with 'new'."
msgstr "Replaces the first match of 'old' with 'new'."

#
# File: usr/share/ashyterm/data/command_data.py, line: 1341
msgid "Replaces all matches of 'old' with 'new'."
msgstr "Replaces all matches of 'old' with 'new'."

#
# File: usr/share/ashyterm/data/command_data.py, line: 1346
msgid "Replaces 'old' with 'new' only if it's at the beginning."
msgstr "Replaces 'old' with 'new' only if it's at the beginning."

#
# File: usr/share/ashyterm/data/command_data.py, line: 1351
msgid "Replaces 'old' with 'new' only if it's at the end."
msgstr "Replaces 'old' with 'new' only if it's at the end."

#
# File: usr/share/ashyterm/data/command_data.py, line: 1355
msgid "Changes the first letter to uppercase."
msgstr "Changes the first letter to uppercase."

#
# File: usr/share/ashyterm/data/command_data.py, line: 1359
msgid "Changes all letters to uppercase."
msgstr "Changes all letters to uppercase."

#
# File: usr/share/ashyterm/data/command_data.py, line: 1363
msgid "Changes the first letter to lowercase."
msgstr "Changes the first letter to lowercase."

#
# File: usr/share/ashyterm/data/command_data.py, line: 1367
msgid "Changes all letters to lowercase."
msgstr "Changes all letters to lowercase."

#
# File: usr/share/ashyterm/data/command_data.py, line: 1375
msgid ""
"A 'mini-language' for finding text patterns. These are building blocks for "
"tools like grep, sed, and awk."
msgstr ""
"A 'mini-language' for finding text patterns. These are building blocks for "
"tools like grep, sed, and awk."

#
# File: usr/share/ashyterm/data/command_data.py, line: 1381
msgid "Dot: Matches any single character. 'h.t' finds 'hot', 'hat', and 'h t'."
msgstr ""
"Dot: Matches any single character. 'h.t' finds 'hot', 'hat', and 'h t'."

#
# File: usr/share/ashyterm/data/command_data.py, line: 1387
msgid ""
"Asterisk: Matches zero or more repetitions of the preceding item. 'a*' finds "
"'', 'a', 'aa'."
msgstr ""
"Asterisk: Matches zero or more repetitions of the preceding item. 'a*' finds "
"'', 'a', 'aa'."

#
# File: usr/share/ashyterm/data/command_data.py, line: 1393
msgid ""
"Plus: Matches one or more repetitions of the preceding item. 'a+' finds 'a', "
"'aa', but not ''."
msgstr ""
"Plus: Matches one or more repetitions of the preceding item. 'a+' finds 'a', "
"'aa', but not ''."

#
# File: usr/share/ashyterm/data/command_data.py, line: 1399
msgid ""
"Question Mark: Matches the preceding item zero or one time (makes it "
"optional). 'colou?r' matches 'color' and 'colour'."
msgstr ""
"Question Mark: Matches the preceding item zero or one time (makes it "
"optional). 'colou?r' matches 'color' and 'colour'."

#
# File: usr/share/ashyterm/data/command_data.py, line: 1405
msgid ""
"Caret: Matches the beginning of a line. '^Hello' only finds lines that start "
"with 'Hello'."
msgstr ""
"Caret: Matches the beginning of a line. '^Hello' only finds lines that start "
"with 'Hello'."

#
# File: usr/share/ashyterm/data/command_data.py, line: 1411
msgid ""
"Dollar Sign: Matches the end of a line. 'end$' only finds lines that end "
"with 'end'."
msgstr ""
"Dollar Sign: Matches the end of a line. 'end$' only finds lines that end "
"with 'end'."

#
# File: usr/share/ashyterm/data/command_data.py, line: 1417
msgid ""
"Brackets: Matches any of the characters inside. '[abc]' finds 'a', 'b', or "
"'c'."
msgstr ""
"Brackets: Matches any of the characters inside. '[abc]' finds 'a', 'b', or "
"'c'."

#
# File: usr/share/ashyterm/data/command_data.py, line: 1423
msgid ""
"Negated Brackets: Matches any character NOT inside. '[^abc]' finds 'd', 'e', "
"'f', etc."
msgstr ""
"Negated Brackets: Matches any character NOT inside. '[^abc]' finds 'd', 'e', "
"'f', etc."

#
# File: usr/share/ashyterm/data/command_data.py, line: 1429
msgid "Parentheses: Groups expressions. '(ab)+' finds 'ab', 'abab', 'ababab'."
msgstr "Parentheses: Groups expressions. '(ab)+' finds 'ab', 'abab', 'ababab'."

#
# File: usr/share/ashyterm/data/command_data.py, line: 1435
msgid "Pipe: Acts as an 'OR'. 'cat|dog' finds 'cat' or 'dog'."
msgstr "Pipe: Acts as an 'OR'. 'cat|dog' finds 'cat' or 'dog'."

#
# File: usr/share/ashyterm/data/command_data.py, line: 1441
msgid ""
"Curly Braces: Matches a specific number of repetitions. e.g., 'a{2,4}' finds "
"'aa', 'aaa', 'aaaa'."
msgstr ""
"Curly Braces: Matches a specific number of repetitions. e.g., 'a{2,4}' finds "
"'aa', 'aaa', 'aaaa'."

#
# File: usr/share/ashyterm/data/command_data.py, line: 1446
msgid "Digit: Matches any single number from 0 to 9."
msgstr "Digit: Matches any single number from 0 to 9."

#
# File: usr/share/ashyterm/data/command_data.py, line: 1451
msgid "Word Character: Matches any letter, number, or underscore."
msgstr "Word Character: Matches any letter, number, or underscore."

#
# File: usr/share/ashyterm/data/command_data.py, line: 1457
msgid "Whitespace: Matches any space, tab, or newline character."
msgstr "Whitespace: Matches any space, tab, or newline character."

#
# File: usr/share/ashyterm/data/command_data.py, line: 1463
msgid ""
"Backslash: Escapes a special character, treating it literally. '\\.' matches "
"a literal dot."
msgstr ""
"Backslash: Escapes a special character, treating it literally. '\\.' matches "
"a literal dot."

#
# File: usr/share/ashyterm/data/command_data.py, line: 1472
msgid "A command-line text editor, great for replacing words in files."
msgstr "A command-line text editor, great for replacing words in files."

#
# File: usr/share/ashyterm/data/command_data.py, line: 1478
msgid "Replaces all occurrences of 'old' with 'new' in the file."
msgstr "Replaces all occurrences of 'old' with 'new' in the file."

#
# File: usr/share/ashyterm/data/command_data.py, line: 1483
msgid "Deletes all lines that start with # (comments)."
msgstr "Deletes all lines that start with # (comments)."

#
# File: usr/share/ashyterm/data/command_data.py, line: 1488
msgid "Saves the modification directly in the original file."
msgstr "Saves the modification directly in the original file."

#
# File: usr/share/ashyterm/data/command_data.py, line: 1497
msgid "An advanced tool for processing text, especially column-based data."
msgstr "An advanced tool for processing text, especially column-based data."

#
# File: usr/share/ashyterm/data/command_data.py, line: 1502
msgid "Displays only the first column (word) of each line."
msgstr "Displays only the first column (word) of each line."

#
# File: usr/share/ashyterm/data/command_data.py, line: 1506
msgid "Displays only the last column of each line."
msgstr "Displays only the last column of each line."

#
# File: usr/share/ashyterm/data/command_data.py, line: 1511
msgid ""
"Displays the value of column 1 only if the value of column 3 is greater than "
"100."
msgstr ""
"Displays the value of column 1 only if the value of column 3 is greater than "
"100."

#
# File: usr/share/ashyterm/sessions/storage.py, line: 79
#, python-brace-format
msgid "File path validation failed: {}"
msgstr "File path validation failed: {}"

#
# File: usr/share/ashyterm/sessions/storage.py, line: 87
msgid "File too large (>50MB)"
msgstr "File too large (>50MB)"

#
# File: usr/share/ashyterm/sessions/storage.py, line: 96
#, python-brace-format
msgid "Invalid JSON: {}"
msgstr "Invalid JSON: {}"

#
# File: usr/share/ashyterm/sessions/storage.py, line: 100
#, python-brace-format
msgid "Encoding error: {}"
msgstr "Encoding error: {}"

#
# File: usr/share/ashyterm/sessions/storage.py, line: 105
msgid "Root data is not a dictionary"
msgstr "Root data is not a dictionary"

#
# File: usr/share/ashyterm/sessions/storage.py, line: 138
#, python-brace-format
msgid "Load failed: {}"
msgstr "Load failed: {}"

#
# File: usr/share/ashyterm/sessions/storage.py, line: 231
msgid "Data validation failed"
msgstr "Data validation failed"

#
# File: usr/share/ashyterm/sessions/storage.py, line: 243
msgid "Temporary file was not written correctly"
msgstr "Temporary file was not written correctly"

#
# File: usr/share/ashyterm/sessions/storage.py, line: 251
#, python-brace-format
msgid "File write failed: {}"
msgstr "File write failed: {}"

#
# File: usr/share/ashyterm/sessions/storage.py, line: 256
msgid "Save verification failed"
msgstr "Save verification failed"

#
# File: usr/share/ashyterm/sessions/storage.py, line: 277
#, python-brace-format
msgid "Save failed: {}"
msgstr "Save failed: {}"

#
# File: usr/share/ashyterm/sessions/tree.py, line: 518
# File: usr/share/ashyterm/sessions/tree.py, line: 523
msgid "Move Error"
msgstr "Move Error"

#
# #-#-#-#-#  ashyterm.pot (ashyterm)  #-#-#-#-#
#
# File: usr/share/ashyterm/sessions/tree.py, line: 806
# File: usr/share/ashyterm/state/window_state.py, line: 165
msgid "Restore Layout"
msgstr "Restore Layout"

#
# File: usr/share/ashyterm/sessions/tree.py, line: 813
msgid "Delete Layout"
msgstr "Delete Layout"

#
# File: usr/share/ashyterm/sessions/tree.py, line: 890
# File: usr/share/ashyterm/sessions/tree.py, line: 895
msgid "Paste Error"
msgstr "Paste Error"

#
# File: usr/share/ashyterm/sessions/validation.py, line: 18
#, python-brace-format
msgid "Session validation failed: {}"
msgstr "Session validation failed: {}"

#
# File: usr/share/ashyterm/sessions/validation.py, line: 31
#, python-brace-format
msgid "A session with the name '{name}' already exists in this folder."
msgstr "A session with the name '{name}' already exists in this folder."

#
# File: usr/share/ashyterm/sessions/validation.py, line: 45
#, python-brace-format
msgid "The target folder '{folder}' does not exist."
msgstr "The target folder '{folder}' does not exist."

#
# File: usr/share/ashyterm/sessions/validation.py, line: 61
#, python-brace-format
msgid "Folder validation failed: {}"
msgstr "Folder validation failed: {}"

#
# File: usr/share/ashyterm/sessions/validation.py, line: 69
#, python-brace-format
msgid "A folder with the path '{path}' already exists."
msgstr "A folder with the path '{path}' already exists."

#
# File: usr/share/ashyterm/sessions/validation.py, line: 84
#, python-brace-format
msgid "The parent folder '{folder}' does not exist."
msgstr "The parent folder '{folder}' does not exist."

#
# File: usr/share/ashyterm/sessions/operations.py, line: 51
#, python-brace-format
msgid "Failed to save {item_type} data."
msgstr "Failed to save {item_type} data."

#
# File: usr/share/ashyterm/sessions/operations.py, line: 59
#, python-brace-format
msgid "{item_type} '{name}' added successfully."
msgstr "{item_type} '{name}' added successfully."

#
# File: usr/share/ashyterm/sessions/operations.py, line: 82
msgid "Item at position is not a session."
msgstr "Item at position is not a session."

#
# File: usr/share/ashyterm/sessions/operations.py, line: 104
msgid "Failed to save updated session data."
msgstr "Failed to save updated session data."

#
# File: usr/share/ashyterm/sessions/operations.py, line: 109
#, python-brace-format
msgid "Session '{name}' updated successfully."
msgstr "Session '{name}' updated successfully."

#
# File: usr/share/ashyterm/sessions/operations.py, line: 120
msgid "Session not found."
msgstr "Session not found."

#
# File: usr/share/ashyterm/sessions/operations.py, line: 126
msgid "Failed to save after session removal."
msgstr "Failed to save after session removal."

#
# File: usr/share/ashyterm/sessions/operations.py, line: 132
#, python-brace-format
msgid "Session '{name}' removed successfully."
msgstr "Session '{name}' removed successfully."

#
<<<<<<< HEAD
# File: usr/share/ashyterm/data/command_data.py, line: 1511
msgid ""
"Displays the value of column 1 only if the value of column 3 is greater than "
"100."
msgstr ""
"Displays the value of column 1 only if the value of column 3 is greater than "
"100."

#
# File: usr/share/ashyterm/sessions/storage.py, line: 79
#, python-brace-format
msgid "File path validation failed: {}"
msgstr "File path validation failed: {}"

#
# File: usr/share/ashyterm/sessions/storage.py, line: 87
msgid "File too large (>50MB)"
msgstr "File too large (>50MB)"

#
# File: usr/share/ashyterm/sessions/storage.py, line: 96
#, python-brace-format
msgid "Invalid JSON: {}"
msgstr "Invalid JSON: {}"

#
# File: usr/share/ashyterm/sessions/storage.py, line: 100
#, python-brace-format
msgid "Encoding error: {}"
msgstr "Encoding error: {}"

#
# File: usr/share/ashyterm/sessions/storage.py, line: 105
msgid "Root data is not a dictionary"
msgstr "Root data is not a dictionary"

#
# File: usr/share/ashyterm/sessions/storage.py, line: 138
#, python-brace-format
msgid "Load failed: {}"
msgstr "Load failed: {}"

#
# File: usr/share/ashyterm/sessions/storage.py, line: 231
msgid "Data validation failed"
msgstr "Data validation failed"

#
# File: usr/share/ashyterm/sessions/storage.py, line: 243
msgid "Temporary file was not written correctly"
msgstr "Temporary file was not written correctly"

#
# File: usr/share/ashyterm/sessions/storage.py, line: 251
#, python-brace-format
msgid "File write failed: {}"
msgstr "File write failed: {}"

#
# File: usr/share/ashyterm/sessions/storage.py, line: 256
msgid "Save verification failed"
msgstr "Save verification failed"

#
# File: usr/share/ashyterm/sessions/storage.py, line: 277
#, python-brace-format
msgid "Save failed: {}"
msgstr "Save failed: {}"

#
# File: usr/share/ashyterm/sessions/tree.py, line: 518
# File: usr/share/ashyterm/sessions/tree.py, line: 523
msgid "Move Error"
msgstr "Move Error"

#
# #-#-#-#-#  ashyterm.pot (ashyterm)  #-#-#-#-#
#
# File: usr/share/ashyterm/sessions/tree.py, line: 806
# File: usr/share/ashyterm/state/window_state.py, line: 165
msgid "Restore Layout"
msgstr "Restore Layout"

#
# File: usr/share/ashyterm/sessions/tree.py, line: 813
msgid "Delete Layout"
msgstr "Delete Layout"

#
# File: usr/share/ashyterm/sessions/tree.py, line: 890
# File: usr/share/ashyterm/sessions/tree.py, line: 895
msgid "Paste Error"
msgstr "Paste Error"

#
# File: usr/share/ashyterm/sessions/validation.py, line: 18
#, python-brace-format
msgid "Session validation failed: {}"
msgstr "Session validation failed: {}"

#
# File: usr/share/ashyterm/sessions/validation.py, line: 31
#, python-brace-format
msgid "A session with the name '{name}' already exists in this folder."
msgstr "A session with the name '{name}' already exists in this folder."

#
# File: usr/share/ashyterm/sessions/validation.py, line: 45
#, python-brace-format
msgid "The target folder '{folder}' does not exist."
msgstr "The target folder '{folder}' does not exist."

#
# File: usr/share/ashyterm/sessions/validation.py, line: 61
#, python-brace-format
msgid "Folder validation failed: {}"
msgstr "Folder validation failed: {}"

#
# File: usr/share/ashyterm/sessions/validation.py, line: 69
#, python-brace-format
msgid "A folder with the path '{path}' already exists."
msgstr "A folder with the path '{path}' already exists."

#
# File: usr/share/ashyterm/sessions/validation.py, line: 84
#, python-brace-format
msgid "The parent folder '{folder}' does not exist."
msgstr "The parent folder '{folder}' does not exist."

#
# File: usr/share/ashyterm/sessions/operations.py, line: 51
#, python-brace-format
msgid "Failed to save {item_type} data."
msgstr "Failed to save {item_type} data."

#
# File: usr/share/ashyterm/sessions/operations.py, line: 59
#, python-brace-format
msgid "{item_type} '{name}' added successfully."
msgstr "{item_type} '{name}' added successfully."

#
# File: usr/share/ashyterm/sessions/operations.py, line: 82
msgid "Item at position is not a session."
msgstr "Item at position is not a session."

#
# File: usr/share/ashyterm/sessions/operations.py, line: 104
msgid "Failed to save updated session data."
msgstr "Failed to save updated session data."

#
# File: usr/share/ashyterm/sessions/operations.py, line: 109
#, python-brace-format
msgid "Session '{name}' updated successfully."
msgstr "Session '{name}' updated successfully."

#
# File: usr/share/ashyterm/sessions/operations.py, line: 120
msgid "Session not found."
msgstr "Session not found."

#
# File: usr/share/ashyterm/sessions/operations.py, line: 126
msgid "Failed to save after session removal."
msgstr "Failed to save after session removal."

#
# File: usr/share/ashyterm/sessions/operations.py, line: 132
#, python-brace-format
msgid "Session '{name}' removed successfully."
msgstr "Session '{name}' removed successfully."

#
# File: usr/share/ashyterm/sessions/operations.py, line: 148
msgid "Item at position is not a folder."
msgstr "Item at position is not a folder."

#
# File: usr/share/ashyterm/sessions/operations.py, line: 161
msgid "Failed to save updated folder data."
msgstr "Failed to save updated folder data."

#
# File: usr/share/ashyterm/sessions/operations.py, line: 166
#, python-brace-format
msgid "Folder '{name}' updated successfully."
msgstr "Folder '{name}' updated successfully."

#
# File: usr/share/ashyterm/sessions/operations.py, line: 178
msgid "Cannot remove a non-empty folder."
msgstr "Cannot remove a non-empty folder."

#
# File: usr/share/ashyterm/sessions/operations.py, line: 185
# File: usr/share/ashyterm/sessions/operations.py, line: 229
msgid "Folder not found."
msgstr "Folder not found."

#
# File: usr/share/ashyterm/sessions/operations.py, line: 189
msgid "Failed to save after folder removal."
msgstr "Failed to save after folder removal."

#
# File: usr/share/ashyterm/sessions/operations.py, line: 194
#, python-brace-format
msgid "Folder '{name}' removed successfully."
msgstr "Folder '{name}' removed successfully."

#
# File: usr/share/ashyterm/sessions/operations.py, line: 210
msgid "Failed to save after moving session."
msgstr "Failed to save after moving session."

#
# File: usr/share/ashyterm/sessions/operations.py, line: 215
msgid "Session moved successfully."
msgstr "Session moved successfully."

#
# File: usr/share/ashyterm/sessions/operations.py, line: 225
msgid "Cannot move a folder into itself."
msgstr "Cannot move a folder into itself."

#
# File: usr/share/ashyterm/sessions/operations.py, line: 270
msgid "Unsupported item type for paste operation."
msgstr "Unsupported item type for paste operation."

#
# File: usr/share/ashyterm/sessions/models.py, line: 229
msgid "Port must be a valid number between 1 and 65535"
msgstr "Port must be a valid number between 1 and 65535"

#
# File: usr/share/ashyterm/sessions/models.py, line: 245
msgid "Session name is required."
msgstr "Session name is required."

#
# File: usr/share/ashyterm/sessions/models.py, line: 248
msgid "Host is required for SSH sessions."
msgstr "Host is required for SSH sessions."

#
# File: usr/share/ashyterm/sessions/models.py, line: 250
msgid "Port must be between 1 and 65535."
msgstr "Port must be between 1 and 65535."

#
# File: usr/share/ashyterm/sessions/models.py, line: 274
msgid "Unnamed Session"
msgstr "Unnamed Session"

#
# File: usr/share/ashyterm/sessions/models.py, line: 366
msgid "Folder name is required."
msgstr "Folder name is required."

#
# File: usr/share/ashyterm/sessions/models.py, line: 373
msgid "Folder path is not consistent with its parent path."
msgstr "Folder path is not consistent with its parent path."

#
# File: usr/share/ashyterm/sessions/models.py, line: 390
msgid "Unnamed Folder"
msgstr "Unnamed Folder"

#
# File: usr/share/ashyterm/filemanager/transfer_dialog.py, line: 56
msgid "Cancel transfer"
msgstr "Cancel transfer"

#
# File: usr/share/ashyterm/filemanager/transfer_dialog.py, line: 63
msgid "Remove from history"
msgstr "Remove from history"

#
# File: usr/share/ashyterm/filemanager/transfer_dialog.py, line: 78
msgid "Recebido"
msgstr "Recebido"

#
# File: usr/share/ashyterm/filemanager/transfer_dialog.py, line: 80
msgid "Enviado"
msgstr "Enviado"

#
# File: usr/share/ashyterm/filemanager/transfer_dialog.py, line: 107
msgid "Waiting..."
msgstr "Waiting..."

#
# File: usr/share/ashyterm/filemanager/transfer_dialog.py, line: 116
msgid "in"
msgstr "in"

#
# File: usr/share/ashyterm/filemanager/transfer_dialog.py, line: 121
msgid "Completed"
msgstr "Completed"

#
# File: usr/share/ashyterm/filemanager/transfer_dialog.py, line: 126
msgid "Unknown error"
msgstr "Unknown error"

#
# File: usr/share/ashyterm/filemanager/transfer_dialog.py, line: 127
msgid "Failed"
msgstr "Failed"

#
# File: usr/share/ashyterm/filemanager/transfer_dialog.py, line: 131
msgid "Cancelled"
msgstr "Cancelled"

#
# File: usr/share/ashyterm/filemanager/transfer_dialog.py, line: 147
msgid "Recebendo"
msgstr "Recebendo"

#
# File: usr/share/ashyterm/filemanager/transfer_dialog.py, line: 149
msgid "Enviando"
msgstr "Enviando"

#
# File: usr/share/ashyterm/filemanager/transfer_dialog.py, line: 165
msgid "remaining"
msgstr "remaining"

#
# File: usr/share/ashyterm/filemanager/transfer_dialog.py, line: 198
msgid "Transfer Manager"
msgstr "Transfer Manager"

#
# File: usr/share/ashyterm/filemanager/transfer_dialog.py, line: 240
# File: usr/share/ashyterm/filemanager/transfer_dialog.py, line: 367
msgid "Clear History"
msgstr "Clear History"

#
# File: usr/share/ashyterm/filemanager/transfer_dialog.py, line: 246
msgid "Cancelar Tudo"
msgstr "Cancelar Tudo"

#
# File: usr/share/ashyterm/filemanager/transfer_dialog.py, line: 267
msgid "No Transfers"
msgstr "No Transfers"

#
# File: usr/share/ashyterm/filemanager/transfer_dialog.py, line: 268
msgid "Active and past transfers will appear here."
msgstr "Active and past transfers will appear here."

#
# File: usr/share/ashyterm/filemanager/transfer_dialog.py, line: 359
msgid "Clear Transfer History?"
msgstr "Clear Transfer History?"

#
=======
# File: usr/share/ashyterm/sessions/operations.py, line: 148
msgid "Item at position is not a folder."
msgstr "Item at position is not a folder."

#
# File: usr/share/ashyterm/sessions/operations.py, line: 161
msgid "Failed to save updated folder data."
msgstr "Failed to save updated folder data."

#
# File: usr/share/ashyterm/sessions/operations.py, line: 166
#, python-brace-format
msgid "Folder '{name}' updated successfully."
msgstr "Folder '{name}' updated successfully."

#
# File: usr/share/ashyterm/sessions/operations.py, line: 178
msgid "Cannot remove a non-empty folder."
msgstr "Cannot remove a non-empty folder."

#
# File: usr/share/ashyterm/sessions/operations.py, line: 185
# File: usr/share/ashyterm/sessions/operations.py, line: 229
msgid "Folder not found."
msgstr "Folder not found."

#
# File: usr/share/ashyterm/sessions/operations.py, line: 189
msgid "Failed to save after folder removal."
msgstr "Failed to save after folder removal."

#
# File: usr/share/ashyterm/sessions/operations.py, line: 194
#, python-brace-format
msgid "Folder '{name}' removed successfully."
msgstr "Folder '{name}' removed successfully."

#
# File: usr/share/ashyterm/sessions/operations.py, line: 210
msgid "Failed to save after moving session."
msgstr "Failed to save after moving session."

#
# File: usr/share/ashyterm/sessions/operations.py, line: 215
msgid "Session moved successfully."
msgstr "Session moved successfully."

#
# File: usr/share/ashyterm/sessions/operations.py, line: 225
msgid "Cannot move a folder into itself."
msgstr "Cannot move a folder into itself."

#
# File: usr/share/ashyterm/sessions/operations.py, line: 270
msgid "Unsupported item type for paste operation."
msgstr "Unsupported item type for paste operation."

#
# File: usr/share/ashyterm/sessions/models.py, line: 229
msgid "Port must be a valid number between 1 and 65535"
msgstr "Port must be a valid number between 1 and 65535"

#
# File: usr/share/ashyterm/sessions/models.py, line: 245
msgid "Session name is required."
msgstr "Session name is required."

#
# File: usr/share/ashyterm/sessions/models.py, line: 248
msgid "Host is required for SSH sessions."
msgstr "Host is required for SSH sessions."

#
# File: usr/share/ashyterm/sessions/models.py, line: 250
msgid "Port must be between 1 and 65535."
msgstr "Port must be between 1 and 65535."

#
# File: usr/share/ashyterm/sessions/models.py, line: 274
msgid "Unnamed Session"
msgstr "Unnamed Session"

#
# File: usr/share/ashyterm/sessions/models.py, line: 366
msgid "Folder name is required."
msgstr "Folder name is required."

#
# File: usr/share/ashyterm/sessions/models.py, line: 373
msgid "Folder path is not consistent with its parent path."
msgstr "Folder path is not consistent with its parent path."

#
# File: usr/share/ashyterm/sessions/models.py, line: 390
msgid "Unnamed Folder"
msgstr "Unnamed Folder"

#
# File: usr/share/ashyterm/filemanager/transfer_dialog.py, line: 56
msgid "Cancel transfer"
msgstr "Cancel transfer"

#
# File: usr/share/ashyterm/filemanager/transfer_dialog.py, line: 63
msgid "Remove from history"
msgstr "Remove from history"

#
# File: usr/share/ashyterm/filemanager/transfer_dialog.py, line: 78
msgid "Recebido"
msgstr "Recebido"

#
# File: usr/share/ashyterm/filemanager/transfer_dialog.py, line: 80
msgid "Enviado"
msgstr "Enviado"

#
# File: usr/share/ashyterm/filemanager/transfer_dialog.py, line: 107
msgid "Waiting..."
msgstr "Waiting..."

#
# File: usr/share/ashyterm/filemanager/transfer_dialog.py, line: 116
msgid "in"
msgstr "in"

#
# File: usr/share/ashyterm/filemanager/transfer_dialog.py, line: 121
msgid "Completed"
msgstr "Completed"

#
# File: usr/share/ashyterm/filemanager/transfer_dialog.py, line: 126
msgid "Unknown error"
msgstr "Unknown error"

#
# File: usr/share/ashyterm/filemanager/transfer_dialog.py, line: 127
msgid "Failed"
msgstr "Failed"

#
# File: usr/share/ashyterm/filemanager/transfer_dialog.py, line: 131
msgid "Cancelled"
msgstr "Cancelled"

#
# File: usr/share/ashyterm/filemanager/transfer_dialog.py, line: 147
msgid "Recebendo"
msgstr "Recebendo"

#
# File: usr/share/ashyterm/filemanager/transfer_dialog.py, line: 149
msgid "Enviando"
msgstr "Enviando"

#
# File: usr/share/ashyterm/filemanager/transfer_dialog.py, line: 165
msgid "remaining"
msgstr "remaining"

#
# File: usr/share/ashyterm/filemanager/transfer_dialog.py, line: 198
msgid "Transfer Manager"
msgstr "Transfer Manager"

#
# File: usr/share/ashyterm/filemanager/transfer_dialog.py, line: 240
# File: usr/share/ashyterm/filemanager/transfer_dialog.py, line: 367
msgid "Clear History"
msgstr "Clear History"

#
# File: usr/share/ashyterm/filemanager/transfer_dialog.py, line: 246
msgid "Cancelar Tudo"
msgstr "Cancelar Tudo"

#
# File: usr/share/ashyterm/filemanager/transfer_dialog.py, line: 267
msgid "No Transfers"
msgstr "No Transfers"

#
# File: usr/share/ashyterm/filemanager/transfer_dialog.py, line: 268
msgid "Active and past transfers will appear here."
msgstr "Active and past transfers will appear here."

#
# File: usr/share/ashyterm/filemanager/transfer_dialog.py, line: 359
msgid "Clear Transfer History?"
msgstr "Clear Transfer History?"

#
>>>>>>> 005d143d
# File: usr/share/ashyterm/filemanager/transfer_dialog.py, line: 361
msgid ""
"This action cannot be undone and will remove all completed, failed, and "
"cancelled transfers from the list."
msgstr ""
"This action cannot be undone and will remove all completed, failed, and "
"cancelled transfers from the list."

#
# File: usr/share/ashyterm/filemanager/manager.py, line: 367
# File: usr/share/ashyterm/filemanager/manager.py, line: 1084
msgid "Refresh"
msgstr "Refresh"

#
# File: usr/share/ashyterm/filemanager/manager.py, line: 373
msgid "Show hidden files"
msgstr "Show hidden files"

#
# File: usr/share/ashyterm/filemanager/manager.py, line: 382
msgid "Filter..."
msgstr "Filter..."

#
# File: usr/share/ashyterm/filemanager/manager.py, line: 395
msgid "Transfer History"
msgstr "Transfer History"

#
# File: usr/share/ashyterm/filemanager/manager.py, line: 400
msgid "Upload Files"
msgstr "Upload Files"

#
# File: usr/share/ashyterm/filemanager/manager.py, line: 650
msgid "Name"
msgstr "Name"

#
# File: usr/share/ashyterm/filemanager/manager.py, line: 659
msgid "Size"
msgstr "Size"

#
# File: usr/share/ashyterm/filemanager/manager.py, line: 664
msgid "Date Modified"
msgstr "Date Modified"

#
# File: usr/share/ashyterm/filemanager/manager.py, line: 672
# File: usr/share/ashyterm/filemanager/manager.py, line: 1200
msgid "Permissions"
msgstr "Permissions"

#
# File: usr/share/ashyterm/filemanager/manager.py, line: 680
# File: usr/share/ashyterm/filemanager/manager.py, line: 1283
msgid "Owner"
msgstr "Owner"

#
# File: usr/share/ashyterm/filemanager/manager.py, line: 688
# File: usr/share/ashyterm/filemanager/manager.py, line: 1297
msgid "Group"
msgstr "Group"

#
# File: usr/share/ashyterm/filemanager/manager.py, line: 825
msgid "Command Failed"
msgstr "Command Failed"

#
# File: usr/share/ashyterm/filemanager/manager.py, line: 827
msgid ""
"The command did not complete in time. The terminal may be busy or "
"unresponsive. Your original input has been restored."
msgstr ""
"The command did not complete in time. The terminal may be busy or "
"unresponsive. Your original input has been restored."

#
# File: usr/share/ashyterm/filemanager/manager.py, line: 945
msgid "Loading..."
msgstr "Loading..."

#
# File: usr/share/ashyterm/filemanager/manager.py, line: 1039
msgid "Filter files..."
msgstr "Filter files..."

#
# File: usr/share/ashyterm/filemanager/manager.py, line: 1188
msgid "Open/Edit"
msgstr "Open/Edit"

#
# File: usr/share/ashyterm/filemanager/manager.py, line: 1189
# File: usr/share/ashyterm/filemanager/manager.py, line: 1814
msgid "Open With..."
msgstr "Open With..."

#
# File: usr/share/ashyterm/filemanager/manager.py, line: 1197
msgid "Download"
msgstr "Download"

#
# File: usr/share/ashyterm/filemanager/manager.py, line: 1232
msgid "Delete File"
msgstr "Delete File"

#
# File: usr/share/ashyterm/filemanager/manager.py, line: 1234
#, python-brace-format
msgid ""
"Are you sure you want to permanently delete '{name}'?\n"
"\n"
"This action cannot be undone."
msgstr ""
"Are you sure you want to permanently delete '{name}'?\n"
"\n"
"This action cannot be undone."

#
# File: usr/share/ashyterm/filemanager/manager.py, line: 1237
msgid "Delete Multiple Items"
msgstr "Delete Multiple Items"

#
# File: usr/share/ashyterm/filemanager/manager.py, line: 1239
#, python-brace-format
msgid ""
"Are you sure you want to permanently delete these {count} items?\n"
"\n"
"This action cannot be undone."
msgstr ""
"Are you sure you want to permanently delete these {count} items?\n"
"\n"
"This action cannot be undone."

#
# File: usr/share/ashyterm/filemanager/manager.py, line: 1257
msgid "Delete command sent to terminal"
msgstr "Delete command sent to terminal"

#
# File: usr/share/ashyterm/filemanager/manager.py, line: 1266
#, python-brace-format
msgid "Set Permissions for {count} Items"
msgstr "Set Permissions for {count} Items"

#
# File: usr/share/ashyterm/filemanager/manager.py, line: 1268
#, python-brace-format
msgid "Permissions for {name}"
msgstr "Permissions for {name}"

#
# File: usr/share/ashyterm/filemanager/manager.py, line: 1272
msgid "Set new file permissions."
msgstr "Set new file permissions."

#
# File: usr/share/ashyterm/filemanager/manager.py, line: 1274
#, python-brace-format
msgid ""
"Set file permissions for: {name}\n"
"Current: {perms}"
msgstr ""
"Set file permissions for: {name}\n"
"Current: {perms}"

#
# File: usr/share/ashyterm/filemanager/manager.py, line: 1286
# File: usr/share/ashyterm/filemanager/manager.py, line: 1300
# File: usr/share/ashyterm/filemanager/manager.py, line: 1314
msgid "Read"
msgstr "Read"

#
# File: usr/share/ashyterm/filemanager/manager.py, line: 1287
# File: usr/share/ashyterm/filemanager/manager.py, line: 1301
# File: usr/share/ashyterm/filemanager/manager.py, line: 1315
msgid "Write"
msgstr "Write"

#
# File: usr/share/ashyterm/filemanager/manager.py, line: 1288
# File: usr/share/ashyterm/filemanager/manager.py, line: 1302
# File: usr/share/ashyterm/filemanager/manager.py, line: 1316
msgid "Execute"
msgstr "Execute"

#
# File: usr/share/ashyterm/filemanager/manager.py, line: 1311
msgid "Others"
msgstr "Others"

#
# File: usr/share/ashyterm/filemanager/manager.py, line: 1347
msgid "Apply"
msgstr "Apply"

#
# File: usr/share/ashyterm/filemanager/manager.py, line: 1361
msgid "Chmod command sent to terminal"
msgstr "Chmod command sent to terminal"

#
# File: usr/share/ashyterm/filemanager/manager.py, line: 1401
msgid "Select Destination Folder"
msgstr "Select Destination Folder"

#
# File: usr/share/ashyterm/filemanager/manager.py, line: 1403
msgid "Download Here"
msgstr "Download Here"

#
# File: usr/share/ashyterm/filemanager/manager.py, line: 1446
# File: usr/share/ashyterm/filemanager/manager.py, line: 1464
msgid "Error"
msgstr "Error"

#
# File: usr/share/ashyterm/filemanager/manager.py, line: 1450
msgid "Upload File(s) to This Folder"
msgstr "Upload File(s) to This Folder"

#
# File: usr/share/ashyterm/filemanager/manager.py, line: 1452
# File: usr/share/ashyterm/filemanager/manager.py, line: 1556
msgid "Upload"
msgstr "Upload"

#
# File: usr/share/ashyterm/filemanager/manager.py, line: 1537
msgid "Confirm Upload"
msgstr "Confirm Upload"

#
# File: usr/share/ashyterm/filemanager/manager.py, line: 1539
#, python-brace-format
msgid ""
"You are about to upload {count} item(s) to:\n"
"<b>{dest}</b>\n"
"\n"
"Do you want to proceed?"
msgstr ""
"You are about to upload {count} item(s) to:\n"
"<b>{dest}</b>\n"
"\n"
"Do you want to proceed?"

#
# File: usr/share/ashyterm/filemanager/manager.py, line: 1615
msgid "File Has Changed on Server"
msgstr "File Has Changed on Server"

#
# File: usr/share/ashyterm/filemanager/manager.py, line: 1617
#, python-brace-format
msgid ""
"The file '{filename}' has been modified on the server since you last opened "
"it. Your local changes will be lost if you download the new version."
msgstr ""
"The file '{filename}' has been modified on the server since you last opened "
"it. Your local changes will be lost if you download the new version."

#
# File: usr/share/ashyterm/filemanager/manager.py, line: 1622
msgid "Open Local Version"
msgstr "Open Local Version"

#
# File: usr/share/ashyterm/filemanager/manager.py, line: 1623
msgid "Download New Version"
msgstr "Download New Version"

#
# File: usr/share/ashyterm/filemanager/manager.py, line: 1654
msgid "Could not get remote file details."
msgstr "Could not get remote file details."

#
# File: usr/share/ashyterm/filemanager/manager.py, line: 1763
msgid "Permission Denied"
msgstr "Permission Denied"

#
# File: usr/share/ashyterm/filemanager/manager.py, line: 1770
msgid "Transfer cancelled."
msgstr "Transfer cancelled."

#
# File: usr/share/ashyterm/filemanager/manager.py, line: 1783
msgid "Transfer Failed: Permission Denied"
msgstr "Transfer Failed: Permission Denied"

#
# File: usr/share/ashyterm/filemanager/manager.py, line: 1785
#, python-brace-format
msgid "Could not complete the transfer of '{filename}'."
msgstr "Could not complete the transfer of '{filename}'."

#
# File: usr/share/ashyterm/filemanager/manager.py, line: 1790
#, python-brace-format
msgid ""
"Please check if you have the necessary write permissions in the destination "
"directory:\n"
"\n"
"<b>{path}</b>"
msgstr ""
"Please check if you have the necessary write permissions in the destination "
"directory:\n"
"\n"
"<b>{path}</b>"

#
# File: usr/share/ashyterm/filemanager/manager.py, line: 1855
msgid "Failed to open file."
msgstr "Failed to open file."

#
# File: usr/share/ashyterm/filemanager/manager.py, line: 1897
msgid "File is open. Saving it will upload changes back to the server."
msgstr "File is open. Saving it will upload changes back to the server."

#
# File: usr/share/ashyterm/filemanager/manager.py, line: 1935
msgid "Upload failed: Could not verify remote file."
msgstr "Upload failed: Could not verify remote file."

#
# File: usr/share/ashyterm/filemanager/manager.py, line: 1953
msgid "File Conflict"
msgstr "File Conflict"

#
# File: usr/share/ashyterm/filemanager/manager.py, line: 1955
#, python-brace-format
msgid ""
"The file '{filename}' has been modified on the server since you started "
"editing it. How would you like to proceed?"
msgstr ""
"The file '{filename}' has been modified on the server since you started "
"editing it. How would you like to proceed?"

#
# File: usr/share/ashyterm/filemanager/manager.py, line: 1959
msgid "Cancel Upload"
msgstr "Cancel Upload"

#
# File: usr/share/ashyterm/filemanager/manager.py, line: 1960
msgid "Overwrite Server File"
msgstr "Overwrite Server File"

#
# File: usr/share/ashyterm/filemanager/manager.py, line: 1961
msgid "Save as New File"
msgstr "Save as New File"

#
# File: usr/share/ashyterm/filemanager/manager.py, line: 1979
msgid "Save As"
msgstr "Save As"

#
# File: usr/share/ashyterm/filemanager/manager.py, line: 1980
msgid "Enter a new name for the file on the server:"
msgstr "Enter a new name for the file on the server:"

#
# File: usr/share/ashyterm/filemanager/manager.py, line: 2030
msgid "Upload Complete"
msgstr "Upload Complete"

#
# File: usr/share/ashyterm/filemanager/manager.py, line: 2032
#, python-brace-format
msgid "'{filename}' has been saved to the server."
msgstr "'{filename}' has been saved to the server."

#
# File: usr/share/ashyterm/filemanager/manager.py, line: 2037
msgid "Upload Failed"
msgstr "Upload Failed"

#
# File: usr/share/ashyterm/filemanager/manager.py, line: 2039
#, python-brace-format
msgid "Could not save '{filename}' to the server: {error}"
msgstr "Could not save '{filename}' to the server: {error}"

#
# File: usr/share/ashyterm/filemanager/manager.py, line: 2080
#, python-brace-format
msgid "Enter a new name for '{name}'"
msgstr "Enter a new name for '{name}'"

#
# File: usr/share/ashyterm/filemanager/manager.py, line: 2102
msgid "Rename command sent to terminal"
msgstr "Rename command sent to terminal"

#
# File: usr/share/ashyterm/filemanager/operations.py, line: 114
msgid "No session context for file operation."
msgstr "No session context for file operation."

#
# File: usr/share/ashyterm/filemanager/operations.py, line: 143
msgid "Unsupported session type for command execution."
msgstr "Unsupported session type for command execution."

#
# File: usr/share/ashyterm/filemanager/operations.py, line: 183
msgid "Permission Denied: Check write permissions on the destination."
msgstr "Permission Denied: Check write permissions on the destination."

#
# File: usr/share/ashyterm/filemanager/operations.py, line: 187
msgid "An unknown transfer error occurred."
msgstr "An unknown transfer error occurred."

#
# File: usr/share/ashyterm/filemanager/transfer_manager.py, line: 275
msgid "Cancel All Transfers"
msgstr "Cancel All Transfers"

#
# File: usr/share/ashyterm/window.py, line: 400
msgid "Data Loading Error"
msgstr "Data Loading Error"

#
# File: usr/share/ashyterm/window.py, line: 402
msgid ""
"Failed to load saved sessions and folders. Starting with empty configuration."
msgstr ""
"Failed to load saved sessions and folders. Starting with empty configuration."

#
# File: usr/share/ashyterm/window.py, line: 514
msgid "Session Validation Error"
msgstr "Session Validation Error"

#
# File: usr/share/ashyterm/window.py, line: 515
#, python-brace-format
msgid ""
"Session validation failed:\n"
"{errors}"
msgstr ""
"Session validation failed:\n"
"{errors}"

#
# File: usr/share/ashyterm/window.py, line: 571
msgid "Cannot detach the last tab."
msgstr "Cannot detach the last tab."

#
# File: usr/share/ashyterm/window.py, line: 724
msgid "No active terminal to search in."
msgstr "No active terminal to search in."

#
# File: usr/share/ashyterm/window.py, line: 759
# File: usr/share/ashyterm/window.py, line: 806
msgid "Invalid search pattern."
msgstr "Invalid search pattern."

#
# File: usr/share/ashyterm/window.py, line: 834
# File: usr/share/ashyterm/window.py, line: 867
msgid "No more matches found."
msgstr "No more matches found."

#
# File: usr/share/ashyterm/window.py, line: 902
msgid "Initialization Error"
msgstr "Initialization Error"

#
# File: usr/share/ashyterm/window.py, line: 903
#, python-brace-format
msgid "Failed to initialize terminal: {error}"
msgstr "Failed to initialize terminal: {error}"

#
# File: usr/share/ashyterm/window.py, line: 927
msgid "Save Current Session?"
msgstr "Save Current Session?"

#
# File: usr/share/ashyterm/window.py, line: 929
msgid "Do you want to restore these tabs the next time you open Ashy Terminal?"
msgstr ""
"Do you want to restore these tabs the next time you open Ashy Terminal?"

#
# File: usr/share/ashyterm/window.py, line: 933
msgid "Don't Save"
msgstr "Don't Save"

#
# File: usr/share/ashyterm/window.py, line: 935
msgid "Save and Close"
msgstr "Save and Close"

#
# File: usr/share/ashyterm/window.py, line: 966
# File: usr/share/ashyterm/window.py, line: 972
msgid "Close Window"
msgstr "Close Window"

#
# File: usr/share/ashyterm/window.py, line: 968
msgid ""
"This window has active SSH connections. Closing will disconnect them. Are "
"you sure?"
msgstr ""
"This window has active SSH connections. Closing will disconnect them. Are "
"you sure?"

#
# File: usr/share/ashyterm/window.py, line: 1045
msgid "Invalid SSH Target"
msgstr "Invalid SSH Target"

#
# File: usr/share/ashyterm/window.py, line: 1046
msgid "Could not parse the provided SSH connection string."
msgstr "Could not parse the provided SSH connection string."

#
# File: usr/share/ashyterm/window.py, line: 1179
msgid "Remove this temporary file"
msgstr "Remove this temporary file"

#
# File: usr/share/ashyterm/window.py, line: 1206
msgid "No temporary files found."
msgstr "No temporary files found."

#
# File: usr/share/ashyterm/window.py, line: 1209
msgid "Clear All Temporary Files"
msgstr "Clear All Temporary Files"

#
# File: usr/share/ashyterm/window.py, line: 1231
msgid "Clear All Temporary Files?"
msgstr "Clear All Temporary Files?"

#
# File: usr/share/ashyterm/window.py, line: 1233
msgid ""
"This will remove all locally downloaded files for remote editing. Any "
"unsaved changes in your editor will be lost. This action cannot be undone."
msgstr ""
"This will remove all locally downloaded files for remote editing. Any "
"unsaved changes in your editor will be lost. This action cannot be undone."

#
# File: usr/share/ashyterm/window.py, line: 1239
msgid "Clear All"
msgstr "Clear All"

#
# File: usr/share/ashyterm/window.py, line: 1297
msgid "No active terminal to send command to."
msgstr "No active terminal to send command to."

#
# File: usr/share/ashyterm/app.py, line: 333
msgid "Preferences Error"
msgstr "Preferences Error"

#
# File: usr/share/ashyterm/app.py, line: 333
#, python-brace-format
msgid "Failed to open preferences: {}"
msgstr "Failed to open preferences: {}"

#
<<<<<<< HEAD
=======
# File: usr/share/ashyterm/filemanager/manager.py, line: 1928
msgid "Save as New File"
msgstr "Save as New File"

#
# File: usr/share/ashyterm/filemanager/manager.py, line: 1946
msgid "Save As"
msgstr "Save As"

#
# File: usr/share/ashyterm/filemanager/manager.py, line: 1947
msgid "Enter a new name for the file on the server:"
msgstr "Enter a new name for the file on the server:"

#
# File: usr/share/ashyterm/filemanager/manager.py, line: 1997
msgid "Upload Complete"
msgstr "Upload Complete"

#
# File: usr/share/ashyterm/filemanager/manager.py, line: 1999
#, python-brace-format
msgid "'{filename}' has been saved to the server."
msgstr "'{filename}' has been saved to the server."

#
# File: usr/share/ashyterm/filemanager/manager.py, line: 2004
msgid "Upload Failed"
msgstr "Upload Failed"

#
# File: usr/share/ashyterm/filemanager/manager.py, line: 2006
#, python-brace-format
msgid "Could not save '{filename}' to the server: {error}"
msgstr "Could not save '{filename}' to the server: {error}"

#
# File: usr/share/ashyterm/filemanager/manager.py, line: 2047
#, python-brace-format
msgid "Enter a new name for '{name}'"
msgstr "Enter a new name for '{name}'"

#
# File: usr/share/ashyterm/filemanager/manager.py, line: 2069
msgid "Rename command sent to terminal"
msgstr "Rename command sent to terminal"

#
# File: usr/share/ashyterm/filemanager/operations.py, line: 114
msgid "No session context for file operation."
msgstr "No session context for file operation."

#
# File: usr/share/ashyterm/filemanager/operations.py, line: 143
msgid "Unsupported session type for command execution."
msgstr "Unsupported session type for command execution."

#
# File: usr/share/ashyterm/filemanager/transfer_manager.py, line: 275
msgid "Cancel All Transfers"
msgstr "Cancel All Transfers"

#
# File: usr/share/ashyterm/window.py, line: 400
msgid "Data Loading Error"
msgstr "Data Loading Error"

#
# File: usr/share/ashyterm/window.py, line: 402
msgid ""
"Failed to load saved sessions and folders. Starting with empty configuration."
msgstr ""
"Failed to load saved sessions and folders. Starting with empty configuration."

#
# File: usr/share/ashyterm/window.py, line: 514
msgid "Session Validation Error"
msgstr "Session Validation Error"

#
# File: usr/share/ashyterm/window.py, line: 515
#, python-brace-format
msgid ""
"Session validation failed:\n"
"{errors}"
msgstr ""
"Session validation failed:\n"
"{errors}"

#
# File: usr/share/ashyterm/window.py, line: 571
msgid "Cannot detach the last tab."
msgstr "Cannot detach the last tab."

#
# File: usr/share/ashyterm/window.py, line: 724
msgid "No active terminal to search in."
msgstr "No active terminal to search in."

#
# File: usr/share/ashyterm/window.py, line: 759
# File: usr/share/ashyterm/window.py, line: 806
msgid "Invalid search pattern."
msgstr "Invalid search pattern."

#
# File: usr/share/ashyterm/window.py, line: 834
# File: usr/share/ashyterm/window.py, line: 867
msgid "No more matches found."
msgstr "No more matches found."

#
# File: usr/share/ashyterm/window.py, line: 902
msgid "Initialization Error"
msgstr "Initialization Error"

#
# File: usr/share/ashyterm/window.py, line: 903
#, python-brace-format
msgid "Failed to initialize terminal: {error}"
msgstr "Failed to initialize terminal: {error}"

#
# File: usr/share/ashyterm/window.py, line: 927
msgid "Save Current Session?"
msgstr "Save Current Session?"

#
# File: usr/share/ashyterm/window.py, line: 929
msgid "Do you want to restore these tabs the next time you open Ashy Terminal?"
msgstr ""
"Do you want to restore these tabs the next time you open Ashy Terminal?"

#
# File: usr/share/ashyterm/window.py, line: 933
msgid "Don't Save"
msgstr "Don't Save"

#
# File: usr/share/ashyterm/window.py, line: 935
msgid "Save and Close"
msgstr "Save and Close"

#
# File: usr/share/ashyterm/window.py, line: 966
# File: usr/share/ashyterm/window.py, line: 972
msgid "Close Window"
msgstr "Close Window"

#
# File: usr/share/ashyterm/window.py, line: 968
msgid ""
"This window has active SSH connections. Closing will disconnect them. Are "
"you sure?"
msgstr ""
"This window has active SSH connections. Closing will disconnect them. Are "
"you sure?"

#
# File: usr/share/ashyterm/window.py, line: 1045
msgid "Invalid SSH Target"
msgstr "Invalid SSH Target"

#
# File: usr/share/ashyterm/window.py, line: 1046
msgid "Could not parse the provided SSH connection string."
msgstr "Could not parse the provided SSH connection string."

#
# File: usr/share/ashyterm/window.py, line: 1179
msgid "Remove this temporary file"
msgstr "Remove this temporary file"

#
# File: usr/share/ashyterm/window.py, line: 1206
msgid "No temporary files found."
msgstr "No temporary files found."

#
# File: usr/share/ashyterm/window.py, line: 1209
msgid "Clear All Temporary Files"
msgstr "Clear All Temporary Files"

#
# File: usr/share/ashyterm/window.py, line: 1231
msgid "Clear All Temporary Files?"
msgstr "Clear All Temporary Files?"

#
# File: usr/share/ashyterm/window.py, line: 1233
msgid ""
"This will remove all locally downloaded files for remote editing. Any "
"unsaved changes in your editor will be lost. This action cannot be undone."
msgstr ""
"This will remove all locally downloaded files for remote editing. Any "
"unsaved changes in your editor will be lost. This action cannot be undone."

#
# File: usr/share/ashyterm/window.py, line: 1239
msgid "Clear All"
msgstr "Clear All"

#
# File: usr/share/ashyterm/window.py, line: 1297
msgid "No active terminal to send command to."
msgstr "No active terminal to send command to."

#
# File: usr/share/ashyterm/app.py, line: 333
msgid "Preferences Error"
msgstr "Preferences Error"

#
# File: usr/share/ashyterm/app.py, line: 333
#, python-brace-format
msgid "Failed to open preferences: {}"
msgstr "Failed to open preferences: {}"

#
>>>>>>> 005d143d
# File: usr/share/ashyterm/app.py, line: 350
msgid "A modern terminal emulator with session management"
msgstr "A modern terminal emulator with session management"

#
# File: usr/share/ashyterm/app.py, line: 363
msgid "Save Backup As..."
msgstr "Save Backup As..."

#
# File: usr/share/ashyterm/app.py, line: 376
msgid "Backup Error"
msgstr "Backup Error"

#
# File: usr/share/ashyterm/app.py, line: 382
msgid "Set Backup Password"
msgstr "Set Backup Password"

#
# File: usr/share/ashyterm/app.py, line: 383
msgid "Please enter a password to encrypt the backup file."
msgstr "Please enter a password to encrypt the backup file."

#
# File: usr/share/ashyterm/app.py, line: 391
msgid "Confirm Password"
msgstr "Confirm Password"

#
# File: usr/share/ashyterm/app.py, line: 407
# File: usr/share/ashyterm/app.py, line: 412
msgid "Password Error"
msgstr "Password Error"

#
# File: usr/share/ashyterm/app.py, line: 407
msgid "Password cannot be empty."
msgstr "Password cannot be empty."

#
# File: usr/share/ashyterm/app.py, line: 412
msgid "Passwords do not match."
msgstr "Passwords do not match."

#
# File: usr/share/ashyterm/app.py, line: 430
msgid "Creating backup..."
msgstr "Creating backup..."

#
# File: usr/share/ashyterm/app.py, line: 450
msgid "Backup Complete"
msgstr "Backup Complete"

#
# File: usr/share/ashyterm/app.py, line: 451
#, python-brace-format
msgid ""
"Backup saved successfully to:\n"
"{}"
msgstr ""
"Backup saved successfully to:\n"
"{}"

#
# File: usr/share/ashyterm/app.py, line: 457
msgid "Backup Failed"
msgstr "Backup Failed"

#
# File: usr/share/ashyterm/app.py, line: 458
#, python-brace-format
msgid "Could not create backup: {}"
msgstr "Could not create backup: {}"

#
# File: usr/share/ashyterm/app.py, line: 469
msgid "Restore from Backup?"
msgstr "Restore from Backup?"

#
# File: usr/share/ashyterm/app.py, line: 471
msgid ""
"Restoring from a backup will overwrite all your current sessions, settings, "
"and layouts. This action cannot be undone.\n"
"\n"
"<b>The application will need to be restarted after restoring.</b>"
msgstr ""
"Restoring from a backup will overwrite all your current sessions, settings, "
"and layouts. This action cannot be undone.\n"
"\n"
"<b>The application will need to be restarted after restoring.</b>"

#
# File: usr/share/ashyterm/app.py, line: 477
msgid "Choose File and Restore"
msgstr "Choose File and Restore"

#
# File: usr/share/ashyterm/app.py, line: 485
msgid "Select Backup File"
msgstr "Select Backup File"

#
# File: usr/share/ashyterm/app.py, line: 488
msgid "Backup Files"
msgstr "Backup Files"

#
# File: usr/share/ashyterm/app.py, line: 503
msgid "Restore Error"
msgstr "Restore Error"

#
# File: usr/share/ashyterm/app.py, line: 509
msgid "Enter Backup Password"
msgstr "Enter Backup Password"

#
# File: usr/share/ashyterm/app.py, line: 510
msgid "Please enter the password for the selected backup file."
msgstr "Please enter the password for the selected backup file."

#
# File: usr/share/ashyterm/app.py, line: 518
msgid "Restore"
msgstr "Restore"

#
# File: usr/share/ashyterm/app.py, line: 535
msgid "Restoring from backup..."
msgstr "Restoring from backup..."

#
# File: usr/share/ashyterm/app.py, line: 548
msgid "Restore Failed"
msgstr "Restore Failed"

#
# File: usr/share/ashyterm/app.py, line: 549
#, python-brace-format
msgid "Could not restore from backup: {}"
msgstr "Could not restore from backup: {}"

#
# File: usr/share/ashyterm/app.py, line: 559
msgid "Restore Complete"
msgstr "Restore Complete"

#
# File: usr/share/ashyterm/app.py, line: 561
msgid ""
"Data has been restored successfully. Please restart Ashy Terminal for the "
"changes to take effect."
msgstr ""
"Data has been restored successfully. Please restart Ashy Terminal for the "
"changes to take effect."

#
# File: usr/share/ashyterm/app.py, line: 594
msgid "Close Application"
msgstr "Close Application"

#
# File: usr/share/ashyterm/app.py, line: 596
msgid ""
"There are active SSH connections. Closing will disconnect all sessions.\n"
"\n"
"Are you sure you want to close the application?"
msgstr ""
"There are active SSH connections. Closing will disconnect all sessions.\n"
"\n"
"Are you sure you want to close the application?"

#
# File: usr/share/ashyterm/app.py, line: 600
msgid "Close All"
msgstr "Close All"

#
# File: usr/share/ashyterm/app.py, line: 653
msgid "Startup Error"
msgstr "Startup Error"

#
# File: usr/share/ashyterm/app.py, line: 654
#, python-brace-format
msgid "Application failed to start: {}"
msgstr "Application failed to start: {}"

#
# File: usr/share/ashyterm/state/window_state.py, line: 91
msgid "Save Layout"
msgstr "Save Layout"

#
# File: usr/share/ashyterm/state/window_state.py, line: 92
msgid "Enter a name for the current layout:"
msgstr "Enter a name for the current layout:"

#
# File: usr/share/ashyterm/state/window_state.py, line: 96
msgid "e.g., 'My Dev Setup'"
msgstr "e.g., 'My Dev Setup'"

#
# File: usr/share/ashyterm/state/window_state.py, line: 116
msgid "Layout name cannot be empty."
msgstr "Layout name cannot be empty."

#
# File: usr/share/ashyterm/state/window_state.py, line: 138
msgid "Layout Saved"
msgstr "Layout Saved"

#
# File: usr/share/ashyterm/state/window_state.py, line: 143
msgid "Error Saving Layout"
msgstr "Error Saving Layout"

#
# File: usr/share/ashyterm/state/window_state.py, line: 152
msgid "Saved layout not found."
msgstr "Saved layout not found."

#
# File: usr/share/ashyterm/state/window_state.py, line: 158
msgid "Restore Saved Layout?"
msgstr "Restore Saved Layout?"

#
# File: usr/share/ashyterm/state/window_state.py, line: 160
#, python-brace-format
msgid ""
"This will close all current tabs and restore the '{name}' layout. Are you "
"sure?"
msgstr ""
"This will close all current tabs and restore the '{name}' layout. Are you "
"sure?"

#
# File: usr/share/ashyterm/state/window_state.py, line: 182
msgid "Error Restoring Layout"
msgstr "Error Restoring Layout"

#
# File: usr/share/ashyterm/state/window_state.py, line: 199
msgid "Delete Layout?"
msgstr "Delete Layout?"

#
# File: usr/share/ashyterm/state/window_state.py, line: 201
#, python-brace-format
msgid "Are you sure you want to permanently delete the layout '{name}'?"
msgstr "Are you sure you want to permanently delete the layout '{name}'?"

#
# File: usr/share/ashyterm/state/window_state.py, line: 228
msgid "Layout Deleted"
msgstr "Layout Deleted"

#
# File: usr/share/ashyterm/state/window_state.py, line: 233
msgid "Error Deleting Layout"
msgstr "Error Deleting Layout"

#
# File: usr/share/ashyterm/state/window_state.py, line: 280
msgid "Error Moving Layout"
msgstr "Error Moving Layout"

#
# File: usr/share/nautilus-python/extensions/ashyterm.py, line: 129
msgid "Open in Ashy Terminal (SSH)"
msgstr "Open in Ashy Terminal (SSH)"

#
# File: usr/share/nautilus-python/extensions/ashyterm.py, line: 130
#, python-brace-format
msgid "Connect to {} via a new SSH session"
msgstr "Connect to {} via a new SSH session"

#
# File: usr/share/nautilus-python/extensions/ashyterm.py, line: 139
# File: usr/share/nautilus-python/extensions/ashyterm.py, line: 149
msgid "Open in Ashy Terminal"
msgstr "Open in Ashy Terminal"

#
# File: usr/share/nautilus-python/extensions/ashyterm.py, line: 140
#, python-brace-format
msgid "Open the local mount point {}"
msgstr "Open the local mount point {}"

#
# File: usr/share/nautilus-python/extensions/ashyterm.py, line: 150
#, python-brace-format
msgid "Open {} in Ashy Terminal"
msgstr "Open {} in Ashy Terminal"<|MERGE_RESOLUTION|>--- conflicted
+++ resolved
@@ -421,22 +421,14 @@
 msgstr "Validation error: {}"
 
 #
-<<<<<<< HEAD
 # File: usr/share/ashyterm/terminal/spawner.py, line: 324
-=======
-# File: usr/share/ashyterm/terminal/spawner.py, line: 323
->>>>>>> 005d143d
 msgid "Not an SSH session."
 msgstr "Not an SSH session."
 
 #
 # #-#-#-#-#  ashyterm.pot (ashyterm)  #-#-#-#-#
 #
-<<<<<<< HEAD
 # File: usr/share/ashyterm/terminal/spawner.py, line: 352
-=======
-# File: usr/share/ashyterm/terminal/spawner.py, line: 351
->>>>>>> 005d143d
 # File: usr/share/ashyterm/filemanager/operations.py, line: 137
 msgid "Command timed out."
 msgstr "Command timed out."
@@ -613,13 +605,8 @@
 # #-#-#-#-#  ashyterm.pot (ashyterm)  #-#-#-#-#
 #
 # File: usr/share/ashyterm/ui/window_ui.py, line: 396
-<<<<<<< HEAD
 # File: usr/share/ashyterm/filemanager/manager.py, line: 1895
 # File: usr/share/ashyterm/filemanager/manager.py, line: 2028
-=======
-# File: usr/share/ashyterm/filemanager/manager.py, line: 1862
-# File: usr/share/ashyterm/filemanager/manager.py, line: 1995
->>>>>>> 005d143d
 # File: usr/share/ashyterm/window.py, line: 72
 # File: usr/share/ashyterm/window.py, line: 1066
 # File: usr/share/ashyterm/window.py, line: 1078
@@ -640,7 +627,6 @@
 
 #
 # #-#-#-#-#  ashyterm.pot (ashyterm)  #-#-#-#-#
-<<<<<<< HEAD
 #
 # #-#-#-#-#  ashyterm.pot (ashyterm)  #-#-#-#-#
 #
@@ -696,63 +682,6 @@
 msgstr "Background"
 
 #
-=======
-#
-# #-#-#-#-#  ashyterm.pot (ashyterm)  #-#-#-#-#
-#
-# File: usr/share/ashyterm/ui/window_ui.py, line: 472
-# File: usr/share/ashyterm/ui/menus.py, line: 252
-# File: usr/share/ashyterm/ui/dialogs/folder_edit_dialog.py, line: 27
-msgid "Add Folder"
-msgstr "Add Folder"
-
-#
-# File: usr/share/ashyterm/ui/window_ui.py, line: 476
-msgid "Edit Selected"
-msgstr "Edit Selected"
-
-#
-# File: usr/share/ashyterm/ui/window_ui.py, line: 482
-msgid "Save Current Layout"
-msgstr "Save Current Layout"
-
-#
-# File: usr/share/ashyterm/ui/window_ui.py, line: 486
-msgid "Remove Selected"
-msgstr "Remove Selected"
-
-#
-# File: usr/share/ashyterm/ui/window_ui.py, line: 502
-msgid "Search sessions..."
-msgstr "Search sessions..."
-
-#
-# File: usr/share/ashyterm/ui/color_scheme_dialog.py, line: 107
-msgid "Edit Scheme"
-msgstr "Edit Scheme"
-
-#
-# File: usr/share/ashyterm/ui/color_scheme_dialog.py, line: 107
-msgid "New Scheme"
-msgstr "New Scheme"
-
-#
-# File: usr/share/ashyterm/ui/color_scheme_dialog.py, line: 109
-msgid "Scheme Name"
-msgstr "Scheme Name"
-
-#
-# File: usr/share/ashyterm/ui/color_scheme_dialog.py, line: 112
-msgid "Foreground"
-msgstr "Foreground"
-
-#
-# File: usr/share/ashyterm/ui/color_scheme_dialog.py, line: 113
-msgid "Background"
-msgstr "Background"
-
-#
->>>>>>> 005d143d
 # File: usr/share/ashyterm/ui/color_scheme_dialog.py, line: 114
 msgid "Headerbar Background"
 msgstr "Headerbar Background"
@@ -810,13 +739,8 @@
 # File: usr/share/ashyterm/filemanager/manager.py, line: 1346
 # File: usr/share/ashyterm/filemanager/manager.py, line: 1555
 # File: usr/share/ashyterm/filemanager/manager.py, line: 1621
-<<<<<<< HEAD
 # File: usr/share/ashyterm/filemanager/manager.py, line: 1985
 # File: usr/share/ashyterm/filemanager/manager.py, line: 2086
-=======
-# File: usr/share/ashyterm/filemanager/manager.py, line: 1952
-# File: usr/share/ashyterm/filemanager/manager.py, line: 2053
->>>>>>> 005d143d
 # File: usr/share/ashyterm/window.py, line: 934
 # File: usr/share/ashyterm/window.py, line: 971
 # File: usr/share/ashyterm/window.py, line: 1238
@@ -845,11 +769,7 @@
 # File: usr/share/ashyterm/ui/dialogs/session_edit_dialog.py, line: 312
 # File: usr/share/ashyterm/ui/dialogs/command_guide_dialog.py, line: 61
 # File: usr/share/ashyterm/ui/dialogs/folder_edit_dialog.py, line: 138
-<<<<<<< HEAD
 # File: usr/share/ashyterm/filemanager/manager.py, line: 1986
-=======
-# File: usr/share/ashyterm/filemanager/manager.py, line: 1953
->>>>>>> 005d143d
 # File: usr/share/ashyterm/state/window_state.py, line: 102
 msgid "Save"
 msgstr "Save"
@@ -890,10 +810,7 @@
 # File: usr/share/ashyterm/ui/dialogs/preferences_dialog.py, line: 736
 # File: usr/share/ashyterm/ui/dialogs/preferences_dialog.py, line: 746
 # File: usr/share/ashyterm/filemanager/manager.py, line: 831
-<<<<<<< HEAD
 # File: usr/share/ashyterm/filemanager/manager.py, line: 1799
-=======
->>>>>>> 005d143d
 # File: usr/share/ashyterm/window.py, line: 1103
 # File: usr/share/ashyterm/app.py, line: 565
 msgid "OK"
@@ -1057,7 +974,6 @@
 msgid "Follow System Style"
 msgstr "Follow System Style"
 
-<<<<<<< HEAD
 #
 # File: usr/share/ashyterm/ui/menus.py, line: 33
 msgid "Light Style"
@@ -1091,40 +1007,6 @@
 # File: usr/share/ashyterm/ui/dialogs/preferences_dialog.py, line: 31
 msgid "Preferences"
 msgstr "Preferences"
-=======
-#
-# File: usr/share/ashyterm/ui/menus.py, line: 33
-msgid "Light Style"
-msgstr "Light Style"
-
-#
-# File: usr/share/ashyterm/ui/menus.py, line: 40
-msgid "Dark Style"
-msgstr "Dark Style"
-
-#
-# File: usr/share/ashyterm/ui/menus.py, line: 47
-msgid "Match Terminal Colors"
-msgstr "Match Terminal Colors"
-
-#
-# #-#-#-#-#  ashyterm.pot (ashyterm)  #-#-#-#-#
-#
-# File: usr/share/ashyterm/ui/menus.py, line: 163
-# File: usr/share/ashyterm/ui/dialogs/shortcuts_dialog.py, line: 54
-msgid "New Window"
-msgstr "New Window"
-
-#
-# #-#-#-#-#  ashyterm.pot (ashyterm)  #-#-#-#-#
-#
-# #-#-#-#-#  ashyterm.pot (ashyterm)  #-#-#-#-#
-#
-# File: usr/share/ashyterm/ui/menus.py, line: 164
-# File: usr/share/ashyterm/ui/dialogs/shortcuts_dialog.py, line: 55
-# File: usr/share/ashyterm/ui/dialogs/preferences_dialog.py, line: 31
-msgid "Preferences"
-msgstr "Preferences"
 
 #
 # #-#-#-#-#  ashyterm.pot (ashyterm)  #-#-#-#-#
@@ -1153,66 +1035,10 @@
 # File: usr/share/ashyterm/ui/menus.py, line: 218
 msgid "Duplicate"
 msgstr "Duplicate"
->>>>>>> 005d143d
-
-#
-# #-#-#-#-#  ashyterm.pot (ashyterm)  #-#-#-#-#
-#
-<<<<<<< HEAD
-# File: usr/share/ashyterm/ui/menus.py, line: 165
-# File: usr/share/ashyterm/ui/dialogs/shortcuts_dialog.py, line: 74
-msgid "Keyboard Shortcuts"
-msgstr "Keyboard Shortcuts"
-
-#
-# File: usr/share/ashyterm/ui/menus.py, line: 166
-msgid "About"
-msgstr "About"
-
-#
-# File: usr/share/ashyterm/ui/menus.py, line: 168
-msgid "Quit"
-msgstr "Quit"
-
-#
-# File: usr/share/ashyterm/ui/menus.py, line: 213
-msgid "Connect with SFTP"
-msgstr "Connect with SFTP"
-
-#
-# File: usr/share/ashyterm/ui/menus.py, line: 218
-msgid "Duplicate"
-msgstr "Duplicate"
-=======
-# #-#-#-#-#  ashyterm.pot (ashyterm)  #-#-#-#-#
-#
-# File: usr/share/ashyterm/ui/menus.py, line: 219
-# File: usr/share/ashyterm/ui/menus.py, line: 239
-# File: usr/share/ashyterm/ui/actions.py, line: 366
-# File: usr/share/ashyterm/filemanager/manager.py, line: 1193
-# File: usr/share/ashyterm/filemanager/manager.py, line: 2046
-# File: usr/share/ashyterm/filemanager/manager.py, line: 2054
-msgid "Rename"
-msgstr "Rename"
-
-#
-# #-#-#-#-#  ashyterm.pot (ashyterm)  #-#-#-#-#
-#
-# File: usr/share/ashyterm/ui/menus.py, line: 222
-# File: usr/share/ashyterm/sessions/tree.py, line: 809
-msgid "Move to Folder..."
-msgstr "Move to Folder..."
-
-#
-# File: usr/share/ashyterm/ui/menus.py, line: 238
-msgid "Add Session Here"
-msgstr "Add Session Here"
->>>>>>> 005d143d
-
-#
-# #-#-#-#-#  ashyterm.pot (ashyterm)  #-#-#-#-#
-#
-<<<<<<< HEAD
+
+#
+# #-#-#-#-#  ashyterm.pot (ashyterm)  #-#-#-#-#
+#
 # #-#-#-#-#  ashyterm.pot (ashyterm)  #-#-#-#-#
 #
 # File: usr/share/ashyterm/ui/menus.py, line: 219
@@ -1236,7 +1062,10 @@
 # File: usr/share/ashyterm/ui/menus.py, line: 238
 msgid "Add Session Here"
 msgstr "Add Session Here"
-=======
+
+#
+# #-#-#-#-#  ashyterm.pot (ashyterm)  #-#-#-#-#
+#
 # File: usr/share/ashyterm/ui/menus.py, line: 242
 # File: usr/share/ashyterm/ui/menus.py, line: 287
 # File: usr/share/ashyterm/ui/dialogs/shortcuts_dialog.py, line: 37
@@ -1257,32 +1086,6 @@
 # File: usr/share/ashyterm/ui/menus.py, line: 282
 msgid "Copy Link"
 msgstr "Copy Link"
->>>>>>> 005d143d
-
-#
-# #-#-#-#-#  ashyterm.pot (ashyterm)  #-#-#-#-#
-#
-<<<<<<< HEAD
-# File: usr/share/ashyterm/ui/menus.py, line: 242
-# File: usr/share/ashyterm/ui/menus.py, line: 287
-# File: usr/share/ashyterm/ui/dialogs/shortcuts_dialog.py, line: 37
-msgid "Paste"
-msgstr "Paste"
-
-#
-# File: usr/share/ashyterm/ui/menus.py, line: 255
-msgid "Paste to Root"
-msgstr "Paste to Root"
-
-#
-# File: usr/share/ashyterm/ui/menus.py, line: 281
-msgid "Open Link"
-msgstr "Open Link"
-
-#
-# File: usr/share/ashyterm/ui/menus.py, line: 282
-msgid "Copy Link"
-msgstr "Copy Link"
 
 #
 # #-#-#-#-#  ashyterm.pot (ashyterm)  #-#-#-#-#
@@ -1423,164 +1226,10 @@
 msgid "Close"
 msgstr "Close"
 
-=======
-# File: usr/share/ashyterm/ui/menus.py, line: 286
-# File: usr/share/ashyterm/ui/dialogs/shortcuts_dialog.py, line: 36
-msgid "Copy"
-msgstr "Copy"
-
-#
-# #-#-#-#-#  ashyterm.pot (ashyterm)  #-#-#-#-#
-#
-# File: usr/share/ashyterm/ui/menus.py, line: 288
-# File: usr/share/ashyterm/ui/dialogs/shortcuts_dialog.py, line: 38
-msgid "Select All"
-msgstr "Select All"
-
-#
-# File: usr/share/ashyterm/ui/menus.py, line: 292
-msgid "Split Left/Right"
-msgstr "Split Left/Right"
-
-#
-# File: usr/share/ashyterm/ui/menus.py, line: 295
-msgid "Split Top/Bottom"
-msgstr "Split Top/Bottom"
-
-#
-# File: usr/share/ashyterm/ui/actions.py, line: 170
-msgid "Please select an SSH session to connect with SFTP."
-msgstr "Please select an SSH session to connect with SFTP."
-
-#
-# File: usr/share/ashyterm/ui/actions.py, line: 236
-# File: usr/share/ashyterm/ui/actions.py, line: 258
-msgid "New Session"
-msgstr "New Session"
-
-#
-# File: usr/share/ashyterm/ui/actions.py, line: 262
-msgid "New Folder"
-msgstr "New Folder"
-
-#
-# #-#-#-#-#  ashyterm.pot (ashyterm)  #-#-#-#-#
-#
-# File: usr/share/ashyterm/ui/actions.py, line: 357
-# File: usr/share/ashyterm/ui/actions.py, line: 406
-# File: usr/share/ashyterm/ui/dialogs/move_dialogs.py, line: 141
-msgid "Session"
-msgstr "Session"
-
-#
-# #-#-#-#-#  ashyterm.pot (ashyterm)  #-#-#-#-#
-#
-# File: usr/share/ashyterm/ui/actions.py, line: 357
-# File: usr/share/ashyterm/ui/actions.py, line: 408
-# File: usr/share/ashyterm/ui/dialogs/session_edit_dialog.py, line: 149
-msgid "Folder"
-msgstr "Folder"
-
-#
-# File: usr/share/ashyterm/ui/actions.py, line: 360
-#, python-brace-format
-msgid "Rename {type}"
-msgstr "Rename {type}"
-
-#
-# File: usr/share/ashyterm/ui/actions.py, line: 361
-#, python-brace-format
-msgid "Enter new name for \"{name}\":"
-msgstr "Enter new name for \"{name}\":"
-
-#
-# File: usr/share/ashyterm/ui/actions.py, line: 402
-msgid "Delete Item"
-msgstr "Delete Item"
-
-#
-# File: usr/share/ashyterm/ui/actions.py, line: 402
-msgid "Delete Items"
-msgstr "Delete Items"
-
-#
-# #-#-#-#-#  ashyterm.pot (ashyterm)  #-#-#-#-#
-#
-# File: usr/share/ashyterm/ui/actions.py, line: 410
-# File: usr/share/ashyterm/ui/dialogs/move_dialogs.py, line: 163
-msgid "Layout"
-msgstr "Layout"
-
-#
-# File: usr/share/ashyterm/ui/actions.py, line: 413
-#, python-brace-format
-msgid "Delete {type}"
-msgstr "Delete {type}"
-
-#
-# File: usr/share/ashyterm/ui/actions.py, line: 419
-#, python-brace-format
-msgid ""
-"The folder \"{name}\" is not empty. Are you sure you want to permanently "
-"delete it and all its contents?"
-msgstr ""
-"The folder \"{name}\" is not empty. Are you sure you want to permanently "
-"delete it and all its contents?"
-
-#
-# File: usr/share/ashyterm/ui/actions.py, line: 422
-#, python-brace-format
-msgid "Are you sure you want to delete \"{name}\"?"
-msgstr "Are you sure you want to delete \"{name}\"?"
-
-#
-# File: usr/share/ashyterm/ui/actions.py, line: 428
-#, python-brace-format
-msgid "Are you sure you want to permanently delete these {count} items?"
-msgstr "Are you sure you want to permanently delete these {count} items?"
-
-#
-# File: usr/share/ashyterm/ui/actions.py, line: 436
-msgid "This will also delete all contents of any selected folders."
-msgstr "This will also delete all contents of any selected folders."
-
-#
-# File: usr/share/ashyterm/ui/ssh_dialogs.py, line: 20
-msgid "SSH Connection Failed"
-msgstr "SSH Connection Failed"
-
-#
-# File: usr/share/ashyterm/ui/ssh_dialogs.py, line: 21
-#, python-brace-format
-msgid "Could not connect to session '{session_name}'."
-msgstr "Could not connect to session '{session_name}'."
-
-#
-# File: usr/share/ashyterm/ui/ssh_dialogs.py, line: 43
-msgid "Close"
-msgstr "Close"
-
 #
 # File: usr/share/ashyterm/ui/dialogs/session_edit_dialog.py, line: 36
 msgid "Edit Session"
 msgstr "Edit Session"
-
-#
-# #-#-#-#-#  ashyterm.pot (ashyterm)  #-#-#-#-#
-#
-# File: usr/share/ashyterm/ui/dialogs/session_edit_dialog.py, line: 90
-# File: usr/share/ashyterm/ui/dialogs/folder_edit_dialog.py, line: 72
-msgid "UI Error"
-msgstr "UI Error"
-
-#
-# #-#-#-#-#  ashyterm.pot (ashyterm)  #-#-#-#-#
->>>>>>> 005d143d
-#
-# File: usr/share/ashyterm/ui/dialogs/session_edit_dialog.py, line: 90
-# File: usr/share/ashyterm/ui/dialogs/folder_edit_dialog.py, line: 72
-msgid "Failed to initialize dialog interface"
-msgstr "Failed to initialize dialog interface"
 
 #
 # #-#-#-#-#  ashyterm.pot (ashyterm)  #-#-#-#-#
@@ -1936,7 +1585,6 @@
 msgstr ""
 "Session validation failed:\n"
 "{}"
-<<<<<<< HEAD
 
 #
 # File: usr/share/ashyterm/ui/dialogs/session_edit_dialog.py, line: 607
@@ -2730,801 +2378,6 @@
 msgstr "Compatibility"
 
 #
-=======
-
-#
-# File: usr/share/ashyterm/ui/dialogs/session_edit_dialog.py, line: 607
-msgid "Session name"
-msgstr "Session name"
-
-#
-# File: usr/share/ashyterm/ui/dialogs/session_edit_dialog.py, line: 634
-msgid "SSH Validation Error"
-msgstr "SSH Validation Error"
-
-#
-# File: usr/share/ashyterm/ui/dialogs/session_edit_dialog.py, line: 635
-#, python-brace-format
-msgid ""
-"SSH configuration errors:\n"
-"{}"
-msgstr ""
-"SSH configuration errors:\n"
-"{}"
-
-#
-# File: usr/share/ashyterm/ui/dialogs/command_guide_dialog.py, line: 39
-msgid "Add Custom Command"
-msgstr "Add Custom Command"
-
-#
-# File: usr/share/ashyterm/ui/dialogs/command_guide_dialog.py, line: 39
-msgid "Edit Custom Command"
-msgstr "Edit Custom Command"
-
-#
-# File: usr/share/ashyterm/ui/dialogs/command_guide_dialog.py, line: 78
-msgid "Command"
-msgstr "Command"
-
-#
-# File: usr/share/ashyterm/ui/dialogs/command_guide_dialog.py, line: 99
-# File: usr/share/ashyterm/ui/dialogs/command_guide_dialog.py, line: 512
-msgid "Category"
-msgstr "Category"
-
-#
-# File: usr/share/ashyterm/ui/dialogs/command_guide_dialog.py, line: 104
-msgid "Select an existing category or type a new one"
-msgstr "Select an existing category or type a new one"
-
-#
-# File: usr/share/ashyterm/ui/dialogs/command_guide_dialog.py, line: 117
-msgid "Description"
-msgstr "Description"
-
-#
-# File: usr/share/ashyterm/ui/dialogs/command_guide_dialog.py, line: 171
-msgid "Please fill in all required fields."
-msgstr "Please fill in all required fields."
-
-#
-# File: usr/share/ashyterm/ui/dialogs/command_guide_dialog.py, line: 236
-msgid "Delete this custom command"
-msgstr "Delete this custom command"
-
-#
-# File: usr/share/ashyterm/ui/dialogs/command_guide_dialog.py, line: 268
-msgid "Command Guide"
-msgstr "Command Guide"
-
-#
-# File: usr/share/ashyterm/ui/dialogs/command_guide_dialog.py, line: 373
-msgid "Search commands..."
-msgstr "Search commands..."
-
-#
-# File: usr/share/ashyterm/ui/dialogs/command_guide_dialog.py, line: 392
-msgid "Show Only Custom Commands"
-msgstr "Show Only Custom Commands"
-
-#
-# File: usr/share/ashyterm/ui/dialogs/command_guide_dialog.py, line: 397
-msgid "Add New Command"
-msgstr "Add New Command"
-
-#
-# File: usr/share/ashyterm/ui/dialogs/command_guide_dialog.py, line: 710
-msgid "Delete Custom Command?"
-msgstr "Delete Custom Command?"
-
-#
-# File: usr/share/ashyterm/ui/dialogs/command_guide_dialog.py, line: 712
-#, python-brace-format
-msgid ""
-"Are you sure you want to permanently delete the command:\n"
-"\n"
-"<b>{name}</b>"
-msgstr ""
-"Are you sure you want to permanently delete the command:\n"
-"\n"
-"<b>{name}</b>"
-
-#
-# File: usr/share/ashyterm/ui/dialogs/folder_edit_dialog.py, line: 27
-msgid "Edit Folder"
-msgstr "Edit Folder"
-
-#
-# File: usr/share/ashyterm/ui/dialogs/folder_edit_dialog.py, line: 78
-msgid "Folder Information"
-msgstr "Folder Information"
-
-#
-# File: usr/share/ashyterm/ui/dialogs/folder_edit_dialog.py, line: 90
-msgid "Folder Name"
-msgstr "Folder Name"
-
-#
-# File: usr/share/ashyterm/ui/dialogs/folder_edit_dialog.py, line: 91
-msgid "A descriptive name for organizing sessions"
-msgstr "A descriptive name for organizing sessions"
-
-#
-# File: usr/share/ashyterm/ui/dialogs/folder_edit_dialog.py, line: 95
-msgid "Enter folder name..."
-msgstr "Enter folder name..."
-
-#
-# File: usr/share/ashyterm/ui/dialogs/folder_edit_dialog.py, line: 106
-msgid "Parent Folder"
-msgstr "Parent Folder"
-
-#
-# File: usr/share/ashyterm/ui/dialogs/folder_edit_dialog.py, line: 107
-msgid "Choose a parent folder for organization"
-msgstr "Choose a parent folder for organization"
-
-#
-# File: usr/share/ashyterm/ui/dialogs/folder_edit_dialog.py, line: 184
-#, python-brace-format
-msgid "Failed to save folder: {}"
-msgstr "Failed to save folder: {}"
-
-#
-# File: usr/share/ashyterm/ui/dialogs/folder_edit_dialog.py, line: 189
-msgid "Folder name"
-msgstr "Folder name"
-
-#
-# File: usr/share/ashyterm/ui/dialogs/base_dialog.py, line: 77
-msgid "Continue"
-msgstr "Continue"
-
-#
-# File: usr/share/ashyterm/ui/dialogs/base_dialog.py, line: 96
-#, python-brace-format
-msgid "{} is required"
-msgstr "{} is required"
-
-#
-# File: usr/share/ashyterm/ui/dialogs/shortcuts_dialog.py, line: 17
-msgid "Tab &amp; Pane Management"
-msgstr "Tab &amp; Pane Management"
-
-#
-# File: usr/share/ashyterm/ui/dialogs/shortcuts_dialog.py, line: 20
-msgid "Close Tab"
-msgstr "Close Tab"
-
-#
-# File: usr/share/ashyterm/ui/dialogs/shortcuts_dialog.py, line: 21
-msgid "Next Tab"
-msgstr "Next Tab"
-
-#
-# File: usr/share/ashyterm/ui/dialogs/shortcuts_dialog.py, line: 22
-msgid "Previous Tab"
-msgstr "Previous Tab"
-
-#
-# File: usr/share/ashyterm/ui/dialogs/shortcuts_dialog.py, line: 26
-msgid "Splitting"
-msgstr "Splitting"
-
-#
-# File: usr/share/ashyterm/ui/dialogs/shortcuts_dialog.py, line: 28
-msgid "Split Horizontally"
-msgstr "Split Horizontally"
-
-#
-# File: usr/share/ashyterm/ui/dialogs/shortcuts_dialog.py, line: 29
-msgid "Split Vertically"
-msgstr "Split Vertically"
-
-#
-# File: usr/share/ashyterm/ui/dialogs/shortcuts_dialog.py, line: 30
-msgid "Close Active Pane"
-msgstr "Close Active Pane"
-
-#
-# File: usr/share/ashyterm/ui/dialogs/shortcuts_dialog.py, line: 34
-msgid "Terminal Interaction"
-msgstr "Terminal Interaction"
-
-#
-# File: usr/share/ashyterm/ui/dialogs/shortcuts_dialog.py, line: 42
-msgid "Zoom"
-msgstr "Zoom"
-
-#
-# File: usr/share/ashyterm/ui/dialogs/shortcuts_dialog.py, line: 44
-msgid "Zoom In"
-msgstr "Zoom In"
-
-#
-# File: usr/share/ashyterm/ui/dialogs/shortcuts_dialog.py, line: 45
-msgid "Zoom Out"
-msgstr "Zoom Out"
-
-#
-# File: usr/share/ashyterm/ui/dialogs/shortcuts_dialog.py, line: 46
-msgid "Reset Zoom"
-msgstr "Reset Zoom"
-
-#
-# File: usr/share/ashyterm/ui/dialogs/shortcuts_dialog.py, line: 50
-msgid "Application &amp; Window"
-msgstr "Application &amp; Window"
-
-#
-# File: usr/share/ashyterm/ui/dialogs/shortcuts_dialog.py, line: 53
-msgid "Toggle File Manager"
-msgstr "Toggle File Manager"
-
-#
-# File: usr/share/ashyterm/ui/dialogs/shortcuts_dialog.py, line: 56
-msgid "Quit Application"
-msgstr "Quit Application"
-
-#
-# File: usr/share/ashyterm/ui/dialogs/shortcuts_dialog.py, line: 93
-msgid "Reset All"
-msgstr "Reset All"
-
-#
-# File: usr/share/ashyterm/ui/dialogs/shortcuts_dialog.py, line: 94
-msgid "Reset all shortcuts to default values"
-msgstr "Reset all shortcuts to default values"
-
-#
-# File: usr/share/ashyterm/ui/dialogs/shortcuts_dialog.py, line: 128
-msgid "Reset all shortcuts to defaults"
-msgstr "Reset all shortcuts to defaults"
-
-#
-# File: usr/share/ashyterm/ui/dialogs/shortcuts_dialog.py, line: 186
-# File: usr/share/ashyterm/ui/dialogs/shortcuts_dialog.py, line: 213
-# File: usr/share/ashyterm/ui/dialogs/shortcuts_dialog.py, line: 294
-# File: usr/share/ashyterm/ui/dialogs/shortcuts_dialog.py, line: 334
-msgid "Not set"
-msgstr "Not set"
-
-#
-# File: usr/share/ashyterm/ui/dialogs/shortcuts_dialog.py, line: 191
-msgid "Shortcut for: "
-msgstr "Shortcut for: "
-
-#
-# File: usr/share/ashyterm/ui/dialogs/shortcuts_dialog.py, line: 195
-msgid "Click to change the keyboard shortcut for this action"
-msgstr "Click to change the keyboard shortcut for this action"
-
-#
-# File: usr/share/ashyterm/ui/dialogs/shortcuts_dialog.py, line: 205
-msgid "Set New Shortcut"
-msgstr "Set New Shortcut"
-
-#
-# File: usr/share/ashyterm/ui/dialogs/shortcuts_dialog.py, line: 206
-#, python-brace-format
-msgid "Press the new key combination for '{}', or Esc to cancel."
-msgstr "Press the new key combination for '{}', or Esc to cancel."
-
-#
-# File: usr/share/ashyterm/ui/dialogs/shortcuts_dialog.py, line: 215
-#, python-brace-format
-msgid ""
-"Current: {}\n"
-"New: (press keys)"
-msgstr ""
-"Current: {}\n"
-"New: (press keys)"
-
-#
-# File: usr/share/ashyterm/ui/dialogs/shortcuts_dialog.py, line: 257
-#, python-brace-format
-msgid ""
-"Current: {}\n"
-"New: {} (Conflicts with {})"
-msgstr ""
-"Current: {}\n"
-"New: {} (Conflicts with {})"
-
-#
-# File: usr/share/ashyterm/ui/dialogs/shortcuts_dialog.py, line: 263
-#, python-brace-format
-msgid ""
-"Current: {}\n"
-"New: {}"
-msgstr ""
-"Current: {}\n"
-"New: {}"
-
-#
-# File: usr/share/ashyterm/ui/dialogs/shortcuts_dialog.py, line: 270
-msgid "Clear"
-msgstr "Clear"
-
-#
-# File: usr/share/ashyterm/ui/dialogs/shortcuts_dialog.py, line: 271
-msgid "Set Shortcut"
-msgstr "Set Shortcut"
-
-#
-# File: usr/share/ashyterm/ui/dialogs/shortcuts_dialog.py, line: 306
-msgid "Reset All Shortcuts"
-msgstr "Reset All Shortcuts"
-
-#
-# File: usr/share/ashyterm/ui/dialogs/shortcuts_dialog.py, line: 307
-msgid ""
-"This will reset all keyboard shortcuts to their default values. Continue?"
-msgstr ""
-"This will reset all keyboard shortcuts to their default values. Continue?"
-
-#
-# #-#-#-#-#  ashyterm.pot (ashyterm)  #-#-#-#-#
-#
-# File: usr/share/ashyterm/ui/dialogs/shortcuts_dialog.py, line: 311
-# File: usr/share/ashyterm/ui/dialogs/preferences_dialog.py, line: 566
-# File: usr/share/ashyterm/ui/dialogs/preferences_dialog.py, line: 573
-msgid "Reset"
-msgstr "Reset"
-
-#
-# File: usr/share/ashyterm/ui/dialogs/preferences_dialog.py, line: 53
-msgid "Color Scheme"
-msgstr "Color Scheme"
-
-#
-# File: usr/share/ashyterm/ui/dialogs/preferences_dialog.py, line: 56
-msgid "Current Scheme"
-msgstr "Current Scheme"
-
-#
-# File: usr/share/ashyterm/ui/dialogs/preferences_dialog.py, line: 59
-msgid "Manage Schemes..."
-msgstr "Manage Schemes..."
-
-#
-# File: usr/share/ashyterm/ui/dialogs/preferences_dialog.py, line: 67
-msgid "Typography"
-msgstr "Typography"
-
-#
-# File: usr/share/ashyterm/ui/dialogs/preferences_dialog.py, line: 68
-msgid "Configure fonts and spacing"
-msgstr "Configure fonts and spacing"
-
-#
-# File: usr/share/ashyterm/ui/dialogs/preferences_dialog.py, line: 73
-msgid "Terminal Font"
-msgstr "Terminal Font"
-
-#
-# File: usr/share/ashyterm/ui/dialogs/preferences_dialog.py, line: 74
-msgid "Select font family and size for terminal text"
-msgstr "Select font family and size for terminal text"
-
-#
-# File: usr/share/ashyterm/ui/dialogs/preferences_dialog.py, line: 85
-msgid "Line Spacing"
-msgstr "Line Spacing"
-
-#
-# File: usr/share/ashyterm/ui/dialogs/preferences_dialog.py, line: 86
-msgid "Adjust the vertical space between lines"
-msgstr "Adjust the vertical space between lines"
-
-#
-# File: usr/share/ashyterm/ui/dialogs/preferences_dialog.py, line: 98
-msgid "Miscellaneous"
-msgstr "Miscellaneous"
-
-#
-# File: usr/share/ashyterm/ui/dialogs/preferences_dialog.py, line: 102
-msgid "Terminal Transparency"
-msgstr "Terminal Transparency"
-
-#
-# File: usr/share/ashyterm/ui/dialogs/preferences_dialog.py, line: 103
-msgid "Adjust terminal background transparency"
-msgstr "Adjust terminal background transparency"
-
-#
-# File: usr/share/ashyterm/ui/dialogs/preferences_dialog.py, line: 118
-msgid "Headerbar Transparency"
-msgstr "Headerbar Transparency"
-
-#
-# File: usr/share/ashyterm/ui/dialogs/preferences_dialog.py, line: 119
-msgid "For headerbar and file manager"
-msgstr "For headerbar and file manager"
-
-#
-# File: usr/share/ashyterm/ui/dialogs/preferences_dialog.py, line: 140
-msgid "Use Bright Colors for Bold Text"
-msgstr "Use Bright Colors for Bold Text"
-
-#
-# File: usr/share/ashyterm/ui/dialogs/preferences_dialog.py, line: 141
-msgid "Render bold text with the brighter version of the base color"
-msgstr "Render bold text with the brighter version of the base color"
-
-#
-# File: usr/share/ashyterm/ui/dialogs/preferences_dialog.py, line: 151
-msgid "Auto-Hide Sidebar"
-msgstr "Auto-Hide Sidebar"
-
-#
-# File: usr/share/ashyterm/ui/dialogs/preferences_dialog.py, line: 153
-msgid "Automatically hide the sidebar when activating sessions or layouts"
-msgstr "Automatically hide the sidebar when activating sessions or layouts"
-
-#
-# File: usr/share/ashyterm/ui/dialogs/preferences_dialog.py, line: 166
-msgid "Blinking Text"
-msgstr "Blinking Text"
-
-#
-# File: usr/share/ashyterm/ui/dialogs/preferences_dialog.py, line: 167
-msgid "Control how the terminal handles blinking text"
-msgstr "Control how the terminal handles blinking text"
-
-#
-# File: usr/share/ashyterm/ui/dialogs/preferences_dialog.py, line: 169
-msgid "When focused"
-msgstr "When focused"
-
-#
-# File: usr/share/ashyterm/ui/dialogs/preferences_dialog.py, line: 169
-msgid "Always"
-msgstr "Always"
-
-#
-# File: usr/share/ashyterm/ui/dialogs/preferences_dialog.py, line: 175
-msgid "Tab Alignment"
-msgstr "Tab Alignment"
-
-#
-# File: usr/share/ashyterm/ui/dialogs/preferences_dialog.py, line: 176
-msgid "Align tabs to the left or center of the tab bar"
-msgstr "Align tabs to the left or center of the tab bar"
-
-#
-# File: usr/share/ashyterm/ui/dialogs/preferences_dialog.py, line: 178
-msgid "Left"
-msgstr "Left"
-
-#
-# File: usr/share/ashyterm/ui/dialogs/preferences_dialog.py, line: 178
-msgid "Center"
-msgstr "Center"
-
-#
-# File: usr/share/ashyterm/ui/dialogs/preferences_dialog.py, line: 187
-msgid "Terminal"
-msgstr "Terminal"
-
-#
-# File: usr/share/ashyterm/ui/dialogs/preferences_dialog.py, line: 195
-msgid "Cursor Shape"
-msgstr "Cursor Shape"
-
-#
-# File: usr/share/ashyterm/ui/dialogs/preferences_dialog.py, line: 196
-msgid "Select the shape of the terminal cursor"
-msgstr "Select the shape of the terminal cursor"
-
-#
-# File: usr/share/ashyterm/ui/dialogs/preferences_dialog.py, line: 199
-msgid "Block"
-msgstr "Block"
-
-#
-# File: usr/share/ashyterm/ui/dialogs/preferences_dialog.py, line: 199
-msgid "I-Beam"
-msgstr "I-Beam"
-
-#
-# File: usr/share/ashyterm/ui/dialogs/preferences_dialog.py, line: 199
-msgid "Underline"
-msgstr "Underline"
-
-#
-# File: usr/share/ashyterm/ui/dialogs/preferences_dialog.py, line: 206
-msgid "Cursor Blinking"
-msgstr "Cursor Blinking"
-
-#
-# File: usr/share/ashyterm/ui/dialogs/preferences_dialog.py, line: 206
-msgid "Control cursor blinking behavior"
-msgstr "Control cursor blinking behavior"
-
-#
-# File: usr/share/ashyterm/ui/dialogs/preferences_dialog.py, line: 209
-msgid "Follow System"
-msgstr "Follow System"
-
-#
-# File: usr/share/ashyterm/ui/dialogs/preferences_dialog.py, line: 209
-msgid "On"
-msgstr "On"
-
-#
-# File: usr/share/ashyterm/ui/dialogs/preferences_dialog.py, line: 209
-msgid "Off"
-msgstr "Off"
-
-#
-# File: usr/share/ashyterm/ui/dialogs/preferences_dialog.py, line: 215
-msgid "Scrolling"
-msgstr "Scrolling"
-
-#
-# File: usr/share/ashyterm/ui/dialogs/preferences_dialog.py, line: 219
-msgid "Scrollback Lines"
-msgstr "Scrollback Lines"
-
-#
-# File: usr/share/ashyterm/ui/dialogs/preferences_dialog.py, line: 220
-msgid "Number of lines to keep in history (0 for unlimited)"
-msgstr "Number of lines to keep in history (0 for unlimited)"
-
-#
-# File: usr/share/ashyterm/ui/dialogs/preferences_dialog.py, line: 231
-msgid "Mouse Scroll Sensitivity"
-msgstr "Mouse Scroll Sensitivity"
-
-#
-# File: usr/share/ashyterm/ui/dialogs/preferences_dialog.py, line: 232
-msgid "Controls the scroll speed for a mouse wheel. Lower is slower."
-msgstr "Controls the scroll speed for a mouse wheel. Lower is slower."
-
-#
-# File: usr/share/ashyterm/ui/dialogs/preferences_dialog.py, line: 247
-msgid "Touchpad Scroll Sensitivity"
-msgstr "Touchpad Scroll Sensitivity"
-
-#
-# File: usr/share/ashyterm/ui/dialogs/preferences_dialog.py, line: 248
-msgid "Controls the scroll speed for a touchpad. Lower is slower."
-msgstr "Controls the scroll speed for a touchpad. Lower is slower."
-
-#
-# File: usr/share/ashyterm/ui/dialogs/preferences_dialog.py, line: 263
-msgid "Scroll on Paste"
-msgstr "Scroll on Paste"
-
-#
-# File: usr/share/ashyterm/ui/dialogs/preferences_dialog.py, line: 264
-msgid "Automatically scroll to the bottom when pasting text"
-msgstr "Automatically scroll to the bottom when pasting text"
-
-#
-# File: usr/share/ashyterm/ui/dialogs/preferences_dialog.py, line: 276
-msgid "Selection"
-msgstr "Selection"
-
-#
-# File: usr/share/ashyterm/ui/dialogs/preferences_dialog.py, line: 277
-msgid "Extra characters for word selection (e.g., -_.:/~)"
-msgstr "Extra characters for word selection (e.g., -_.:/~)"
-
-#
-# File: usr/share/ashyterm/ui/dialogs/preferences_dialog.py, line: 282
-msgid "Word Characters"
-msgstr "Word Characters"
-
-#
-# File: usr/share/ashyterm/ui/dialogs/preferences_dialog.py, line: 290
-msgid "Shell &amp; Bell"
-msgstr "Shell &amp; Bell"
-
-#
-# File: usr/share/ashyterm/ui/dialogs/preferences_dialog.py, line: 294
-msgid "Run Command as a Login Shell"
-msgstr "Run Command as a Login Shell"
-
-#
-# File: usr/share/ashyterm/ui/dialogs/preferences_dialog.py, line: 295
-msgid "Sources /etc/profile and ~/.profile on startup"
-msgstr "Sources /etc/profile and ~/.profile on startup"
-
-#
-# File: usr/share/ashyterm/ui/dialogs/preferences_dialog.py, line: 305
-msgid "Audible Bell"
-msgstr "Audible Bell"
-
-#
-# File: usr/share/ashyterm/ui/dialogs/preferences_dialog.py, line: 306
-msgid "Emit a sound for the terminal bell character"
-msgstr "Emit a sound for the terminal bell character"
-
-#
-# File: usr/share/ashyterm/ui/dialogs/preferences_dialog.py, line: 317
-msgid "Profiles & Data"
-msgstr "Profiles & Data"
-
-#
-# File: usr/share/ashyterm/ui/dialogs/preferences_dialog.py, line: 321
-msgid "Startup"
-msgstr "Startup"
-
-#
-# File: usr/share/ashyterm/ui/dialogs/preferences_dialog.py, line: 325
-msgid "On Startup"
-msgstr "On Startup"
-
-#
-# File: usr/share/ashyterm/ui/dialogs/preferences_dialog.py, line: 326
-msgid "Action to take when the application starts"
-msgstr "Action to take when the application starts"
-
-#
-# File: usr/share/ashyterm/ui/dialogs/preferences_dialog.py, line: 330
-msgid "Always restore previous session"
-msgstr "Always restore previous session"
-
-#
-# File: usr/share/ashyterm/ui/dialogs/preferences_dialog.py, line: 331
-msgid "Ask to restore previous session"
-msgstr "Ask to restore previous session"
-
-#
-# File: usr/share/ashyterm/ui/dialogs/preferences_dialog.py, line: 332
-msgid "Never restore previous session"
-msgstr "Never restore previous session"
-
-#
-# File: usr/share/ashyterm/ui/dialogs/preferences_dialog.py, line: 347
-msgid "Backup &amp; Recovery"
-msgstr "Backup &amp; Recovery"
-
-#
-# File: usr/share/ashyterm/ui/dialogs/preferences_dialog.py, line: 349
-msgid ""
-"Create an encrypted backup of your data or restore from a previous backup."
-msgstr ""
-"Create an encrypted backup of your data or restore from a previous backup."
-
-#
-# #-#-#-#-#  ashyterm.pot (ashyterm)  #-#-#-#-#
-#
-# File: usr/share/ashyterm/ui/dialogs/preferences_dialog.py, line: 355
-# File: usr/share/ashyterm/app.py, line: 397
-msgid "Create Backup"
-msgstr "Create Backup"
-
-#
-# File: usr/share/ashyterm/ui/dialogs/preferences_dialog.py, line: 357
-msgid "Save all sessions, settings, and passwords to an encrypted file."
-msgstr "Save all sessions, settings, and passwords to an encrypted file."
-
-#
-# File: usr/share/ashyterm/ui/dialogs/preferences_dialog.py, line: 360
-msgid "Create Backup..."
-msgstr "Create Backup..."
-
-#
-# File: usr/share/ashyterm/ui/dialogs/preferences_dialog.py, line: 368
-msgid "Restore from Backup"
-msgstr "Restore from Backup"
-
-#
-# File: usr/share/ashyterm/ui/dialogs/preferences_dialog.py, line: 369
-msgid "Replace all current data with a backup file."
-msgstr "Replace all current data with a backup file."
-
-#
-# File: usr/share/ashyterm/ui/dialogs/preferences_dialog.py, line: 371
-msgid "Restore..."
-msgstr "Restore..."
-
-#
-# File: usr/share/ashyterm/ui/dialogs/preferences_dialog.py, line: 378
-msgid "Remote Editing"
-msgstr "Remote Editing"
-
-#
-# File: usr/share/ashyterm/ui/dialogs/preferences_dialog.py, line: 382
-msgid "Use System Temporary Directory"
-msgstr "Use System Temporary Directory"
-
-#
-# File: usr/share/ashyterm/ui/dialogs/preferences_dialog.py, line: 384
-msgid ""
-"Store temporary files for remote editing in /tmp instead of the config folder"
-msgstr ""
-"Store temporary files for remote editing in /tmp instead of the config folder"
-
-#
-# File: usr/share/ashyterm/ui/dialogs/preferences_dialog.py, line: 399
-msgid "Clear Remote Edit Files on Exit"
-msgstr "Clear Remote Edit Files on Exit"
-
-#
-# File: usr/share/ashyterm/ui/dialogs/preferences_dialog.py, line: 401
-msgid "Automatically delete all temporary remote files when closing the app"
-msgstr "Automatically delete all temporary remote files when closing the app"
-
-#
-# File: usr/share/ashyterm/ui/dialogs/preferences_dialog.py, line: 416
-msgid "SSH"
-msgstr "SSH"
-
-#
-# File: usr/share/ashyterm/ui/dialogs/preferences_dialog.py, line: 417
-msgid "Settings for SSH connection management (multiplexing)."
-msgstr "Settings for SSH connection management (multiplexing)."
-
-#
-# File: usr/share/ashyterm/ui/dialogs/preferences_dialog.py, line: 422
-msgid "Connection Persistence (seconds)"
-msgstr "Connection Persistence (seconds)"
-
-#
-# File: usr/share/ashyterm/ui/dialogs/preferences_dialog.py, line: 424
-msgid ""
-"Keep SSH connections alive in the background for faster reconnections. Set "
-"to 0 to disable."
-msgstr ""
-"Keep SSH connections alive in the background for faster reconnections. Set "
-"to 0 to disable."
-
-#
-# File: usr/share/ashyterm/ui/dialogs/preferences_dialog.py, line: 439
-msgid "Advanced"
-msgstr "Advanced"
-
-#
-# File: usr/share/ashyterm/ui/dialogs/preferences_dialog.py, line: 444
-msgid "Advanced Features"
-msgstr "Advanced Features"
-
-#
-# File: usr/share/ashyterm/ui/dialogs/preferences_dialog.py, line: 445
-msgid "Enable or disable advanced terminal features"
-msgstr "Enable or disable advanced terminal features"
-
-#
-# File: usr/share/ashyterm/ui/dialogs/preferences_dialog.py, line: 450
-msgid "Bidirectional Text Support"
-msgstr "Bidirectional Text Support"
-
-#
-# File: usr/share/ashyterm/ui/dialogs/preferences_dialog.py, line: 452
-msgid "Enable for languages like Arabic and Hebrew (may affect performance)"
-msgstr "Enable for languages like Arabic and Hebrew (may affect performance)"
-
-#
-# File: usr/share/ashyterm/ui/dialogs/preferences_dialog.py, line: 463
-msgid "Enable Arabic Text Shaping"
-msgstr "Enable Arabic Text Shaping"
-
-#
-# File: usr/share/ashyterm/ui/dialogs/preferences_dialog.py, line: 465
-msgid "Correctly render ligatures and contextual forms for Arabic script"
-msgstr "Correctly render ligatures and contextual forms for Arabic script"
-
-#
-# File: usr/share/ashyterm/ui/dialogs/preferences_dialog.py, line: 476
-msgid "SIXEL Graphics Support"
-msgstr "SIXEL Graphics Support"
-
-#
-# File: usr/share/ashyterm/ui/dialogs/preferences_dialog.py, line: 477
-msgid "Allow the terminal to display SIXEL images (experimental)"
-msgstr "Allow the terminal to display SIXEL images (experimental)"
-
-#
-# File: usr/share/ashyterm/ui/dialogs/preferences_dialog.py, line: 487
-msgid "Compatibility"
-msgstr "Compatibility"
-
-#
->>>>>>> 005d143d
 # File: usr/share/ashyterm/ui/dialogs/preferences_dialog.py, line: 488
 msgid "Settings for compatibility with older systems and tools"
 msgstr "Settings for compatibility with older systems and tools"
@@ -5480,182 +4333,6 @@
 msgstr "Session '{name}' removed successfully."
 
 #
-<<<<<<< HEAD
-# File: usr/share/ashyterm/data/command_data.py, line: 1511
-msgid ""
-"Displays the value of column 1 only if the value of column 3 is greater than "
-"100."
-msgstr ""
-"Displays the value of column 1 only if the value of column 3 is greater than "
-"100."
-
-#
-# File: usr/share/ashyterm/sessions/storage.py, line: 79
-#, python-brace-format
-msgid "File path validation failed: {}"
-msgstr "File path validation failed: {}"
-
-#
-# File: usr/share/ashyterm/sessions/storage.py, line: 87
-msgid "File too large (>50MB)"
-msgstr "File too large (>50MB)"
-
-#
-# File: usr/share/ashyterm/sessions/storage.py, line: 96
-#, python-brace-format
-msgid "Invalid JSON: {}"
-msgstr "Invalid JSON: {}"
-
-#
-# File: usr/share/ashyterm/sessions/storage.py, line: 100
-#, python-brace-format
-msgid "Encoding error: {}"
-msgstr "Encoding error: {}"
-
-#
-# File: usr/share/ashyterm/sessions/storage.py, line: 105
-msgid "Root data is not a dictionary"
-msgstr "Root data is not a dictionary"
-
-#
-# File: usr/share/ashyterm/sessions/storage.py, line: 138
-#, python-brace-format
-msgid "Load failed: {}"
-msgstr "Load failed: {}"
-
-#
-# File: usr/share/ashyterm/sessions/storage.py, line: 231
-msgid "Data validation failed"
-msgstr "Data validation failed"
-
-#
-# File: usr/share/ashyterm/sessions/storage.py, line: 243
-msgid "Temporary file was not written correctly"
-msgstr "Temporary file was not written correctly"
-
-#
-# File: usr/share/ashyterm/sessions/storage.py, line: 251
-#, python-brace-format
-msgid "File write failed: {}"
-msgstr "File write failed: {}"
-
-#
-# File: usr/share/ashyterm/sessions/storage.py, line: 256
-msgid "Save verification failed"
-msgstr "Save verification failed"
-
-#
-# File: usr/share/ashyterm/sessions/storage.py, line: 277
-#, python-brace-format
-msgid "Save failed: {}"
-msgstr "Save failed: {}"
-
-#
-# File: usr/share/ashyterm/sessions/tree.py, line: 518
-# File: usr/share/ashyterm/sessions/tree.py, line: 523
-msgid "Move Error"
-msgstr "Move Error"
-
-#
-# #-#-#-#-#  ashyterm.pot (ashyterm)  #-#-#-#-#
-#
-# File: usr/share/ashyterm/sessions/tree.py, line: 806
-# File: usr/share/ashyterm/state/window_state.py, line: 165
-msgid "Restore Layout"
-msgstr "Restore Layout"
-
-#
-# File: usr/share/ashyterm/sessions/tree.py, line: 813
-msgid "Delete Layout"
-msgstr "Delete Layout"
-
-#
-# File: usr/share/ashyterm/sessions/tree.py, line: 890
-# File: usr/share/ashyterm/sessions/tree.py, line: 895
-msgid "Paste Error"
-msgstr "Paste Error"
-
-#
-# File: usr/share/ashyterm/sessions/validation.py, line: 18
-#, python-brace-format
-msgid "Session validation failed: {}"
-msgstr "Session validation failed: {}"
-
-#
-# File: usr/share/ashyterm/sessions/validation.py, line: 31
-#, python-brace-format
-msgid "A session with the name '{name}' already exists in this folder."
-msgstr "A session with the name '{name}' already exists in this folder."
-
-#
-# File: usr/share/ashyterm/sessions/validation.py, line: 45
-#, python-brace-format
-msgid "The target folder '{folder}' does not exist."
-msgstr "The target folder '{folder}' does not exist."
-
-#
-# File: usr/share/ashyterm/sessions/validation.py, line: 61
-#, python-brace-format
-msgid "Folder validation failed: {}"
-msgstr "Folder validation failed: {}"
-
-#
-# File: usr/share/ashyterm/sessions/validation.py, line: 69
-#, python-brace-format
-msgid "A folder with the path '{path}' already exists."
-msgstr "A folder with the path '{path}' already exists."
-
-#
-# File: usr/share/ashyterm/sessions/validation.py, line: 84
-#, python-brace-format
-msgid "The parent folder '{folder}' does not exist."
-msgstr "The parent folder '{folder}' does not exist."
-
-#
-# File: usr/share/ashyterm/sessions/operations.py, line: 51
-#, python-brace-format
-msgid "Failed to save {item_type} data."
-msgstr "Failed to save {item_type} data."
-
-#
-# File: usr/share/ashyterm/sessions/operations.py, line: 59
-#, python-brace-format
-msgid "{item_type} '{name}' added successfully."
-msgstr "{item_type} '{name}' added successfully."
-
-#
-# File: usr/share/ashyterm/sessions/operations.py, line: 82
-msgid "Item at position is not a session."
-msgstr "Item at position is not a session."
-
-#
-# File: usr/share/ashyterm/sessions/operations.py, line: 104
-msgid "Failed to save updated session data."
-msgstr "Failed to save updated session data."
-
-#
-# File: usr/share/ashyterm/sessions/operations.py, line: 109
-#, python-brace-format
-msgid "Session '{name}' updated successfully."
-msgstr "Session '{name}' updated successfully."
-
-#
-# File: usr/share/ashyterm/sessions/operations.py, line: 120
-msgid "Session not found."
-msgstr "Session not found."
-
-#
-# File: usr/share/ashyterm/sessions/operations.py, line: 126
-msgid "Failed to save after session removal."
-msgstr "Failed to save after session removal."
-
-#
-# File: usr/share/ashyterm/sessions/operations.py, line: 132
-#, python-brace-format
-msgid "Session '{name}' removed successfully."
-msgstr "Session '{name}' removed successfully."
-
-#
 # File: usr/share/ashyterm/sessions/operations.py, line: 148
 msgid "Item at position is not a folder."
 msgstr "Item at position is not a folder."
@@ -5850,202 +4527,6 @@
 msgstr "Clear Transfer History?"
 
 #
-=======
-# File: usr/share/ashyterm/sessions/operations.py, line: 148
-msgid "Item at position is not a folder."
-msgstr "Item at position is not a folder."
-
-#
-# File: usr/share/ashyterm/sessions/operations.py, line: 161
-msgid "Failed to save updated folder data."
-msgstr "Failed to save updated folder data."
-
-#
-# File: usr/share/ashyterm/sessions/operations.py, line: 166
-#, python-brace-format
-msgid "Folder '{name}' updated successfully."
-msgstr "Folder '{name}' updated successfully."
-
-#
-# File: usr/share/ashyterm/sessions/operations.py, line: 178
-msgid "Cannot remove a non-empty folder."
-msgstr "Cannot remove a non-empty folder."
-
-#
-# File: usr/share/ashyterm/sessions/operations.py, line: 185
-# File: usr/share/ashyterm/sessions/operations.py, line: 229
-msgid "Folder not found."
-msgstr "Folder not found."
-
-#
-# File: usr/share/ashyterm/sessions/operations.py, line: 189
-msgid "Failed to save after folder removal."
-msgstr "Failed to save after folder removal."
-
-#
-# File: usr/share/ashyterm/sessions/operations.py, line: 194
-#, python-brace-format
-msgid "Folder '{name}' removed successfully."
-msgstr "Folder '{name}' removed successfully."
-
-#
-# File: usr/share/ashyterm/sessions/operations.py, line: 210
-msgid "Failed to save after moving session."
-msgstr "Failed to save after moving session."
-
-#
-# File: usr/share/ashyterm/sessions/operations.py, line: 215
-msgid "Session moved successfully."
-msgstr "Session moved successfully."
-
-#
-# File: usr/share/ashyterm/sessions/operations.py, line: 225
-msgid "Cannot move a folder into itself."
-msgstr "Cannot move a folder into itself."
-
-#
-# File: usr/share/ashyterm/sessions/operations.py, line: 270
-msgid "Unsupported item type for paste operation."
-msgstr "Unsupported item type for paste operation."
-
-#
-# File: usr/share/ashyterm/sessions/models.py, line: 229
-msgid "Port must be a valid number between 1 and 65535"
-msgstr "Port must be a valid number between 1 and 65535"
-
-#
-# File: usr/share/ashyterm/sessions/models.py, line: 245
-msgid "Session name is required."
-msgstr "Session name is required."
-
-#
-# File: usr/share/ashyterm/sessions/models.py, line: 248
-msgid "Host is required for SSH sessions."
-msgstr "Host is required for SSH sessions."
-
-#
-# File: usr/share/ashyterm/sessions/models.py, line: 250
-msgid "Port must be between 1 and 65535."
-msgstr "Port must be between 1 and 65535."
-
-#
-# File: usr/share/ashyterm/sessions/models.py, line: 274
-msgid "Unnamed Session"
-msgstr "Unnamed Session"
-
-#
-# File: usr/share/ashyterm/sessions/models.py, line: 366
-msgid "Folder name is required."
-msgstr "Folder name is required."
-
-#
-# File: usr/share/ashyterm/sessions/models.py, line: 373
-msgid "Folder path is not consistent with its parent path."
-msgstr "Folder path is not consistent with its parent path."
-
-#
-# File: usr/share/ashyterm/sessions/models.py, line: 390
-msgid "Unnamed Folder"
-msgstr "Unnamed Folder"
-
-#
-# File: usr/share/ashyterm/filemanager/transfer_dialog.py, line: 56
-msgid "Cancel transfer"
-msgstr "Cancel transfer"
-
-#
-# File: usr/share/ashyterm/filemanager/transfer_dialog.py, line: 63
-msgid "Remove from history"
-msgstr "Remove from history"
-
-#
-# File: usr/share/ashyterm/filemanager/transfer_dialog.py, line: 78
-msgid "Recebido"
-msgstr "Recebido"
-
-#
-# File: usr/share/ashyterm/filemanager/transfer_dialog.py, line: 80
-msgid "Enviado"
-msgstr "Enviado"
-
-#
-# File: usr/share/ashyterm/filemanager/transfer_dialog.py, line: 107
-msgid "Waiting..."
-msgstr "Waiting..."
-
-#
-# File: usr/share/ashyterm/filemanager/transfer_dialog.py, line: 116
-msgid "in"
-msgstr "in"
-
-#
-# File: usr/share/ashyterm/filemanager/transfer_dialog.py, line: 121
-msgid "Completed"
-msgstr "Completed"
-
-#
-# File: usr/share/ashyterm/filemanager/transfer_dialog.py, line: 126
-msgid "Unknown error"
-msgstr "Unknown error"
-
-#
-# File: usr/share/ashyterm/filemanager/transfer_dialog.py, line: 127
-msgid "Failed"
-msgstr "Failed"
-
-#
-# File: usr/share/ashyterm/filemanager/transfer_dialog.py, line: 131
-msgid "Cancelled"
-msgstr "Cancelled"
-
-#
-# File: usr/share/ashyterm/filemanager/transfer_dialog.py, line: 147
-msgid "Recebendo"
-msgstr "Recebendo"
-
-#
-# File: usr/share/ashyterm/filemanager/transfer_dialog.py, line: 149
-msgid "Enviando"
-msgstr "Enviando"
-
-#
-# File: usr/share/ashyterm/filemanager/transfer_dialog.py, line: 165
-msgid "remaining"
-msgstr "remaining"
-
-#
-# File: usr/share/ashyterm/filemanager/transfer_dialog.py, line: 198
-msgid "Transfer Manager"
-msgstr "Transfer Manager"
-
-#
-# File: usr/share/ashyterm/filemanager/transfer_dialog.py, line: 240
-# File: usr/share/ashyterm/filemanager/transfer_dialog.py, line: 367
-msgid "Clear History"
-msgstr "Clear History"
-
-#
-# File: usr/share/ashyterm/filemanager/transfer_dialog.py, line: 246
-msgid "Cancelar Tudo"
-msgstr "Cancelar Tudo"
-
-#
-# File: usr/share/ashyterm/filemanager/transfer_dialog.py, line: 267
-msgid "No Transfers"
-msgstr "No Transfers"
-
-#
-# File: usr/share/ashyterm/filemanager/transfer_dialog.py, line: 268
-msgid "Active and past transfers will appear here."
-msgstr "Active and past transfers will appear here."
-
-#
-# File: usr/share/ashyterm/filemanager/transfer_dialog.py, line: 359
-msgid "Clear Transfer History?"
-msgstr "Clear Transfer History?"
-
-#
->>>>>>> 005d143d
 # File: usr/share/ashyterm/filemanager/transfer_dialog.py, line: 361
 msgid ""
 "This action cannot be undone and will remove all completed, failed, and "
@@ -6632,293 +5113,368 @@
 #
 # File: usr/share/ashyterm/app.py, line: 333
 #, python-brace-format
-msgid "Failed to open preferences: {}"
-msgstr "Failed to open preferences: {}"
-
-#
-<<<<<<< HEAD
-=======
-# File: usr/share/ashyterm/filemanager/manager.py, line: 1928
-msgid "Save as New File"
-msgstr "Save as New File"
-
-#
-# File: usr/share/ashyterm/filemanager/manager.py, line: 1946
-msgid "Save As"
-msgstr "Save As"
-
-#
-# File: usr/share/ashyterm/filemanager/manager.py, line: 1947
-msgid "Enter a new name for the file on the server:"
-msgstr "Enter a new name for the file on the server:"
-
-#
-# File: usr/share/ashyterm/filemanager/manager.py, line: 1997
-msgid "Upload Complete"
-msgstr "Upload Complete"
-
-#
-# File: usr/share/ashyterm/filemanager/manager.py, line: 1999
-#, python-brace-format
-msgid "'{filename}' has been saved to the server."
-msgstr "'{filename}' has been saved to the server."
-
-#
-# File: usr/share/ashyterm/filemanager/manager.py, line: 2004
-msgid "Upload Failed"
-msgstr "Upload Failed"
-
-#
-# File: usr/share/ashyterm/filemanager/manager.py, line: 2006
-#, python-brace-format
-msgid "Could not save '{filename}' to the server: {error}"
-msgstr "Could not save '{filename}' to the server: {error}"
-
-#
-# File: usr/share/ashyterm/filemanager/manager.py, line: 2047
-#, python-brace-format
-msgid "Enter a new name for '{name}'"
-msgstr "Enter a new name for '{name}'"
-
-#
-# File: usr/share/ashyterm/filemanager/manager.py, line: 2069
-msgid "Rename command sent to terminal"
-msgstr "Rename command sent to terminal"
-
-#
-# File: usr/share/ashyterm/filemanager/operations.py, line: 114
-msgid "No session context for file operation."
-msgstr "No session context for file operation."
-
-#
-# File: usr/share/ashyterm/filemanager/operations.py, line: 143
-msgid "Unsupported session type for command execution."
-msgstr "Unsupported session type for command execution."
-
-#
-# File: usr/share/ashyterm/filemanager/transfer_manager.py, line: 275
-msgid "Cancel All Transfers"
-msgstr "Cancel All Transfers"
-
-#
-# File: usr/share/ashyterm/window.py, line: 400
-msgid "Data Loading Error"
-msgstr "Data Loading Error"
-
-#
-# File: usr/share/ashyterm/window.py, line: 402
-msgid ""
-"Failed to load saved sessions and folders. Starting with empty configuration."
-msgstr ""
-"Failed to load saved sessions and folders. Starting with empty configuration."
-
-#
-# File: usr/share/ashyterm/window.py, line: 514
-msgid "Session Validation Error"
-msgstr "Session Validation Error"
-
-#
-# File: usr/share/ashyterm/window.py, line: 515
-#, python-brace-format
-msgid ""
-"Session validation failed:\n"
-"{errors}"
-msgstr ""
-"Session validation failed:\n"
-"{errors}"
-
-#
-# File: usr/share/ashyterm/window.py, line: 571
-msgid "Cannot detach the last tab."
-msgstr "Cannot detach the last tab."
-
-#
-# File: usr/share/ashyterm/window.py, line: 724
-msgid "No active terminal to search in."
-msgstr "No active terminal to search in."
-
-#
-# File: usr/share/ashyterm/window.py, line: 759
-# File: usr/share/ashyterm/window.py, line: 806
-msgid "Invalid search pattern."
-msgstr "Invalid search pattern."
-
-#
-# File: usr/share/ashyterm/window.py, line: 834
-# File: usr/share/ashyterm/window.py, line: 867
-msgid "No more matches found."
-msgstr "No more matches found."
-
-#
-# File: usr/share/ashyterm/window.py, line: 902
-msgid "Initialization Error"
-msgstr "Initialization Error"
-
-#
-# File: usr/share/ashyterm/window.py, line: 903
-#, python-brace-format
-msgid "Failed to initialize terminal: {error}"
-msgstr "Failed to initialize terminal: {error}"
-
-#
-# File: usr/share/ashyterm/window.py, line: 927
-msgid "Save Current Session?"
-msgstr "Save Current Session?"
-
-#
-# File: usr/share/ashyterm/window.py, line: 929
-msgid "Do you want to restore these tabs the next time you open Ashy Terminal?"
-msgstr ""
-"Do you want to restore these tabs the next time you open Ashy Terminal?"
-
-#
-# File: usr/share/ashyterm/window.py, line: 933
-msgid "Don't Save"
-msgstr "Don't Save"
-
-#
-# File: usr/share/ashyterm/window.py, line: 935
-msgid "Save and Close"
-msgstr "Save and Close"
-
-#
-# File: usr/share/ashyterm/window.py, line: 966
-# File: usr/share/ashyterm/window.py, line: 972
-msgid "Close Window"
-msgstr "Close Window"
-
-#
-# File: usr/share/ashyterm/window.py, line: 968
-msgid ""
-"This window has active SSH connections. Closing will disconnect them. Are "
-"you sure?"
-msgstr ""
-"This window has active SSH connections. Closing will disconnect them. Are "
-"you sure?"
-
-#
-# File: usr/share/ashyterm/window.py, line: 1045
-msgid "Invalid SSH Target"
-msgstr "Invalid SSH Target"
-
-#
-# File: usr/share/ashyterm/window.py, line: 1046
-msgid "Could not parse the provided SSH connection string."
-msgstr "Could not parse the provided SSH connection string."
-
-#
-# File: usr/share/ashyterm/window.py, line: 1179
-msgid "Remove this temporary file"
-msgstr "Remove this temporary file"
-
-#
-# File: usr/share/ashyterm/window.py, line: 1206
-msgid "No temporary files found."
-msgstr "No temporary files found."
-
-#
-# File: usr/share/ashyterm/window.py, line: 1209
-msgid "Clear All Temporary Files"
-msgstr "Clear All Temporary Files"
-
-#
-# File: usr/share/ashyterm/window.py, line: 1231
-msgid "Clear All Temporary Files?"
-msgstr "Clear All Temporary Files?"
-
-#
-# File: usr/share/ashyterm/window.py, line: 1233
-msgid ""
-"This will remove all locally downloaded files for remote editing. Any "
-"unsaved changes in your editor will be lost. This action cannot be undone."
-msgstr ""
-"This will remove all locally downloaded files for remote editing. Any "
-"unsaved changes in your editor will be lost. This action cannot be undone."
-
-#
-# File: usr/share/ashyterm/window.py, line: 1239
-msgid "Clear All"
-msgstr "Clear All"
-
-#
-# File: usr/share/ashyterm/window.py, line: 1297
-msgid "No active terminal to send command to."
-msgstr "No active terminal to send command to."
-
-#
-# File: usr/share/ashyterm/app.py, line: 333
-msgid "Preferences Error"
-msgstr "Preferences Error"
-
-#
-# File: usr/share/ashyterm/app.py, line: 333
-#, python-brace-format
-msgid "Failed to open preferences: {}"
-msgstr "Failed to open preferences: {}"
-
-#
->>>>>>> 005d143d
-# File: usr/share/ashyterm/app.py, line: 350
-msgid "A modern terminal emulator with session management"
-msgstr "A modern terminal emulator with session management"
-
-#
-# File: usr/share/ashyterm/app.py, line: 363
-msgid "Save Backup As..."
-msgstr "Save Backup As..."
-
-#
-# File: usr/share/ashyterm/app.py, line: 376
-msgid "Backup Error"
-msgstr "Backup Error"
-
-#
-# File: usr/share/ashyterm/app.py, line: 382
-msgid "Set Backup Password"
-msgstr "Set Backup Password"
-
-#
-# File: usr/share/ashyterm/app.py, line: 383
-msgid "Please enter a password to encrypt the backup file."
-msgstr "Please enter a password to encrypt the backup file."
-
-#
-# File: usr/share/ashyterm/app.py, line: 391
-msgid "Confirm Password"
-msgstr "Confirm Password"
-
-#
-# File: usr/share/ashyterm/app.py, line: 407
-# File: usr/share/ashyterm/app.py, line: 412
-msgid "Password Error"
-msgstr "Password Error"
-
-#
-# File: usr/share/ashyterm/app.py, line: 407
-msgid "Password cannot be empty."
-msgstr "Password cannot be empty."
-
-#
-# File: usr/share/ashyterm/app.py, line: 412
-msgid "Passwords do not match."
-msgstr "Passwords do not match."
-
-#
-# File: usr/share/ashyterm/app.py, line: 430
-msgid "Creating backup..."
-msgstr "Creating backup..."
-
-#
-# File: usr/share/ashyterm/app.py, line: 450
-msgid "Backup Complete"
-msgstr "Backup Complete"
-
-#
-# File: usr/share/ashyterm/app.py, line: 451
-#, python-brace-format
-msgid ""
-"Backup saved successfully to:\n"
-"{}"
+msgid "File path validation failed: {}"
+msgstr "File path validation failed: {}"
+
+#
+# File: usr/share/ashyterm/sessions/storage.py, line: 87
+msgid "File too large (>50MB)"
+msgstr "File too large (>50MB)"
+
+#
+# File: usr/share/ashyterm/sessions/storage.py, line: 96
+#, python-brace-format
+msgid "Invalid JSON: {}"
+msgstr "Invalid JSON: {}"
+
+#
+# File: usr/share/ashyterm/sessions/storage.py, line: 100
+#, python-brace-format
+msgid "Encoding error: {}"
+msgstr "Encoding error: {}"
+
+#
+# File: usr/share/ashyterm/sessions/storage.py, line: 105
+msgid "Root data is not a dictionary"
+msgstr "Root data is not a dictionary"
+
+#
+# File: usr/share/ashyterm/sessions/storage.py, line: 138
+#, python-brace-format
+msgid "Load failed: {}"
+msgstr "Load failed: {}"
+
+#
+# File: usr/share/ashyterm/sessions/storage.py, line: 231
+msgid "Data validation failed"
+msgstr "Data validation failed"
+
+#
+# File: usr/share/ashyterm/sessions/storage.py, line: 243
+msgid "Temporary file was not written correctly"
+msgstr "Temporary file was not written correctly"
+
+#
+# File: usr/share/ashyterm/sessions/storage.py, line: 251
+#, python-brace-format
+msgid "File write failed: {}"
+msgstr "File write failed: {}"
+
+#
+# File: usr/share/ashyterm/sessions/storage.py, line: 256
+msgid "Save verification failed"
+msgstr "Save verification failed"
+
+#
+# File: usr/share/ashyterm/sessions/storage.py, line: 277
+#, python-brace-format
+msgid "Save failed: {}"
+msgstr "Save failed: {}"
+
+#
+# File: usr/share/ashyterm/sessions/tree.py, line: 518
+# File: usr/share/ashyterm/sessions/tree.py, line: 523
+msgid "Move Error"
+msgstr "Move Error"
+
+#
+# #-#-#-#-#  ashyterm.pot (ashyterm)  #-#-#-#-#
+#
+# File: usr/share/ashyterm/sessions/tree.py, line: 806
+# File: usr/share/ashyterm/state/window_state.py, line: 165
+msgid "Restore Layout"
+msgstr "Restore Layout"
+
+#
+# File: usr/share/ashyterm/sessions/tree.py, line: 813
+msgid "Delete Layout"
+msgstr "Delete Layout"
+
+#
+# File: usr/share/ashyterm/sessions/tree.py, line: 890
+# File: usr/share/ashyterm/sessions/tree.py, line: 895
+msgid "Paste Error"
+msgstr "Paste Error"
+
+#
+# File: usr/share/ashyterm/sessions/validation.py, line: 18
+#, python-brace-format
+msgid "Session validation failed: {}"
+msgstr "Session validation failed: {}"
+
+#
+# File: usr/share/ashyterm/sessions/validation.py, line: 31
+#, python-brace-format
+msgid "A session with the name '{name}' already exists in this folder."
+msgstr "A session with the name '{name}' already exists in this folder."
+
+#
+# File: usr/share/ashyterm/sessions/validation.py, line: 45
+#, python-brace-format
+msgid "The target folder '{folder}' does not exist."
+msgstr "The target folder '{folder}' does not exist."
+
+#
+# File: usr/share/ashyterm/sessions/validation.py, line: 61
+#, python-brace-format
+msgid "Folder validation failed: {}"
+msgstr "Folder validation failed: {}"
+
+#
+# File: usr/share/ashyterm/sessions/validation.py, line: 69
+#, python-brace-format
+msgid "A folder with the path '{path}' already exists."
+msgstr "A folder with the path '{path}' already exists."
+
+#
+# File: usr/share/ashyterm/sessions/validation.py, line: 84
+#, python-brace-format
+msgid "The parent folder '{folder}' does not exist."
+msgstr "The parent folder '{folder}' does not exist."
+
+#
+# File: usr/share/ashyterm/sessions/operations.py, line: 51
+#, python-brace-format
+msgid "Failed to save {item_type} data."
+msgstr "Failed to save {item_type} data."
+
+#
+# File: usr/share/ashyterm/sessions/operations.py, line: 59
+#, python-brace-format
+msgid "{item_type} '{name}' added successfully."
+msgstr "{item_type} '{name}' added successfully."
+
+#
+# File: usr/share/ashyterm/sessions/operations.py, line: 82
+msgid "Item at position is not a session."
+msgstr "Item at position is not a session."
+
+#
+# File: usr/share/ashyterm/sessions/operations.py, line: 104
+msgid "Failed to save updated session data."
+msgstr "Failed to save updated session data."
+
+#
+# File: usr/share/ashyterm/sessions/operations.py, line: 109
+#, python-brace-format
+msgid "Session '{name}' updated successfully."
+msgstr "Session '{name}' updated successfully."
+
+#
+# File: usr/share/ashyterm/sessions/operations.py, line: 120
+msgid "Session not found."
+msgstr "Session not found."
+
+#
+# File: usr/share/ashyterm/sessions/operations.py, line: 126
+msgid "Failed to save after session removal."
+msgstr "Failed to save after session removal."
+
+#
+# File: usr/share/ashyterm/sessions/operations.py, line: 132
+#, python-brace-format
+msgid "Session '{name}' removed successfully."
+msgstr "Session '{name}' removed successfully."
+
+#
+# File: usr/share/ashyterm/sessions/operations.py, line: 148
+msgid "Item at position is not a folder."
+msgstr "Item at position is not a folder."
+
+#
+# File: usr/share/ashyterm/sessions/operations.py, line: 161
+msgid "Failed to save updated folder data."
+msgstr "Failed to save updated folder data."
+
+#
+# File: usr/share/ashyterm/sessions/operations.py, line: 166
+#, python-brace-format
+msgid "Folder '{name}' updated successfully."
+msgstr "Folder '{name}' updated successfully."
+
+#
+# File: usr/share/ashyterm/sessions/operations.py, line: 178
+msgid "Cannot remove a non-empty folder."
+msgstr "Cannot remove a non-empty folder."
+
+#
+# File: usr/share/ashyterm/sessions/operations.py, line: 185
+# File: usr/share/ashyterm/sessions/operations.py, line: 229
+msgid "Folder not found."
+msgstr "Folder not found."
+
+#
+# File: usr/share/ashyterm/sessions/operations.py, line: 189
+msgid "Failed to save after folder removal."
+msgstr "Failed to save after folder removal."
+
+#
+# File: usr/share/ashyterm/sessions/operations.py, line: 194
+#, python-brace-format
+msgid "Folder '{name}' removed successfully."
+msgstr "Folder '{name}' removed successfully."
+
+#
+# File: usr/share/ashyterm/sessions/operations.py, line: 210
+msgid "Failed to save after moving session."
+msgstr "Failed to save after moving session."
+
+#
+# File: usr/share/ashyterm/sessions/operations.py, line: 215
+msgid "Session moved successfully."
+msgstr "Session moved successfully."
+
+#
+# File: usr/share/ashyterm/sessions/operations.py, line: 225
+msgid "Cannot move a folder into itself."
+msgstr "Cannot move a folder into itself."
+
+#
+# File: usr/share/ashyterm/sessions/operations.py, line: 270
+msgid "Unsupported item type for paste operation."
+msgstr "Unsupported item type for paste operation."
+
+#
+# File: usr/share/ashyterm/sessions/models.py, line: 229
+msgid "Port must be a valid number between 1 and 65535"
+msgstr "Port must be a valid number between 1 and 65535"
+
+#
+# File: usr/share/ashyterm/sessions/models.py, line: 245
+msgid "Session name is required."
+msgstr "Session name is required."
+
+#
+# File: usr/share/ashyterm/sessions/models.py, line: 248
+msgid "Host is required for SSH sessions."
+msgstr "Host is required for SSH sessions."
+
+#
+# File: usr/share/ashyterm/sessions/models.py, line: 250
+msgid "Port must be between 1 and 65535."
+msgstr "Port must be between 1 and 65535."
+
+#
+# File: usr/share/ashyterm/sessions/models.py, line: 274
+msgid "Unnamed Session"
+msgstr "Unnamed Session"
+
+#
+# File: usr/share/ashyterm/sessions/models.py, line: 366
+msgid "Folder name is required."
+msgstr "Folder name is required."
+
+#
+# File: usr/share/ashyterm/sessions/models.py, line: 373
+msgid "Folder path is not consistent with its parent path."
+msgstr "Folder path is not consistent with its parent path."
+
+#
+# File: usr/share/ashyterm/sessions/models.py, line: 390
+msgid "Unnamed Folder"
+msgstr "Unnamed Folder"
+
+#
+# File: usr/share/ashyterm/filemanager/transfer_dialog.py, line: 56
+msgid "Cancel transfer"
+msgstr "Cancel transfer"
+
+#
+# File: usr/share/ashyterm/filemanager/transfer_dialog.py, line: 63
+msgid "Remove from history"
+msgstr "Remove from history"
+
+#
+# File: usr/share/ashyterm/filemanager/transfer_dialog.py, line: 78
+msgid "Recebido"
+msgstr "Recebido"
+
+#
+# File: usr/share/ashyterm/filemanager/transfer_dialog.py, line: 80
+msgid "Enviado"
+msgstr "Enviado"
+
+#
+# File: usr/share/ashyterm/filemanager/transfer_dialog.py, line: 107
+msgid "Waiting..."
+msgstr "Waiting..."
+
+#
+# File: usr/share/ashyterm/filemanager/transfer_dialog.py, line: 116
+msgid "in"
+msgstr "in"
+
+#
+# File: usr/share/ashyterm/filemanager/transfer_dialog.py, line: 121
+msgid "Completed"
+msgstr "Completed"
+
+#
+# File: usr/share/ashyterm/filemanager/transfer_dialog.py, line: 126
+msgid "Unknown error"
+msgstr "Unknown error"
+
+#
+# File: usr/share/ashyterm/filemanager/transfer_dialog.py, line: 127
+msgid "Failed"
+msgstr "Failed"
+
+#
+# File: usr/share/ashyterm/filemanager/transfer_dialog.py, line: 131
+msgid "Cancelled"
+msgstr "Cancelled"
+
+#
+# File: usr/share/ashyterm/filemanager/transfer_dialog.py, line: 147
+msgid "Recebendo"
+msgstr "Recebendo"
+
+#
+# File: usr/share/ashyterm/filemanager/transfer_dialog.py, line: 149
+msgid "Enviando"
+msgstr "Enviando"
+
+#
+# File: usr/share/ashyterm/filemanager/transfer_dialog.py, line: 165
+msgid "remaining"
+msgstr "remaining"
+
+#
+# File: usr/share/ashyterm/filemanager/transfer_dialog.py, line: 198
+msgid "Transfer Manager"
+msgstr "Transfer Manager"
+
+#
+# File: usr/share/ashyterm/filemanager/transfer_dialog.py, line: 240
+# File: usr/share/ashyterm/filemanager/transfer_dialog.py, line: 367
+msgid "Clear History"
+msgstr "Clear History"
+
+#
+# File: usr/share/ashyterm/filemanager/transfer_dialog.py, line: 246
+msgid "Cancelar Tudo"
+msgstr "Cancelar Tudo"
+
+#
+# File: usr/share/ashyterm/filemanager/transfer_dialog.py, line: 267
+msgid "No Transfers"
+msgstr "No Transfers"
+
+#
+# File: usr/share/ashyterm/filemanager/transfer_dialog.py, line: 268
+msgid "Active and past transfers will appear here."
+msgstr "Active and past transfers will appear here."
+
+#
+# File: usr/share/ashyterm/filemanager/transfer_dialog.py, line: 359
+msgid "Clear Transfer History?"
+msgstr "Clear Transfer History?"
+
+#
+# File: usr/share/ashyterm/filemanager/transfer_dialog.py, line: 361
+msgid ""
+"This action cannot be undone and will remove all completed, failed, and "
+"cancelled transfers from the list."
 msgstr ""
 "Backup saved successfully to:\n"
 "{}"

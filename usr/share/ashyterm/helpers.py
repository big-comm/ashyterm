"""
Utilities for Ashy Terminal.

This module provides various utility functions that are used throughout the application,
now integrated with the new logging, security, and platform systems.
"""

from typing import Any, Dict, Optional, Set, Tuple

from gi.repository import Gdk, GLib, Gtk

# Import new utility modules
from .utils.logger import get_logger
from .utils.platform import (
    get_platform_info,
    has_command,
)
from .utils.security import sanitize_session_name
from .utils.translation_utils import _


def generate_unique_name(base_name: str, existing_names: Set[str]) -> str:
    """
    Generate a unique name by appending a number if the base name already exists.

    Args:
        base_name: The desired base name
        existing_names: Set of existing names to avoid

    Returns:
        A unique name that doesn't conflict with existing names
    """
    logger = get_logger("ashyterm.utils")

    try:
        # Sanitize the base name first
        sanitized_base = sanitize_session_name(base_name)

        if sanitized_base not in existing_names:
            return sanitized_base

        counter = 1
        while f"{sanitized_base} ({counter})" in existing_names:
            counter += 1

        unique_name = f"{sanitized_base} ({counter})"
        logger.debug(f"Generated unique name: '{base_name}' -> '{unique_name}'")
        return unique_name

    except Exception as e:
        logger.error(f"Error generating unique name for '{base_name}': {e}")
        # Fallback to basic implementation
        if base_name not in existing_names:
            return base_name

        counter = 1
        while f"{base_name} ({counter})" in existing_names:
            counter += 1

        return f"{base_name} ({counter})"


def parse_accelerator_safely(
    accel_string: str,
) -> Optional[Tuple[int, Gdk.ModifierType]]:
    """
    Safely parse a GTK accelerator string.

    Args:
        accel_string: Accelerator string (e.g., "<Control>t")

    Returns:
        Tuple of (keyval, modifiers) or None if parsing fails
    """
    logger = get_logger("ashyterm.utils")

    if not accel_string:
        return None

    try:
        # Use the recommended Gtk.accelerator_parse
        success, keyval, mods = Gtk.accelerator_parse(accel_string)
        if success and keyval != 0:
            return keyval, mods
    except (GLib.Error, ValueError, TypeError) as e:
<<<<<<< HEAD
        logger.debug(
            f"Failed to parse accelerator '{accel_string}' with standard method: {e}"
        )

    try:
        # Try alternative parsing if available
        keyval, mods = Gtk.accelerator_parse_with_keycode(accel_string, None)
        if keyval != 0:
            return (keyval, mods)
    except (GLib.Error, ValueError, TypeError, AttributeError) as e:
        logger.debug(
            f"Failed to parse accelerator '{accel_string}' with alternative method: {e}"
        )
=======
        logger.debug(f"Failed to parse accelerator '{accel_string}': {e}")
>>>>>>> 1b676b21

    logger.warning(f"Could not parse accelerator string: '{accel_string}'")
    return None

def _manual_accelerator_conversion(accelerator: str) -> str:
    """
<<<<<<< HEAD
    Convert accelerator string to human-readable label.

    Args:
        accel_string: Accelerator string (e.g., "<Control>t")

    Returns:
        Human-readable label (e.g., "Ctrl+T") or escaped string if invalid
    """
    logger = get_logger("ashyterm.utils")

    if not accel_string:
        return _("None")

    parsed = parse_accelerator_safely(accel_string)
    if parsed is None:
        # Escape XML characters to prevent markup errors
        escaped = (
            accel_string.replace("<", "&lt;").replace(">", "&gt;").replace("&", "&amp;")
        )
        logger.debug(f"Returning escaped accelerator string: '{escaped}'")
        return escaped

    keyval, mods = parsed
    try:
        label = Gtk.accelerator_get_label(keyval, mods)
        # Ensure the result doesn't contain XML markup
        escaped_label = (
            label.replace("<", "&lt;").replace(">", "&gt;").replace("&", "&amp;")
        )
        return escaped_label
    except (GLib.Error, TypeError) as e:
        logger.debug(
            f"Failed to get accelerator label for keyval={keyval}, mods={mods}: {e}"
        )
        # Escape XML characters to prevent markup errors
        escaped = (
            accel_string.replace("<", "&lt;").replace(">", "&gt;").replace("&", "&amp;")
        )
        return escaped
=======
    Manual conversion of accelerator string to label.
    
    Args:
        accelerator: GTK accelerator string
        
    Returns:
        Human-readable label
    """
    if not accelerator:
        return ""
    
    # Remove angle brackets and split by modifiers
    clean_accel = accelerator.replace('<', '').replace('>', '+')
    
    # Replace common modifier names
    replacements = {
        'Control': 'Ctrl',
        'Shift': 'Shift',
        'Alt': 'Alt',
        'Super': 'Super',
        'Meta': 'Meta'
    }
    
    # Apply replacements
    result = clean_accel
    for old, new in replacements.items():
        result = result.replace(old, new)
    
    # Handle common key names
    key_replacements = {
        'plus': '+',
        'minus': '-',
        'Return': 'Enter',
        'BackSpace': 'Backspace',
        'Delete': 'Del',
        'Insert': 'Ins',
        'space': 'Space',
        'Tab': 'Tab',
        'Escape': 'Esc',
        'comma': ',',
        'period': '.',
        'slash': '/',
        'backslash': '\\',
        'semicolon': ';',
        'apostrophe': "'",
        'grave': '`',
        'bracketleft': '[',
        'bracketright': ']',
        'equal': '=',
    }
    
    # Apply key replacements to the last part (the actual key)
    parts = result.split('+')
    if parts:
        last_part = parts[-1].lower()
        for old_key, new_key in key_replacements.items():
            if last_part == old_key:
                parts[-1] = new_key
                break
        else:
            # Capitalize single letters
            if len(parts[-1]) == 1:
                parts[-1] = parts[-1].upper()
    
    return '+'.join(parts)

def accelerator_to_label(accelerator: str) -> str:
    """
    Convert GTK accelerator string to human-readable label.
    
    Args:
        accelerator: GTK accelerator string (e.g., "<Control>t", "<Control><Shift>c")
        
    Returns:
        Human-readable label (e.g., "Ctrl+T", "Ctrl+Shift+C")
    """
    if not accelerator:
        return ""
    
    try:
        # Parse the accelerator
        success, keyval, mods = Gtk.accelerator_parse(accelerator)
        
        if not success or keyval == 0:
            return accelerator  # Return original if parsing fails
        
        # Get the key name
        key_name = Gtk.accelerator_get_label(keyval, mods)
        
        if key_name:
            return key_name
        else:
            # Fallback to manual conversion
            return _manual_accelerator_conversion(accelerator)
            
    except Exception:
        # Fallback to manual conversion if GTK methods fail
        return _manual_accelerator_conversion(accelerator)
>>>>>>> 1b676b21


def is_sshpass_available() -> bool:
    """
    Check if sshpass utility is available on the system.

    Returns:
        True if sshpass is available
    """
    logger = get_logger("ashyterm.utils")

    try:
        available = has_command("sshpass")
        logger.debug(f"sshpass availability: {available}")
        return available
    except Exception as e:
        logger.error(f"Error checking sshpass availability: {e}")
        return False


def get_system_info() -> Dict[str, Any]:
    """
    Get comprehensive system information for debugging and logging.

    Returns:
        Dictionary with system information
    """
    logger = get_logger("ashyterm.utils")

    try:
        platform_info = get_platform_info()

        info = {
            "platform": {
                "type": platform_info.platform_type.value,
                "system": platform_info.system_name,
                "release": platform_info.platform_release,
                "architecture": platform_info.architecture,
                "is_64bit": platform_info.is_64bit,
            },
            "shell": {
                "default": platform_info.default_shell,
                "available": [shell[1] for shell in platform_info.available_shells],
            },
            "paths": {
                "home": str(platform_info.home_dir),
                "config": str(platform_info.config_dir),
                "ssh": str(platform_info.ssh_dir),
                "temp": str(platform_info.temp_dir),
            },
            "commands": {
                "ssh": platform_info.has_command("ssh"),
                "sshpass": platform_info.has_command("sshpass"),
                "git": platform_info.has_command("git"),
            },
        }

        logger.debug("System information collected successfully")
        return info

    except Exception as e:
        logger.error(f"Error collecting system information: {e}")
        return {"platform": {"type": _("unknown")}, "error": str(e)}


def setup_error_handling():
    """
    Set up global error handling for the application.
    """
    logger = get_logger("ashyterm.utils")

    try:
        import sys

        def handle_exception(exc_type, exc_value, exc_traceback):
            """Global exception handler."""
            if issubclass(exc_type, KeyboardInterrupt):
                # Allow keyboard interrupts to pass through
                sys.__excepthook__(exc_type, exc_value, exc_traceback)
                return

            logger.critical(
                f"Uncaught exception: {exc_type.__name__}: {exc_value}",
                exc_info=(exc_type, exc_value, exc_traceback),
            )

        # Set global exception handler
        sys.excepthook = handle_exception

        logger.info(_("Global error handling configured"))

    except Exception as e:
        logger.error(f"Failed to setup error handling: {e}")


# Module initialization
def initialize_utils():
    """Initialize the utils module with enhanced functionality."""
    logger = get_logger("ashyterm.utils")

    try:
        # Set up error handling
        setup_error_handling()

        # Log system information
        system_info = get_system_info()
        logger.info(
            _("Utils module initialized on {} platform").format(
                system_info["platform"]["type"]
            )
        )

        # Check for required dependencies
        if not has_command("ssh"):
            logger.warning(
                _("SSH command not found - SSH functionality will be limited")
            )

    except Exception as e:
        logger.error(f"Error during utils module initialization: {e}")


# Auto-initialize when module is imported
try:
    initialize_utils()
except Exception as e:
    # Use basic print as logger might not be available yet
    print(_("Warning: Utils module initialization failed: {}").format(e))<|MERGE_RESOLUTION|>--- conflicted
+++ resolved
@@ -83,70 +83,13 @@
         if success and keyval != 0:
             return keyval, mods
     except (GLib.Error, ValueError, TypeError) as e:
-<<<<<<< HEAD
-        logger.debug(
-            f"Failed to parse accelerator '{accel_string}' with standard method: {e}"
-        )
-
-    try:
-        # Try alternative parsing if available
-        keyval, mods = Gtk.accelerator_parse_with_keycode(accel_string, None)
-        if keyval != 0:
-            return (keyval, mods)
-    except (GLib.Error, ValueError, TypeError, AttributeError) as e:
-        logger.debug(
-            f"Failed to parse accelerator '{accel_string}' with alternative method: {e}"
-        )
-=======
         logger.debug(f"Failed to parse accelerator '{accel_string}': {e}")
->>>>>>> 1b676b21
 
     logger.warning(f"Could not parse accelerator string: '{accel_string}'")
     return None
 
 def _manual_accelerator_conversion(accelerator: str) -> str:
     """
-<<<<<<< HEAD
-    Convert accelerator string to human-readable label.
-
-    Args:
-        accel_string: Accelerator string (e.g., "<Control>t")
-
-    Returns:
-        Human-readable label (e.g., "Ctrl+T") or escaped string if invalid
-    """
-    logger = get_logger("ashyterm.utils")
-
-    if not accel_string:
-        return _("None")
-
-    parsed = parse_accelerator_safely(accel_string)
-    if parsed is None:
-        # Escape XML characters to prevent markup errors
-        escaped = (
-            accel_string.replace("<", "&lt;").replace(">", "&gt;").replace("&", "&amp;")
-        )
-        logger.debug(f"Returning escaped accelerator string: '{escaped}'")
-        return escaped
-
-    keyval, mods = parsed
-    try:
-        label = Gtk.accelerator_get_label(keyval, mods)
-        # Ensure the result doesn't contain XML markup
-        escaped_label = (
-            label.replace("<", "&lt;").replace(">", "&gt;").replace("&", "&amp;")
-        )
-        return escaped_label
-    except (GLib.Error, TypeError) as e:
-        logger.debug(
-            f"Failed to get accelerator label for keyval={keyval}, mods={mods}: {e}"
-        )
-        # Escape XML characters to prevent markup errors
-        escaped = (
-            accel_string.replace("<", "&lt;").replace(">", "&gt;").replace("&", "&amp;")
-        )
-        return escaped
-=======
     Manual conversion of accelerator string to label.
     
     Args:
@@ -245,7 +188,6 @@
     except Exception:
         # Fallback to manual conversion if GTK methods fail
         return _manual_accelerator_conversion(accelerator)
->>>>>>> 1b676b21
 
 
 def is_sshpass_available() -> bool:
